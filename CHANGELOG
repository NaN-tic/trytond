<<<<<<< HEAD
Version 2.2.12 - 2013-12-04
* Bug fixes (see mercurial logs for details)

Version 2.2.11 - 2013-10-01
* Bug fixes (see mercurial logs for details)

Version 2.2.10 - 2013-07-22
* Bug fixes (see mercurial logs for details)

Version 2.2.9 - 2013-06-09
* Bug fixes (see mercurial logs for details)

Version 2.2.8 - 2013-05-02
* Bug fixes (see mercurial logs for details)

Version 2.2.7 - 2013-02-12
* Bug fixes (see mercurial logs for details)

Version 2.2.6 - 2012-12-23
* Bug fixes (see mercurial logs for details)

Version 2.2.5 - 2012-11-05
* Bug fixes (see mercurial logs for details)

Version 2.2.4 - 2012-09-10
* Bug fixes (see mercurial logs for details)

Version 2.2.3 - 2012-05-07
* Bug fixes (see mercurial logs for details)

Version 2.2.2 - 2012-03-28
* Bug fixes (see mercurial logs for details)
* Don't allow rpc call on ModelStorage without ModelView (CVE-2012-0215)

Version 2.2.1 - 2011-12-26
* Bug fixes (see mercurial logs for details)
=======
* Add Len to PYSON
* Use bcrypt to hash password if possible
* Use a sequence of ids, values to set fields
* Client side actions on button and wizard
* Add depends attribute to data tag
* Add tree_invisible attribute to button in tree view
* Drop support of Python 2.6
* Deprecate on_change, on_change_with, selection_change_with and autocomplete
  field arguments
* Add fields.depends decorator
* Add run-tests
* Validate only modified and dependant fields on model write
* Improve error messages by showing the failing value
* Remove relation field actions:
    - delete_all
    - unlink_all
    - set
* Rename relation field action unlink into remove
* Use a sequence of records, values in write
* set_context of Transaction.set_user is restricted to root
* Add a "copy" action to One2Many and Many2Many's set method
* Force UTC as timezone (migration script available on tryton-tools)
* Add relation_field for many2one

Version 3.0.0 - 2013-10-21
* Bug fixes (see mercurial logs for details)
* Allow customization of translation in po files
* Use python-sql
* Add convert_domain method on Fields
* Add sql_format and sql_type methods on Fields
* Allow to return a full domain for Function.searcher
* Replace static backend by dynamic get method
* Replace order_field by order_<field name> method
* Allow field One2One in check_recursion
* Remove the default order on MPTT
* Add grouped attribute to data tag
* Store selection tree state
* Add order to Action Window
* Add factor on number fields
* Add calendar view
* Remove request

Version 2.8.0 - 2013-04-22
* Bug fixes (see mercurial logs for details)
* Allow to search on target of Reference field
* Remove _inherits
* Add dynamic label
* Add prefix, suffix on tree view
* Replace _constraints with validate in ModelStorage
* Add selection_change_with on Selection and Reference fields
* Add Dict fields
* Remove unique constraint on model and field access
* Use lists of values in create
* (Field, Operator, Operand) are replaced by Domain on Rule
* Add global search
* Replace view shortcut by menu favorite
* Store default language in database
* Add icon attribute on fields
* Prevent Wizard State name to start with '_'
* Add completion attribute for Many2One, Many2Many and One2Many
* Add ViewSearch
* Add domains on Action Window

Version 2.6.0 - 2012-10-22
* Bug fixes (see mercurial logs for details)
* Add pre-validation
* Allow to use XML file for views
* Add RPC definition
* Repace BrowseRecord by Model instance
* Replace Cache decorator by a simple LRU Cache
* Remove Cacheable
* Remove _description
* Rename _name by __name__
* Use class in Pool
* Fix search button clause in ModelButton.get_groups (CVE-2012-2238)
* Merge all kind of buttons
* Use XML id for board action instead of id
* Add states attribute to notebook
* Allow to use tuple for Reference
* Add constant interpolation on line graph
* Add create/delete field access
* Add dynamic size limit on the One2Many, Many2Many and Char
* Replace __tryton__.py by tryton.cfg
* Allow to use Reference field in One2Many & Many2Many
* Remove hexmd5 from ModelView.fields_view_get
* Allow client to manage model access
* Add time format validation
* Remove ModelSQL.default_sequence

Version 2.4.0 - 2012-04-23
* Bug fixes (see mercurial logs for details)
* Don't allow rpc call on ModelStorage without ModelView (CVE-2012-0215)
* Add shared WebDAV
* Remove workflow module
* Simplify workflow engine
* Add ir.model.button for access rights
* Replace fill by expand
* Integer, Numeric and Float allow None as value
* NULL value is None and not False
* Replace user action by a list of actions
* Add group call to on_change_with
* Allow to get fuzzy translation
* Allow to customize server timezone
* Add richtext widget for WYSIWYG editor
* Add support of fields.Time
* Replace nested view by reference id
* Remove underscore to ir.translation methods
* Add default database language code
* Add extras_depend to module definition
* Store session in database
* New Wizard design
* Add pyson.Id
* Use XML-RPC struct for Decimal and Date
* Remove change_default on fields
>>>>>>> 7d8707e3

Version 2.2.0 - 2011-10-24
* Bug fixes (see mercurial logs for details)
* Remove name field in ir.property
* Add wizard to show views
* Switched from .csv to .po for translations
* Search on Many2One fields include inactive records
* Change select on fields into Boolean
* Change format of search_value on ir.action.act_window
* Manage relation field access
* Support size format in context for Binary fields
* Use buffer for Binary fields
* No more store Binary fields in base64
* Remove tabpos attribute on notebook
* Make PYSON more Pythonic
* Add readonly on Transaction
* Add has_returning on Cursor
* Remove use of python code in workflow XML
* Use SQL sequence on PostgreSQL for ir.sequence
* Allow to specify more than one interface
* Use unoconv for report format conversion
* Allow to use any Opendocument as report template
* Drop NetRPC and activate JSON-RPC by default
* Remove ir.action.wizard_size
* Rename expand and fill attributes into yexpand and yfill
* Add xalign and yalign as field attributes
* Drop support of Python 2.5
* Remove support of Many2Many field in record XML
* Change Pool into a Singleton
* Remove support of zipped modules

Version 2.0.0 - 2011-04-26
* Bug fixes (see mercurial logs for details)
* Use md5 hash for indexing translation
* Merge tree and list views
* Added autocompletion on fields.Char
* Remove ir.default
* Add type, last user and last modification on ir.attachment
* Rename datas into data on ir.attachment
* Add new configuration option to prevent database listing
* Add warning to wizards
* Add server-side icons
* Add support for file link to BinaryField
* Add model field access
* Add loading attribute on fields
* Remove priority attribute on fields
* Model doesn't convert anymore ids for inherited methods
* Remove required attribute on Boolean fields
* Add One2One field
* Add AUTOINCREMENT to sqlite primary key

Version 1.8.0 - 2010-11-01
* Bug fixes (see mercurial logs for details)
* Add timestamp sequence
* New transaction management
* Make _timestamp numeric instead of datetime to work with XML-RPC and JSON-RPC
* Add ir.trigger to trigger ModelStorage change
* Add default value to Boolean fields at database level

Version 1.6.0 - 2010-05-08
* Bug fixes (see mercurial logs for details)
* Add symbol parameter to formatLang
* searcher on Function fields take only one domain clause as argument
* Use a Reference field on ir.attachment to store resource informations
  Improve the ir.attachment views to be usable on the client side
* Use basic access authentication for XML-RPC
* Replace child{1,2} attributes in xml views by a unique child
* Models that uses _inherits will search in inherited parents for missing functions
* Remove ids from on_change* calls
* Improve search on translatable fields
* export_data return empty value for invisible fields
* Don't allow to use float in Numeric fields
* set/get function on Fields take a list of ids
* New interface for Function/Property fields
  Take a Field as first argument instead of many separate arguments
  Remove static arguments
* Fix Float and Numeric for lost of precision
* Add decimal digits validation on fields
* Improve unittests to run trytond from tests
  Use sqlite as default backend
  Add skiptest attribute to data tag
  Add option to test_tryton to run tests from all modules
* Add MySQL backend
* Refactoring by validation with pylint
* Modify ondelete attribute of Many2One according to required attribute value
* Refactor import_data of ModelStorage
* Raise exception when search function is missing on Function fields
* Add LRU memoization, use it to cache compiled code for safe_eval.
* Add PySON to replace python string evaluation on client side
* Add JSON-RPC
* Add groups on Sequence Types and add rules on sequence based on it.
* Ignore Fields that starts with "_"
* Add comment on table and field for postgresql backend
* Remove egenix-mx-base and replace it by python-dateutil
* Add cache to safe_eval
* Rename HttpDaemon into XMLRPCDaemon
* Improve TranslateFactory to fetch all translations for a report in one query
* Handle displayname on webdav.collection
* Handle current-user-privilege-set on webdav.collection

Version 1.4.0 - 2009-10-19
* Bug fixes (see mercurial logs for details)
* Add datetime_field on xxx2Many to use a specific _datetime when reading the related record
* Add new tool safe_eval
* Handle sequence and history renaming when renaming table
* Add old_password to set_preferences of res.user on password change
* Allow to drop constraint, index and foreign key with custom table name
* Added column_rename on TableHandler
* Add new tool reduce_ids
* Add limit_clause function on cursor
* Fill the cursor cache at search
* Allow rpc on today of ir.date
* Use the module dependency order to apply views that inherits
* Allow to update database at the end of restore
* Add ir.model.access check get and set of ir.property
* Add ModelSingleton
* Move login test in res.user
* Rename osv into model on workflow
* Add logout method
* Move BrowseRecord cache onto the cursor except for Function fields
* Don't order search result if order value is []
* Add reload of modules if files have changed
* Add salt to sha of password
* Add strftime to ir.lang to handle locale's format
* Add sqlite backend
* Add validate test for required and size
* Remove _sequence on ModelSQL
* Use gzip in pysocket
* Add gzip encoding for XML-RPC
* Add report name in the result of Report.execute
* Add ir.action.wizard_size to store prefered wizard size
* Add delete_all action on One2Many field
* Read, write, create, delete permission on record rules
* Add reset_default method to ir.default
* Doesn't append '%' to "like", "ilike" clauses
* Handle database dump and restore with password
* Add float_time attribute in fields view

Version 1.2.0 - 2009-04-20
* Bug fixes (see mercurial logs for details)
* Add delete of foreign keys with ondelete CASCADE
* Add write for foreign keys with ondelete SET NULL
* Add datetime_field on Many2One to use a specific _datetime when reading the related record
* Use _datetime in context to read record value at specific datetime
* Add _history_table on ModelSQL to historize change on records
* Allow to use related fields (many2one and reference) in read
* Use rec_name function field instead of name_get and name_search
* Use a new Pool for objects
* Move workflow in ModelWorkflow and the workflow module
* Remove Service and LocalService objects
* New netrpc/xmlrpc syntax
* copy on ModelStorage copies one2many directly on the right record
* Search on translated field will search only on translated value
* Add active field on ir.action to allow better override of reports
* Add depends attributes on Column
* Make Modified Preorder Tree Traversal respects the default order of the model
* Add replace_attributes for xpath tag
* Add email parameter on report action
* Allow to inherit views from an other model
* Add user warnings
* Allow to use a list of id for copy method
* Use one lock per database
* Improve netrpc communication speed
* Add contextual domain on inherited views
* Allow to use globals in domain and states
* Add translate attribute on Selection field
* Use explicit join in search SQL query
* Fix for host with IPv6 enable but without default IPv6 route
* Allow egg installation

Version 1.0.0 - 2008-11-17
* Initial release<|MERGE_RESOLUTION|>--- conflicted
+++ resolved
@@ -1,41 +1,3 @@
-<<<<<<< HEAD
-Version 2.2.12 - 2013-12-04
-* Bug fixes (see mercurial logs for details)
-
-Version 2.2.11 - 2013-10-01
-* Bug fixes (see mercurial logs for details)
-
-Version 2.2.10 - 2013-07-22
-* Bug fixes (see mercurial logs for details)
-
-Version 2.2.9 - 2013-06-09
-* Bug fixes (see mercurial logs for details)
-
-Version 2.2.8 - 2013-05-02
-* Bug fixes (see mercurial logs for details)
-
-Version 2.2.7 - 2013-02-12
-* Bug fixes (see mercurial logs for details)
-
-Version 2.2.6 - 2012-12-23
-* Bug fixes (see mercurial logs for details)
-
-Version 2.2.5 - 2012-11-05
-* Bug fixes (see mercurial logs for details)
-
-Version 2.2.4 - 2012-09-10
-* Bug fixes (see mercurial logs for details)
-
-Version 2.2.3 - 2012-05-07
-* Bug fixes (see mercurial logs for details)
-
-Version 2.2.2 - 2012-03-28
-* Bug fixes (see mercurial logs for details)
-* Don't allow rpc call on ModelStorage without ModelView (CVE-2012-0215)
-
-Version 2.2.1 - 2011-12-26
-* Bug fixes (see mercurial logs for details)
-=======
 * Add Len to PYSON
 * Use bcrypt to hash password if possible
 * Use a sequence of ids, values to set fields
@@ -150,7 +112,6 @@
 * Add pyson.Id
 * Use XML-RPC struct for Decimal and Date
 * Remove change_default on fields
->>>>>>> 7d8707e3
 
 Version 2.2.0 - 2011-10-24
 * Bug fixes (see mercurial logs for details)
