--- conflicted
+++ resolved
@@ -1,38 +1,3 @@
-<<<<<<< HEAD
-Version 1.8.11 - 2013-05-02
-* Bug fixes (see mercurial logs for details)
-
-Version 1.8.10 - 2012-12-23
-* Bug fixes (see mercurial logs for details)
-
-Version 1.8.9 - 2012-11-05
-* Bug fixes (see mercurial logs for details)
-
-Version 1.8.8 - 2012-09-10
-* Bug fixes (see mercurial logs for details)
-
-Version 1.8.7 - 2012-05-07
-* Bug fixes (see mercurial logs for details)
-
-Version 1.8.6 - 2012-03-28
-* Bug fixes (see mercurial logs for details)
-* Don't allow rpc call on ModelStorage without ModelView (CVE-2012-0215)
-
-Version 1.8.5 - 2011-12-26
-* Bug fixes (see mercurial logs for details)
-
-Version 1.8.4 - 2011-10-01
-* Bug fixes (see mercurial logs for details)
-
-Version 1.8.3 - 2011-05-29
-* Bug fixes (see mercurial logs for details)
-
-Version 1.8.2 - 2011-02-13
-* Bug fixes (see mercurial logs for details)
-
-Version 1.8.1 - 2010-11-07
-* Bug fixes (see mercurial logs for details)
-=======
 * Add Len to PYSON
 * Use bcrypt to hash password if possible
 * Use a sequence of ids, values to set fields
@@ -196,7 +161,6 @@
 * Model doesn't convert anymore ids for inherited methods
 * Remove required attribute on Boolean fields
 * Add One2One field
->>>>>>> 6eb38094
 * Add AUTOINCREMENT to sqlite primary key
 
 Version 1.8.0 - 2010-11-01
