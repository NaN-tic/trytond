<<<<<<< HEAD
Version 1.2.10 - 2011-10-01
* Bug fixes (see mercurial logs for details)

Version 1.2.9 - 2011-05-29
* Bug fixes (see mercurial logs for details)

Version 1.2.8 - 2011-02-13
* Bug fixes (see mercurial logs for details)

Version 1.2.7 - 2010-11-02
* Bug fixes (see mercurial logs for details)

Version 1.2.6 - 2010-07-29
* Some bug fixes (see mercurial logs for details)

Version 1.2.5 - 2010-03-31
* Some bug fixes (see mercurial logs for details)

Version 1.2.4 - 2010-02-18
* Some bug fixes (see mercurial logs for details)

Version 1.2.3 - 2009-11-23
* Some bug fixes (see mercurial logs for details)

Version 1.2.2 - 2009-08-31
* Some bug fixes (see mercurial logs for details)

Version 1.2.1 - 2009-07-07
* Some bug fixes (see mercurial logs for details)
=======
* Add Len to PYSON
* Use bcrypt to hash password if possible
* Use a sequence of ids, values to set fields
* Client side actions on button and wizard
* Add depends attribute to data tag
* Add tree_invisible attribute to button in tree view
* Drop support of Python 2.6
* Deprecate on_change, on_change_with, selection_change_with and autocomplete
  field arguments
* Add fields.depends decorator
* Add run-tests
* Validate only modified and dependant fields on model write
* Improve error messages by showing the failing value
* Remove relation field actions:
    - delete_all
    - unlink_all
    - set
* Rename relation field action unlink into remove
* Use a sequence of records, values in write
* set_context of Transaction.set_user is restricted to root
* Add a "copy" action to One2Many and Many2Many's set method
* Force UTC as timezone (migration script available on tryton-tools)
* Add relation_field for many2one

Version 3.0.0 - 2013-10-21
* Bug fixes (see mercurial logs for details)
* Allow customization of translation in po files
* Use python-sql
* Add convert_domain method on Fields
* Add sql_format and sql_type methods on Fields
* Allow to return a full domain for Function.searcher
* Replace static backend by dynamic get method
* Replace order_field by order_<field name> method
* Allow field One2One in check_recursion
* Remove the default order on MPTT
* Add grouped attribute to data tag
* Store selection tree state
* Add order to Action Window
* Add factor on number fields
* Add calendar view
* Remove request

Version 2.8.0 - 2013-04-22
* Bug fixes (see mercurial logs for details)
* Allow to search on target of Reference field
* Remove _inherits
* Add dynamic label
* Add prefix, suffix on tree view
* Replace _constraints with validate in ModelStorage
* Add selection_change_with on Selection and Reference fields
* Add Dict fields
* Remove unique constraint on model and field access
* Use lists of values in create
* (Field, Operator, Operand) are replaced by Domain on Rule
* Add global search
* Replace view shortcut by menu favorite
* Store default language in database
* Add icon attribute on fields
* Prevent Wizard State name to start with '_'
* Add completion attribute for Many2One, Many2Many and One2Many
* Add ViewSearch
* Add domains on Action Window

Version 2.6.0 - 2012-10-22
* Bug fixes (see mercurial logs for details)
* Add pre-validation
* Allow to use XML file for views
* Add RPC definition
* Repace BrowseRecord by Model instance
* Replace Cache decorator by a simple LRU Cache
* Remove Cacheable
* Remove _description
* Rename _name by __name__
* Use class in Pool
* Fix search button clause in ModelButton.get_groups (CVE-2012-2238)
* Merge all kind of buttons
* Use XML id for board action instead of id
* Add states attribute to notebook
* Allow to use tuple for Reference
* Add constant interpolation on line graph
* Add create/delete field access
* Add dynamic size limit on the One2Many, Many2Many and Char
* Replace __tryton__.py by tryton.cfg
* Allow to use Reference field in One2Many & Many2Many
* Remove hexmd5 from ModelView.fields_view_get
* Allow client to manage model access
* Add time format validation
* Remove ModelSQL.default_sequence

Version 2.4.0 - 2012-04-23
* Bug fixes (see mercurial logs for details)
* Don't allow rpc call on ModelStorage without ModelView (CVE-2012-0215)
* Add shared WebDAV
* Remove workflow module
* Simplify workflow engine
* Add ir.model.button for access rights
* Replace fill by expand
* Integer, Numeric and Float allow None as value
* NULL value is None and not False
* Replace user action by a list of actions
* Add group call to on_change_with
* Allow to get fuzzy translation
* Allow to customize server timezone
* Add richtext widget for WYSIWYG editor
* Add support of fields.Time
* Replace nested view by reference id
* Remove underscore to ir.translation methods
* Add default database language code
* Add extras_depend to module definition
* Store session in database
* New Wizard design
* Add pyson.Id
* Use XML-RPC struct for Decimal and Date
* Remove change_default on fields

Version 2.2.0 - 2011-10-24
* Bug fixes (see mercurial logs for details)
* Remove name field in ir.property
* Add wizard to show views
* Switched from .csv to .po for translations
* Search on Many2One fields include inactive records
* Change select on fields into Boolean
* Change format of search_value on ir.action.act_window
* Manage relation field access
* Support size format in context for Binary fields
* Use buffer for Binary fields
* No more store Binary fields in base64
* Remove tabpos attribute on notebook
* Make PYSON more Pythonic
* Add readonly on Transaction
* Add has_returning on Cursor
* Remove use of python code in workflow XML
* Use SQL sequence on PostgreSQL for ir.sequence
* Allow to specify more than one interface
* Use unoconv for report format conversion
* Allow to use any Opendocument as report template
* Drop NetRPC and activate JSON-RPC by default
* Remove ir.action.wizard_size
* Rename expand and fill attributes into yexpand and yfill
* Add xalign and yalign as field attributes
* Drop support of Python 2.5
* Remove support of Many2Many field in record XML
* Change Pool into a Singleton
* Remove support of zipped modules

Version 2.0.0 - 2011-04-26
* Bug fixes (see mercurial logs for details)
* Use md5 hash for indexing translation
* Merge tree and list views
* Added autocompletion on fields.Char
* Remove ir.default
* Add type, last user and last modification on ir.attachment
* Rename datas into data on ir.attachment
* Add new configuration option to prevent database listing
* Add warning to wizards
* Add server-side icons
* Add support for file link to BinaryField
* Add model field access
* Add loading attribute on fields
* Remove priority attribute on fields
* Model doesn't convert anymore ids for inherited methods
* Remove required attribute on Boolean fields
* Add One2One field
* Add AUTOINCREMENT to sqlite primary key

Version 1.8.0 - 2010-11-01
* Bug fixes (see mercurial logs for details)
* Add timestamp sequence
* New transaction management
* Make _timestamp numeric instead of datetime to work with XML-RPC and JSON-RPC
* Add ir.trigger to trigger ModelStorage change
* Add default value to Boolean fields at database level

Version 1.6.0 - 2010-05-08
* Bug fixes (see mercurial logs for details)
* Add symbol parameter to formatLang
* searcher on Function fields take only one domain clause as argument
* Use a Reference field on ir.attachment to store resource informations
  Improve the ir.attachment views to be usable on the client side
* Use basic access authentication for XML-RPC
* Replace child{1,2} attributes in xml views by a unique child
* Models that uses _inherits will search in inherited parents for missing functions
* Remove ids from on_change* calls
* Improve search on translatable fields
* export_data return empty value for invisible fields
* Don't allow to use float in Numeric fields
* set/get function on Fields take a list of ids
* New interface for Function/Property fields
  Take a Field as first argument instead of many separate arguments
  Remove static arguments
* Fix Float and Numeric for lost of precision
* Add decimal digits validation on fields
* Improve unittests to run trytond from tests
  Use sqlite as default backend
  Add skiptest attribute to data tag
  Add option to test_tryton to run tests from all modules
* Add MySQL backend
* Refactoring by validation with pylint
* Modify ondelete attribute of Many2One according to required attribute value
* Refactor import_data of ModelStorage
* Raise exception when search function is missing on Function fields
* Add LRU memoization, use it to cache compiled code for safe_eval.
* Add PySON to replace python string evaluation on client side
* Add JSON-RPC
* Add groups on Sequence Types and add rules on sequence based on it.
* Ignore Fields that starts with "_"
* Add comment on table and field for postgresql backend
* Remove egenix-mx-base and replace it by python-dateutil
* Add cache to safe_eval
* Rename HttpDaemon into XMLRPCDaemon
* Improve TranslateFactory to fetch all translations for a report in one query
* Handle displayname on webdav.collection
* Handle current-user-privilege-set on webdav.collection

Version 1.4.0 - 2009-10-19
* Bug fixes (see mercurial logs for details)
* Add datetime_field on xxx2Many to use a specific _datetime when reading the related record
* Add new tool safe_eval
* Handle sequence and history renaming when renaming table
* Add old_password to set_preferences of res.user on password change
* Allow to drop constraint, index and foreign key with custom table name
* Added column_rename on TableHandler
* Add new tool reduce_ids
* Add limit_clause function on cursor
* Fill the cursor cache at search
* Allow rpc on today of ir.date
* Use the module dependency order to apply views that inherits
* Allow to update database at the end of restore
* Add ir.model.access check get and set of ir.property
* Add ModelSingleton
* Move login test in res.user
* Rename osv into model on workflow
* Add logout method
* Move BrowseRecord cache onto the cursor except for Function fields
* Don't order search result if order value is []
* Add reload of modules if files have changed
* Add salt to sha of password
* Add strftime to ir.lang to handle locale's format
* Add sqlite backend
* Add validate test for required and size
* Remove _sequence on ModelSQL
* Use gzip in pysocket
* Add gzip encoding for XML-RPC
* Add report name in the result of Report.execute
* Add ir.action.wizard_size to store prefered wizard size
* Add delete_all action on One2Many field
* Read, write, create, delete permission on record rules
* Add reset_default method to ir.default
* Doesn't append '%' to "like", "ilike" clauses
* Handle database dump and restore with password
* Add float_time attribute in fields view
>>>>>>> 1a88af24

Version 1.2.0 - 2009-04-20
* Bug fixes (see mercurial logs for details)
* Add delete of foreign keys with ondelete CASCADE
* Add write for foreign keys with ondelete SET NULL
* Add datetime_field on Many2One to use a specific _datetime when reading the related record
* Use _datetime in context to read record value at specific datetime
* Add _history_table on ModelSQL to historize change on records
* Allow to use related fields (many2one and reference) in read
* Use rec_name function field instead of name_get and name_search
* Use a new Pool for objects
* Move workflow in ModelWorkflow and the workflow module
* Remove Service and LocalService objects
* New netrpc/xmlrpc syntax
* copy on ModelStorage copies one2many directly on the right record
* Search on translated field will search only on translated value
* Add active field on ir.action to allow better override of reports
* Add depends attributes on Column
* Make Modified Preorder Tree Traversal respects the default order of the model
* Add replace_attributes for xpath tag
* Add email parameter on report action
* Allow to inherit views from an other model
* Add user warnings
* Allow to use a list of id for copy method
* Use one lock per database
* Improve netrpc communication speed
* Add contextual domain on inherited views
* Allow to use globals in domain and states
* Add translate attribute on Selection field
* Use explicit join in search SQL query
* Fix for host with IPv6 enable but without default IPv6 route
* Allow egg installation

Version 1.0.0 - 2008-11-17
* Initial release<|MERGE_RESOLUTION|>--- conflicted
+++ resolved
@@ -1,34 +1,3 @@
-<<<<<<< HEAD
-Version 1.2.10 - 2011-10-01
-* Bug fixes (see mercurial logs for details)
-
-Version 1.2.9 - 2011-05-29
-* Bug fixes (see mercurial logs for details)
-
-Version 1.2.8 - 2011-02-13
-* Bug fixes (see mercurial logs for details)
-
-Version 1.2.7 - 2010-11-02
-* Bug fixes (see mercurial logs for details)
-
-Version 1.2.6 - 2010-07-29
-* Some bug fixes (see mercurial logs for details)
-
-Version 1.2.5 - 2010-03-31
-* Some bug fixes (see mercurial logs for details)
-
-Version 1.2.4 - 2010-02-18
-* Some bug fixes (see mercurial logs for details)
-
-Version 1.2.3 - 2009-11-23
-* Some bug fixes (see mercurial logs for details)
-
-Version 1.2.2 - 2009-08-31
-* Some bug fixes (see mercurial logs for details)
-
-Version 1.2.1 - 2009-07-07
-* Some bug fixes (see mercurial logs for details)
-=======
 * Add Len to PYSON
 * Use bcrypt to hash password if possible
 * Use a sequence of ids, values to set fields
@@ -280,7 +249,6 @@
 * Doesn't append '%' to "like", "ilike" clauses
 * Handle database dump and restore with password
 * Add float_time attribute in fields view
->>>>>>> 1a88af24
 
 Version 1.2.0 - 2009-04-20
 * Bug fixes (see mercurial logs for details)
