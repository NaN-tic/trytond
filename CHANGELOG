<<<<<<< HEAD
Version 1.6.10 - 2012-11-05
* Bug fixes (see mercurial logs for details)

Version 1.6.9 - 2012-09-10
* Bug fixes (see mercurial logs for details)

Version 1.6.8 - 2012-05-07
* Bug fixes (see mercurial logs for details)

Version 1.6.7 - 2012-03-28
* Bug fixes (see mercurial logs for details)
* Don't allow rpc call on ModelStorage without ModelView (CVE-2012-0215)

Version 1.6.6 - 2011-12-26
* Bug fixes (see mercurial logs for details)

Version 1.6.5 - 2011-10-01
* Bug fixes (see mercurial logs for details)

Version 1.6.4 - 2011-05-29
* Bug fixes (see mercurial logs for details)

Version 1.6.3 - 2011-02-13
* Bug fixes (see mercurial logs for details)

Version 1.6.2 - 2010-11-02
* Bug fixes (see mercurial logs for details)

Version 1.6.1 - 2010-07-29
* Bug fixes (see mercurial logs for details)
* Make _timestamp numeric instead of datetime to work with XML-RPC and JSON-RPC
=======
* Add Len to PYSON
* Use bcrypt to hash password if possible
* Use a sequence of ids, values to set fields
* Client side actions on button and wizard
* Add depends attribute to data tag
* Add tree_invisible attribute to button in tree view
* Drop support of Python 2.6
* Deprecate on_change, on_change_with, selection_change_with and autocomplete
  field arguments
* Add fields.depends decorator
* Add run-tests
* Validate only modified and dependant fields on model write
* Improve error messages by showing the failing value
* Remove relation field actions:
    - delete_all
    - unlink_all
    - set
* Rename relation field action unlink into remove
* Use a sequence of records, values in write
* set_context of Transaction.set_user is restricted to root
* Add a "copy" action to One2Many and Many2Many's set method
* Force UTC as timezone (migration script available on tryton-tools)
* Add relation_field for many2one

Version 3.0.0 - 2013-10-21
* Bug fixes (see mercurial logs for details)
* Allow customization of translation in po files
* Use python-sql
* Add convert_domain method on Fields
* Add sql_format and sql_type methods on Fields
* Allow to return a full domain for Function.searcher
* Replace static backend by dynamic get method
* Replace order_field by order_<field name> method
* Allow field One2One in check_recursion
* Remove the default order on MPTT
* Add grouped attribute to data tag
* Store selection tree state
* Add order to Action Window
* Add factor on number fields
* Add calendar view
* Remove request

Version 2.8.0 - 2013-04-22
* Bug fixes (see mercurial logs for details)
* Allow to search on target of Reference field
* Remove _inherits
* Add dynamic label
* Add prefix, suffix on tree view
* Replace _constraints with validate in ModelStorage
* Add selection_change_with on Selection and Reference fields
* Add Dict fields
* Remove unique constraint on model and field access
* Use lists of values in create
* (Field, Operator, Operand) are replaced by Domain on Rule
* Add global search
* Replace view shortcut by menu favorite
* Store default language in database
* Add icon attribute on fields
* Prevent Wizard State name to start with '_'
* Add completion attribute for Many2One, Many2Many and One2Many
* Add ViewSearch
* Add domains on Action Window

Version 2.6.0 - 2012-10-22
* Bug fixes (see mercurial logs for details)
* Add pre-validation
* Allow to use XML file for views
* Add RPC definition
* Repace BrowseRecord by Model instance
* Replace Cache decorator by a simple LRU Cache
* Remove Cacheable
* Remove _description
* Rename _name by __name__
* Use class in Pool
* Fix search button clause in ModelButton.get_groups (CVE-2012-2238)
* Merge all kind of buttons
* Use XML id for board action instead of id
* Add states attribute to notebook
* Allow to use tuple for Reference
* Add constant interpolation on line graph
* Add create/delete field access
* Add dynamic size limit on the One2Many, Many2Many and Char
* Replace __tryton__.py by tryton.cfg
* Allow to use Reference field in One2Many & Many2Many
* Remove hexmd5 from ModelView.fields_view_get
* Allow client to manage model access
* Add time format validation
* Remove ModelSQL.default_sequence

Version 2.4.0 - 2012-04-23
* Bug fixes (see mercurial logs for details)
* Don't allow rpc call on ModelStorage without ModelView (CVE-2012-0215)
* Add shared WebDAV
* Remove workflow module
* Simplify workflow engine
* Add ir.model.button for access rights
* Replace fill by expand
* Integer, Numeric and Float allow None as value
* NULL value is None and not False
* Replace user action by a list of actions
* Add group call to on_change_with
* Allow to get fuzzy translation
* Allow to customize server timezone
* Add richtext widget for WYSIWYG editor
* Add support of fields.Time
* Replace nested view by reference id
* Remove underscore to ir.translation methods
* Add default database language code
* Add extras_depend to module definition
* Store session in database
* New Wizard design
* Add pyson.Id
* Use XML-RPC struct for Decimal and Date
* Remove change_default on fields

Version 2.2.0 - 2011-10-24
* Bug fixes (see mercurial logs for details)
* Remove name field in ir.property
* Add wizard to show views
* Switched from .csv to .po for translations
* Search on Many2One fields include inactive records
* Change select on fields into Boolean
* Change format of search_value on ir.action.act_window
* Manage relation field access
* Support size format in context for Binary fields
* Use buffer for Binary fields
* No more store Binary fields in base64
* Remove tabpos attribute on notebook
* Make PYSON more Pythonic
* Add readonly on Transaction
* Add has_returning on Cursor
* Remove use of python code in workflow XML
* Use SQL sequence on PostgreSQL for ir.sequence
* Allow to specify more than one interface
* Use unoconv for report format conversion
* Allow to use any Opendocument as report template
* Drop NetRPC and activate JSON-RPC by default
* Remove ir.action.wizard_size
* Rename expand and fill attributes into yexpand and yfill
* Add xalign and yalign as field attributes
* Drop support of Python 2.5
* Remove support of Many2Many field in record XML
* Change Pool into a Singleton
* Remove support of zipped modules

Version 2.0.0 - 2011-04-26
* Bug fixes (see mercurial logs for details)
* Use md5 hash for indexing translation
* Merge tree and list views
* Added autocompletion on fields.Char
* Remove ir.default
* Add type, last user and last modification on ir.attachment
* Rename datas into data on ir.attachment
* Add new configuration option to prevent database listing
* Add warning to wizards
* Add server-side icons
* Add support for file link to BinaryField
* Add model field access
* Add loading attribute on fields
* Remove priority attribute on fields
* Model doesn't convert anymore ids for inherited methods
* Remove required attribute on Boolean fields
* Add One2One field
* Add AUTOINCREMENT to sqlite primary key

Version 1.8.0 - 2010-11-01
* Bug fixes (see mercurial logs for details)
* Add timestamp sequence
* New transaction management
* Make _timestamp numeric instead of datetime to work with XML-RPC and JSON-RPC
* Add ir.trigger to trigger ModelStorage change
* Add default value to Boolean fields at database level
>>>>>>> fe1fa455

Version 1.6.0 - 2010-05-08
* Bug fixes (see mercurial logs for details)
* Add symbol parameter to formatLang
* searcher on Function fields take only one domain clause as argument
* Use a Reference field on ir.attachment to store resource informations
  Improve the ir.attachment views to be usable on the client side
* Use basic access authentication for XML-RPC
* Replace child{1,2} attributes in xml views by a unique child
* Models that uses _inherits will search in inherited parents for missing functions
* Remove ids from on_change* calls
* Improve search on translatable fields
* export_data return empty value for invisible fields
* Don't allow to use float in Numeric fields
* set/get function on Fields take a list of ids
* New interface for Function/Property fields
  Take a Field as first argument instead of many separate arguments
  Remove static arguments
* Fix Float and Numeric for lost of precision
* Add decimal digits validation on fields
* Improve unittests to run trytond from tests
  Use sqlite as default backend
  Add skiptest attribute to data tag
  Add option to test_tryton to run tests from all modules
* Add MySQL backend
* Refactoring by validation with pylint
* Modify ondelete attribute of Many2One according to required attribute value
* Refactor import_data of ModelStorage
* Raise exception when search function is missing on Function fields
* Add LRU memoization, use it to cache compiled code for safe_eval.
* Add PySON to replace python string evaluation on client side
* Add JSON-RPC
* Add groups on Sequence Types and add rules on sequence based on it.
* Ignore Fields that starts with "_"
* Add comment on table and field for postgresql backend
* Remove egenix-mx-base and replace it by python-dateutil
* Add cache to safe_eval
* Rename HttpDaemon into XMLRPCDaemon
* Improve TranslateFactory to fetch all translations for a report in one query
* Handle displayname on webdav.collection
* Handle current-user-privilege-set on webdav.collection

Version 1.4.0 - 2009-10-19
* Bug fixes (see mercurial logs for details)
* Add datetime_field on xxx2Many to use a specific _datetime when reading the related record
* Add new tool safe_eval
* Handle sequence and history renaming when renaming table
* Add old_password to set_preferences of res.user on password change
* Allow to drop constraint, index and foreign key with custom table name
* Added column_rename on TableHandler
* Add new tool reduce_ids
* Add limit_clause function on cursor
* Fill the cursor cache at search
* Allow rpc on today of ir.date
* Use the module dependency order to apply views that inherits
* Allow to update database at the end of restore
* Add ir.model.access check get and set of ir.property
* Add ModelSingleton
* Move login test in res.user
* Rename osv into model on workflow
* Add logout method
* Move BrowseRecord cache onto the cursor except for Function fields
* Don't order search result if order value is []
* Add reload of modules if files have changed
* Add salt to sha of password
* Add strftime to ir.lang to handle locale's format
* Add sqlite backend
* Add validate test for required and size
* Remove _sequence on ModelSQL
* Use gzip in pysocket
* Add gzip encoding for XML-RPC
* Add report name in the result of Report.execute
* Add ir.action.wizard_size to store prefered wizard size
* Add delete_all action on One2Many field
* Read, write, create, delete permission on record rules
* Add reset_default method to ir.default
* Doesn't append '%' to "like", "ilike" clauses
* Handle database dump and restore with password
* Add float_time attribute in fields view

Version 1.2.0 - 2009-04-20
* Bug fixes (see mercurial logs for details)
* Add delete of foreign keys with ondelete CASCADE
* Add write for foreign keys with ondelete SET NULL
* Add datetime_field on Many2One to use a specific _datetime when reading the related record
* Use _datetime in context to read record value at specific datetime
* Add _history_table on ModelSQL to historize change on records
* Allow to use related fields (many2one and reference) in read
* Use rec_name function field instead of name_get and name_search
* Use a new Pool for objects
* Move workflow in ModelWorkflow and the workflow module
* Remove Service and LocalService objects
* New netrpc/xmlrpc syntax
* copy on ModelStorage copies one2many directly on the right record
* Search on translated field will search only on translated value
* Add active field on ir.action to allow better override of reports
* Add depends attributes on Column
* Make Modified Preorder Tree Traversal respects the default order of the model
* Add replace_attributes for xpath tag
* Add email parameter on report action
* Allow to inherit views from an other model
* Add user warnings
* Allow to use a list of id for copy method
* Use one lock per database
* Improve netrpc communication speed
* Add contextual domain on inherited views
* Allow to use globals in domain and states
* Add translate attribute on Selection field
* Use explicit join in search SQL query
* Fix for host with IPv6 enable but without default IPv6 route
* Allow egg installation

Version 1.0.0 - 2008-11-17
* Initial release<|MERGE_RESOLUTION|>--- conflicted
+++ resolved
@@ -1,36 +1,3 @@
-<<<<<<< HEAD
-Version 1.6.10 - 2012-11-05
-* Bug fixes (see mercurial logs for details)
-
-Version 1.6.9 - 2012-09-10
-* Bug fixes (see mercurial logs for details)
-
-Version 1.6.8 - 2012-05-07
-* Bug fixes (see mercurial logs for details)
-
-Version 1.6.7 - 2012-03-28
-* Bug fixes (see mercurial logs for details)
-* Don't allow rpc call on ModelStorage without ModelView (CVE-2012-0215)
-
-Version 1.6.6 - 2011-12-26
-* Bug fixes (see mercurial logs for details)
-
-Version 1.6.5 - 2011-10-01
-* Bug fixes (see mercurial logs for details)
-
-Version 1.6.4 - 2011-05-29
-* Bug fixes (see mercurial logs for details)
-
-Version 1.6.3 - 2011-02-13
-* Bug fixes (see mercurial logs for details)
-
-Version 1.6.2 - 2010-11-02
-* Bug fixes (see mercurial logs for details)
-
-Version 1.6.1 - 2010-07-29
-* Bug fixes (see mercurial logs for details)
-* Make _timestamp numeric instead of datetime to work with XML-RPC and JSON-RPC
-=======
 * Add Len to PYSON
 * Use bcrypt to hash password if possible
 * Use a sequence of ids, values to set fields
@@ -203,7 +170,6 @@
 * Make _timestamp numeric instead of datetime to work with XML-RPC and JSON-RPC
 * Add ir.trigger to trigger ModelStorage change
 * Add default value to Boolean fields at database level
->>>>>>> fe1fa455
 
 Version 1.6.0 - 2010-05-08
 * Bug fixes (see mercurial logs for details)
