--- conflicted
+++ resolved
@@ -59,14 +59,10 @@
         'lxml >= 2.0',
         'relatorio >= 0.2.0',
         'Genshi',
-<<<<<<< HEAD
-    ],
-=======
         'python-dateutil',
         'polib',
         'python-sql >= 0.2',
         ],
->>>>>>> 74f77c21
     extras_require={
         'PostgreSQL': ['psycopg2 >= 2.0'],
         'MySQL': ['MySQL-python'],
