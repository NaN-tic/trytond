#This file is part of Tryton.  The COPYRIGHT file at the top level of
#this repository contains the full copyright notices and license terms.
import os
import time
import urllib
import urlparse
import socket
import encodings
import uuid
import datetime
from dateutil.relativedelta import relativedelta
from sql.functions import Extract
from sql.conditionals import Coalesce

from trytond.model import ModelView, ModelSQL, fields
from trytond.tools import reduce_ids, safe_eval
from trytond.transaction import Transaction
<<<<<<< HEAD
=======
from trytond.pool import Pool
from trytond.config import CONFIG
from trytond.pyson import Eval

__all__ = [
    'Collection', 'Share', 'Attachment',
    ]


def get_webdav_url():
    if CONFIG['ssl_webdav']:
        protocol = 'https'
    else:
        protocol = 'http'
    hostname = (CONFIG['hostname_webdav']
        or unicode(socket.getfqdn(), 'utf8'))
    hostname = '.'.join(encodings.idna.ToASCII(part) for part in
        hostname.split('.'))
    return urlparse.urlunsplit((protocol, hostname,
        urllib.quote(
            Transaction().cursor.database_name.encode('utf-8') + '/'),
            None, None))
>>>>>>> edc8ca62


class Collection(ModelSQL, ModelView):
    "Collection"
    __name__ = "webdav.collection"
    name = fields.Char('Name', required=True, select=True)
    parent = fields.Many2One('webdav.collection', 'Parent',
       ondelete='RESTRICT', domain=[('model', '=', None)])
    childs = fields.One2Many('webdav.collection', 'parent', 'Children')
    model = fields.Many2One('ir.model', 'Model')
    domain = fields.Char('Domain')
    complete_name = fields.Function(fields.Char('Complete Name'),
        'get_rec_name')

    @classmethod
    def __setup__(cls):
        super(Collection, cls).__setup__()
        cls._sql_constraints += [
            ('name_parent_uniq', 'UNIQUE (name, parent)',
                'The collection name must be unique inside a collection!'),
        ]
        cls._error_messages.update({
                'collection_file_name': ('You can not create a collection '
                    'named "%(parent)s" in collection "%(child)s" because '
                    'there is already a file with that name.'),
                })
        cls.ext2mime = {
            '.png': 'image/png',
            '.odt': 'application/vnd.oasis.opendocument.text',
            '.pdf': 'application/pdf',
        }

    @classmethod
    def order_complet_name(cls, tables):
        return cls.name.convert_order('name', tables, cls)

    @staticmethod
    def default_domain():
        return '[]'

    def get_rec_name(self, name):
        if self.parent:
            return self.parent.rec_name + '/' + self.name
        else:
            return self.name

    @classmethod
    def validate(cls, collections):
        super(Collection, cls).validate(collections)
        cls.check_recursion(collections, rec_name='name')
        cls.check_attachment(collections)

    @classmethod
    def check_attachment(cls, collections):
        pool = Pool()
        Attachment = pool.get('ir.attachment')
        for collection in collections:
            if collection.parent:
                attachments = Attachment.search([
                    ('resource', '=', '%s,%s' %
                        (cls.__name__, collection.parent.id)),
                    ])
                for attachment in attachments:
                    if attachment.name == collection.name:
                        cls.raise_user_error('collection_file_name', {
                                'parent': collection.parent.rec_name,
                                'child': collection.rec_name,
                                })

    @classmethod
    def _uri2object(cls, uri, object_name=__name__, object_id=None,
            cache=None):
        pool = Pool()
        Attachment = pool.get('ir.attachment')
        Report = pool.get('ir.action.report')
        cache_uri = uri

        if cache is not None:
            cache.setdefault('_uri2object', {})
            if cache_uri in cache['_uri2object']:
                return cache['_uri2object'][cache_uri]

        if not uri:
            if cache is not None:
                cache['_uri2object'][cache_uri] = (cls.__name__, None)
            return cls.__name__, None
        name, uri = (uri.split('/', 1) + [None])[0:2]
        if object_name == cls.__name__:
            collection_ids = None
            if cache is not None:
                cache.setdefault('_parent2collection_ids', {})
                if object_id in cache['_parent2collection_ids']:
                    collection_ids = cache['_parent2collection_ids'][
                        object_id].get(name, [])
            if collection_ids is None:
                collections = cls.search([
                    ('parent', '=', object_id),
                    ])
                collection_ids = []
                if cache is not None:
                    cache['_parent2collection_ids'].setdefault(object_id, {})
                for collection in collections:
                    if cache is not None:
                        cache['_parent2collection_ids'][object_id]\
                            .setdefault(collection.name, [])
                        cache['_parent2collection_ids'][object_id][
                            collection.name].append(collection.id)
                        cache.setdefault('_collection_name', {})
                        if collection.model and uri:
                            cache['_collection_name'][collection.id] = \
                                collection.model.model
                        else:
                            cache['_collection_name'][collection.id] = \
                                cls.__name__
                    if collection.name == name:
                        collection_ids.append(collection.id)
            if collection_ids:
                object_id = collection_ids[0]
                object_name2 = None
                if cache is not None:
                    cache.setdefault('_collection_name', {})
                    if object_id in cache['_collection_name']:
                        object_name2 = cache['_collection_name'][object_id]
                if object_name2 is None:
                    collection = cls(object_id)
                    if collection.model and uri:
                        object_name = collection.model.model
                        if cache is not None:
                            cache['_collection_name'][object_id] = object_name
                else:
                    object_name = object_name2
            else:
                if uri:
                    if cache is not None:
                        cache['_uri2object'][cache_uri] = (None, 0)
                    return None, 0

                attachment_ids = None
                if cache is not None:
                    cache.setdefault('_model&id2attachment_ids', {})
                    if (object_name, object_id) in \
                            cache['_model&id2attachment_ids']:
                        attachment_ids = cache['_model&id2attachment_ids'][
                            (object_name, object_id)].get(name, [])
                attachment_id = None
                if attachment_ids is None:
                    attachments = Attachment.search([
                        ('resource', '=', '%s,%s' % (object_name, object_id)),
                        ])
                    key = (object_name, object_id)
                    attachment_ids = []
                    if cache is not None:
                        cache['_model&id2attachment_ids'].setdefault(key, {})
                    for attachment in attachments:
                        if cache is not None:
                            cache.setdefault('_model&id&name2attachment_ids',
                                    {})
                            cache['_model&id&name2attachment_ids'].setdefault(
                                    key, {})
                            cache['_model&id&name2attachment_ids'][key]\
                                .setdefault(attachment.name, [])
                            cache['_model&id&name2attachment_ids'][key][
                                attachment.name].append(attachment.id)
                        if attachment.name == name:
                            attachment_id = attachment.id
                else:
                    key = (object_name, object_id)
                    cache.setdefault('_model&id&name2attachment_ids', {})
                    cache['_model&id&name2attachment_ids'].setdefault(key, {})
                    attachment_id = cache['_model&id&name2attachment_ids'][
                        key].get(name, [None])[0]
                if attachment_id:
                    object_name = 'ir.attachment'
                    object_id = attachment_id
                else:
                    object_name = None
                    object_id = None
        else:
            splitted_name = name.rsplit('-', 1)
            if len(splitted_name) != 2:
                if cache is not None:
                    cache['_uri2object'][cache_uri] = (object_name, 0)
                return object_name, 0
            object_id = int(splitted_name[1].strip())
            if uri:
                if '/' in uri:
                    if cache is not None:
                        cache['_uri2object'][cache_uri] = (None, 0)
                    return None, 0
                reports = Report.search([
                    ('model', '=', object_name),
                    ])
                for report in reports:
                    report_name = (report.name + '-' + str(report.id)
                        + '.' + report.extension)
                    if uri == report_name:
                        if cache is not None:
                            cache['_uri2object'][cache_uri] = \
                                ('ir.action.report', object_id)
                        return 'ir.action.report', object_id
                name = uri
                attachment_ids = None
                if cache is not None:
                    cache.setdefault('_model&id2attachment_ids', {})
                    if (object_name, object_id) in \
                            cache['_model&id2attachment_ids']:
                        attachment_ids = cache['_model&id2attachment_ids'][
                            (object_name, object_id)].get(name, [])
                if attachment_ids is None:
                    attachments = Attachment.search([
                        ('resource', '=', '%s,%s' % (object_name, object_id)),
                        ])
                    key = (object_name, object_id)
                    attachment_ids = []
                    if cache is not None:
                        cache['_model&id2attachment_ids'].setdefault(key, {})
                    for attachment in attachments:
                        if cache is not None:
                            cache['_model&id2attachment_ids'][key]\
                                .setdefault(attachment.name, [])
                            cache['_model&id2attachment_ids'][key][
                                attachment.name].append(attachment.id)
                        if attachment.name == name:
                            attachment_ids.append(attachment.id)
                if attachment_ids:
                    object_name = 'ir.attachment'
                    object_id = attachment_ids[0]
                else:
                    object_name = None
                    object_id = None
                if cache is not None:
                    cache['_uri2object'][cache_uri] = (object_name, object_id)
                return object_name, object_id
        if uri:
            res = cls._uri2object(uri, object_name, object_id, cache=cache)
            if cache is not None:
                cache['_uri2object'][cache_uri] = res
            return res
        if cache is not None:
            cache['_uri2object'][cache_uri] = (object_name, object_id)
        return object_name, object_id

    @classmethod
    def get_childs(cls, uri, filter=None, cache=None):
        pool = Pool()
        Report = pool.get('ir.action.report')
        res = []
        if filter:
            return []
        if not uri:
            collections = cls.search([
                ('parent', '=', None),
                ])
            for collection in collections:
                if '/' in collection.name:
                    continue
                res.append(collection.name)
                if cache is not None:
                    cache.setdefault(cls.__name__, {})
                    cache[cls.__name__][collection.id] = {}
            return res
        object_name, object_id = cls._uri2object(uri, cache=cache)
        if object_name == cls.__name__ and object_id:
            collection = cls(object_id)
            if collection.model:
                Model = pool.get(collection.model.model)
                if not Model:
                    return res
                models = Model.search(
                        safe_eval(collection.domain or "[]"))
                for child in models:
                    if '/' in child.rec_name:
                        continue
                    res.append(child.rec_name + '-' + str(child.id))
                    if cache is not None:
                        cache.setdefault(Model.__name__, {})
                        cache[Model.__name__][child.id] = {}
                return res
            else:
                for child in collection.childs:
                    if '/' in child.name:
                        continue
                    res.append(child.name)
                    if cache is not None:
                        cache.setdefault(cls.__name__, {})
                        cache[cls.__name__][child.id] = {}
        if object_name not in ('ir.attachment', 'ir.action.report'):
            reports = Report.search([
                ('model', '=', object_name),
                ])
            for report in reports:
                report_name = (report.name + '-' + str(report.id)
                    + '.' + report.extension)
                if '/' in report_name:
                    continue
                res.append(report_name)
                if cache is not None:
                    cache.setdefault(Report.__name__, {})
                    cache[Report.__name__][report.id] = {}

            Attachment = pool.get('ir.attachment')
            attachments = Attachment.search([
                    ('resource', '=', '%s,%s' % (object_name, object_id)),
                    ])
            for attachment in attachments:
                if attachment.name and not attachment.link:
                    if '/' in attachment.name:
                        continue
                    res.append(attachment.name)
                    if cache is not None:
                        cache.setdefault(Attachment.__name__, {})
                        cache[Attachment.__name__][attachment.id] = {}
        return res

    @classmethod
    def get_resourcetype(cls, uri, cache=None):
        from pywebdav.lib.constants import COLLECTION, OBJECT
        object_name, object_id = cls._uri2object(uri, cache=cache)
        if object_name in ('ir.attachment', 'ir.action.report'):
            return OBJECT
        return COLLECTION

    @classmethod
    def get_displayname(cls, uri, cache=None):
        object_name, object_id = cls._uri2object(uri, cache=cache)
        Model = Pool().get(object_name)
        return Model(object_id).rec_name

    @classmethod
    def get_contentlength(cls, uri, cache=None):
        pool = Pool()
        Attachment = pool.get('ir.attachment')

        object_name, object_id = cls._uri2object(uri, cache=cache)
        if object_name == 'ir.attachment':

            if cache is not None:
                cache.setdefault('ir.attachment', {})
                ids = cache['ir.attachment'].keys()
                if object_id not in ids:
                    ids.append(object_id)
                elif 'contentlength' in cache['ir.attachment'][object_id]:
                    return cache['ir.attachment'][object_id]['contentlength']
            else:
                ids = [object_id]

            attachments = Attachment.browse(ids)

            res = '0'
            for attachment in attachments:
                size = '0'
                try:
                    if attachment.data_size:
                        size = str(attachment.data_size)
                except Exception:
                    pass
                if attachment.id == object_id:
                    res = size
                if cache is not None:
                    cache['ir.attachment'].setdefault(attachment.id, {})
                    cache['ir.attachment'][attachment.id]['contentlength'] = \
                        size
            return res
        return '0'

    @classmethod
    def get_contenttype(cls, uri, cache=None):
        object_name, object_id = cls._uri2object(uri, cache=cache)
        if object_name in ('ir.attachment', 'ir.action.report'):
            ext = os.path.splitext(uri)[1]
            if not ext:
                return "application/octet-stream"
            return cls.ext2mime.get(ext, 'application/octet-stream')
        return "application/octet-stream"

    @classmethod
    def get_creationdate(cls, uri, cache=None):
        pool = Pool()
        object_name, object_id = cls._uri2object(uri, cache=cache)
        if object_name == 'ir.attachment':
            Model = pool.get(object_name)
            if object_id:
                if cache is not None:
                    cache.setdefault(Model.__name__, {})
                    ids = cache[Model.__name__].keys()
                    if object_id not in ids:
                        ids.append(object_id)
                    elif 'creationdate' in cache[Model.__name__][object_id]:
                        return cache[Model.__name__][object_id][
                            'creationdate']
                else:
                    ids = [object_id]
                res = None
                cursor = Transaction().cursor
                table = Model.__table__()
                for i in range(0, len(ids), cursor.IN_MAX):
                    sub_ids = ids[i:i + cursor.IN_MAX]
                    red_sql = reduce_ids(table.id, sub_ids)
                    cursor.execute(*table.select(table.id,
                            Extract('EPOCH', table.create_date),
                            where=red_sql))
                    for object_id2, date in cursor.fetchall():
                        if object_id2 == object_id:
                            res = date
                        if cache is not None:
                            cache[Model.__name__].setdefault(object_id2, {})
                            cache[Model.__name__][object_id2][
                                'creationdate'] = date
                if res is not None:
                    return res
        return time.time()

    @classmethod
    def get_lastmodified(cls, uri, cache=None):
        pool = Pool()
        object_name, object_id = cls._uri2object(uri, cache=cache)
        if object_name == 'ir.attachment':
            Model = pool.get(object_name)
            if object_id:
                if cache is not None:
                    cache.setdefault(Model.__name__, {})
                    ids = cache[Model.__name__].keys()
                    if object_id not in ids:
                        ids.append(object_id)
                    elif 'lastmodified' in cache[Model.__name__][object_id]:
                        return cache[Model.__name__][object_id][
                            'lastmodified']
                else:
                    ids = [object_id]
                res = None
                cursor = Transaction().cursor
                table = Model.__table__()
                for i in range(0, len(ids), cursor.IN_MAX):
                    sub_ids = ids[i:i + cursor.IN_MAX]
                    red_sql = reduce_ids(table.id, sub_ids)
                    cursor.execute(*table.select(table.id,
                            Extract('EPOCH',
                                Coalesce(table.write_date, table.create_date)),
                            where=red_sql))
                    for object_id2, date in cursor.fetchall():
                        if object_id2 == object_id:
                            res = date
                        if cache is not None:
                            cache[Model.__name__].setdefault(object_id2, {})
                            cache[Model.__name__][object_id2][
                                'lastmodified'] = date
                if res is not None:
                    return res
        return time.time()

    @classmethod
    def get_data(cls, uri, cache=None):
        from pywebdav.lib.errors import DAV_NotFound
        pool = Pool()
        Attachment = pool.get('ir.attachment')
        Report = pool.get('ir.action.report')

        if uri:
            object_name, object_id = cls._uri2object(uri, cache=cache)

            if object_name == 'ir.attachment' and object_id:
                if cache is not None:
                    cache.setdefault('ir.attachment', {})
                    ids = cache['ir.attachment'].keys()
                    if object_id not in ids:
                        ids.append(object_id)
                    elif 'data' in cache['ir.attachment'][object_id]:
                        res = cache['ir.attachment'][object_id]['data']
                        if res == DAV_NotFound:
                            raise DAV_NotFound
                        return res
                else:
                    ids = [object_id]
                attachments = Attachment.browse(ids)

                res = DAV_NotFound
                for attachment in attachments:
                    data = DAV_NotFound
                    try:
                        if attachment.data is not None:
                            data = str(attachment.data)
                    except Exception:
                        pass
                    if attachment.id == object_id:
                        res = data
                    if cache is not None:
                        cache['ir.attachment'].setdefault(attachment.id, {})
                        cache['ir.attachment'][attachment.id]['data'] = data
                if res == DAV_NotFound:
                    raise DAV_NotFound
                return res

            if object_name == 'ir.action.report' and object_id:
                report_id = int(uri.rsplit('/', 1)[-1].rsplit('-',
                    1)[-1].rsplit('.', 1)[0])
                report = Report(report_id)
                if report.report_name:
                    Report = pool.get(report.report_name,
                            type='report')
                    val = Report.execute([object_id],
                        {'id': object_id, 'ids': [object_id]})
                    return val[1]
        raise DAV_NotFound

    @classmethod
    def put(cls, uri, data, content_type, cache=None):
        from pywebdav.lib.errors import DAV_Forbidden
        from pywebdav.lib.utils import get_uriparentpath, get_urifilename
        object_name, object_id = cls._uri2object(get_uriparentpath(uri),
                cache=cache)
        if not object_name \
                or object_name == 'ir.attachment' \
                or not object_id:
            raise DAV_Forbidden
        pool = Pool()
        Attachment = pool.get('ir.attachment')
        object_name2, object_id2 = cls._uri2object(uri, cache=cache)
        if not object_id2:
            name = get_urifilename(uri)
            try:
                Attachment.create([{
                            'name': name,
                            'data': data,
                            'resource': '%s,%s' % (object_name, object_id),
                            }])
            except Exception:
                raise DAV_Forbidden
        else:
            try:
                Attachment.write(object_id2, {
                    'data': data,
                    })
            except Exception:
                raise DAV_Forbidden
        return

    @classmethod
    def mkcol(cls, uri, cache=None):
        from pywebdav.lib.errors import DAV_Forbidden
        from pywebdav.lib.utils import get_uriparentpath, get_urifilename
        if uri[-1:] == '/':
            uri = uri[:-1]
        object_name, object_id = cls._uri2object(get_uriparentpath(uri),
                cache=cache)
        if object_name != 'webdav.collection':
            raise DAV_Forbidden
        name = get_urifilename(uri)
        try:
            cls.create([{
                        'name': name,
                        'parent': object_id,
                        }])
        except Exception:
            raise DAV_Forbidden
        return 201

    @classmethod
    def rmcol(cls, uri, cache=None):
        from pywebdav.lib.errors import DAV_Forbidden
        object_name, object_id = cls._uri2object(uri, cache=cache)
        if object_name != 'webdav.collection' \
                or not object_id:
            raise DAV_Forbidden
        try:
            cls.delete([cls(object_id)])
        except Exception:
            raise DAV_Forbidden
        return 200

    @classmethod
    def rm(cls, uri, cache=None):
        from pywebdav.lib.errors import DAV_Forbidden
        object_name, object_id = cls._uri2object(uri, cache=cache)
        if not object_name:
            raise DAV_Forbidden
        if object_name != 'ir.attachment' \
                or not object_id:
            raise DAV_Forbidden
        pool = Pool()
        Model = pool.get(object_name)
        try:
            Model.delete([Model(object_id)])
        except Exception:
            raise DAV_Forbidden
        return 200

    @classmethod
    def exists(cls, uri, cache=None):
        object_name, object_id = cls._uri2object(uri, cache=cache)
        if object_name and object_id:
            return 1
        return None

    @staticmethod
    def current_user_privilege_set(uri, cache=None):
        return ['create', 'read', 'write', 'delete']


class Share(ModelSQL, ModelView):
    "Share"
    __name__ = 'webdav.share'
    _rec_name = 'key'

    path = fields.Char('Path', required=True, select=True)
    key = fields.Char('Key', required=True, select=True,
        states={
            'readonly': True,
            })
    user = fields.Many2One('res.user', 'User', required=True)
    expiration_date = fields.Date('Expiration Date', required=True)
    note = fields.Text('Note')
    url = fields.Function(fields.Char('URL'), 'get_url')

    @staticmethod
    def default_key():
        return uuid.uuid4().hex

    @staticmethod
    def default_user():
        return Transaction().user

    @staticmethod
    def default_expiration_date():
        return datetime.date.today() + relativedelta(months=1)

    def get_url(self, name):
        return urlparse.urljoin(get_webdav_url(),
            urlparse.urlunsplit((None, None,
                    urllib.quote(self.path.encode('utf-8')),
                    urllib.urlencode([('key', self.key)]), None)))

    @staticmethod
    def match(share, command, path):
        "Test if share match with command and path"
        today = datetime.date.today()
        return (path.startswith(share.path)
            and share.expiration_date > today
            and command == 'GET')

    @classmethod
    def get_login(cls, key, command, path):
        """Validate the key for the command and path
        Return the user id if succeed or None
        """
        shares = cls.search([
                ('key', '=', key),
                ])
        if not shares:
            return None
        for share in shares:
            if cls.match(share, command, path):
                return share.user.id
        return None


class Attachment(ModelSQL, ModelView):
    __name__ = 'ir.attachment'

    path = fields.Function(fields.Char('Path'), 'get_path')
    url = fields.Function(fields.Char('URL'), 'get_url')
    shares = fields.Function(fields.One2Many('webdav.share', None, 'Shares',
            domain=[
                ('path', '=', Eval('path')),
                ],
            depends=['path']), 'get_shares', 'set_shares')

    @classmethod
    def __setup__(cls):
        super(Attachment, cls).__setup__()
        cls._error_messages.update({
                'collection_attachment_name': ('You can not create an '
                    'attachment named "%(attachment)s in collection '
                    '"%(collection)s" because there is already a collection '
                    'with that name.')
                })

    @classmethod
    def validate(cls, attachments):
        super(Attachment, cls).validate(attachments)
        cls.check_collection(attachments)

    @classmethod
    def check_collection(cls, attachments):
        pool = Pool()
        Collection = pool.get('webdav.collection')
        for attachment in attachments:
            if attachment.resource:
                model_name = attachment.resource.__name__
                record_id = attachment.resource.id
                if model_name == 'webdav.collection':
                    collection = Collection(int(record_id))
                    for child in collection.childs:
                        if child.name == attachment.name:
                            cls.raise_user_error(
                                'collection_attachment_name', {
                                    'attachment': attachment.rec_name,
                                    'collection': collection.rec_name,
                                    })

    @classmethod
    def get_path(cls, attachments, name):
        pool = Pool()
        Collection = pool.get('webdav.collection')
        paths = dict((a.id, None) for a in attachments)

        resources = {}
        resource2attachments = {}
        for attachment in attachments:
            if not attachment.resource:
                paths[attachment.id] = None
                continue
            model_name = attachment.resource.__name__
            record_id = attachment.resource.id
            resources.setdefault(model_name, set()).add(record_id)
            resource2attachments.setdefault((model_name, record_id),
                []).append(attachment)
        collections = Collection.search([
                ('model.model', 'in', resources.keys()),
                ])
        for collection in collections:
            model_name = collection.model.model
            Model = pool.get(model_name)
            ids = list(resources[model_name])
            domain = safe_eval(collection.domain or '[]')
            domain = [domain, ('id', 'in', ids)]
            records = Model.search(domain)
            for record in records:
                for attachment in resource2attachments[
                        (model_name, record.id)]:
                    paths[attachment.id] = '/'.join((collection.rec_name,
                            record.rec_name + '-' + str(record.id),
                            attachment.name))
        if 'webdav.collection' in resources:
            collection_ids = list(resources['webdav.collection'])
            for collection in Collection.browse(collection_ids):
                for attachment in resource2attachments[
                        ('webdav.collection', collection.id)]:
                    paths[attachment.id] = '/'.join((collection.rec_name,
                            attachment.name))
        return paths

    def get_url(self, name):
        if self.path:
            return urlparse.urljoin(get_webdav_url(),
                urllib.quote(self.path.encode('utf-8')))

    @classmethod
    def get_shares(cls, attachments, name):
        Share = Pool().get('webdav.share')
        result = dict((a.id, []) for a in attachments)
        path2attachement = dict((a.path, a) for a in attachments)
        shares = Share.search([
                ('path', 'in', path2attachement.keys()),
                ])
        for share in shares:
            attachment = path2attachement[share.path]
            result[attachment.id].append(share.id)
        return result

    @classmethod
    def set_shares(cls, attachments, name, values):
        Share = Pool().get('webdav.share')

        if not values:
            return

        def create(vlist):
            to_create = []
            for attachment in attachments:
                for values in vlist:
                    values = values.copy()
                    values['path'] = attachment.path
                    to_create.append(values)
            if to_create:
                Share.create(to_create)

        def write(ids, values):
            Share.write(Share.browse(ids), values)

        def delete(share_ids):
            Share.delete(Share.browse(share_ids))

        actions = {
            'create': create,
            'write': write,
            'delete': delete,
            }
        for value in values:
            action = value[0]
            args = value[1:]
            actions[action](*args)<|MERGE_RESOLUTION|>--- conflicted
+++ resolved
@@ -15,8 +15,6 @@
 from trytond.model import ModelView, ModelSQL, fields
 from trytond.tools import reduce_ids, safe_eval
 from trytond.transaction import Transaction
-<<<<<<< HEAD
-=======
 from trytond.pool import Pool
 from trytond.config import CONFIG
 from trytond.pyson import Eval
@@ -39,7 +37,6 @@
         urllib.quote(
             Transaction().cursor.database_name.encode('utf-8') + '/'),
             None, None))
->>>>>>> edc8ca62
 
 
 class Collection(ModelSQL, ModelView):
