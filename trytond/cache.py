--- conflicted
+++ resolved
@@ -39,11 +39,7 @@
 
     def _key(self, key):
         if self.context:
-<<<<<<< HEAD
-            return (key, Transaction().user, repr(Transaction().context))
-=======
             return (key, Transaction().user, freeze(Transaction().context))
->>>>>>> 999fb0f9
         return key
 
     def get(self, key, default=None):
