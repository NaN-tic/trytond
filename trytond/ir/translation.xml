--- conflicted
+++ resolved
@@ -6,11 +6,7 @@
             <field name="model">ir.translation</field>
             <field name="type">form</field>
             <field name="arch" type="xml">
-<<<<<<< HEAD
-                <![CDATA[
-=======
               <![CDATA[
->>>>>>> fd0f828d
                 <form string="Translations">
                     <field name="name" select="2"/>
                     <field name="res_id" select="2"/>
@@ -27,11 +23,7 @@
             <field name="model">ir.translation</field>
             <field name="type">tree</field>
             <field name="arch" type="xml">
-<<<<<<< HEAD
-                <![CDATA[
-=======
               <![CDATA[
->>>>>>> fd0f828d
                 <tree string="Translations" editable="bottom">
                     <field name="src"/>
                     <field name="value"/>
@@ -39,11 +31,7 @@
                     <field name="lang"/>
                     <field name="type"/>
                 </tree>
-<<<<<<< HEAD
-                ]]>
-=======
               ]]>
->>>>>>> fd0f828d
             </field>
         </record>
         <record model="ir.actions.act_window" id="act_translation_form">
