<?xml version="1.0"?>
<terp>
    <data>
        <record model="ir.ui.view" id="exports_view_form">
            <field name="name">ir.exports.form</field>
            <field name="model">ir.exports</field>
            <field name="type">form</field>
            <field name="arch" type="xml">
<<<<<<< HEAD
                <![CDATA[
=======
              <![CDATA[
>>>>>>> fd0f828d
                <form string="Exports">
                    <field name="name" select="1"/>
                    <field name="resource" select="1"/>
                    <field name="export_fields" colspan="4" nolabel="1"/>
                </form>
                ]]>
            </field>
        </record>
        <record model="ir.ui.view" id="exports_view_tree">
            <field name="name">ir.exports.tree</field>
            <field name="model">ir.exports</field>
            <field name="type">tree</field>
            <field name="arch" type="xml">
<<<<<<< HEAD
                <![CDATA[
=======
              <![CDATA[
>>>>>>> fd0f828d
                <tree string="Exports">
                    <field name="name"/>
                    <field name="resource"/>
                </tree>
                ]]>
            </field>
        </record>
        <record model="ir.actions.act_window" id="act_exports_form">
            <field name="name">Exports</field>
            <field name="type">ir.actions.act_window</field>
            <field name="res_model">ir.exports</field>
            <field name="view_type">form</field>
        </record>
        <record model="ir.actions.act_window.view"
            id="act_exports_form_view1">
            <field name="sequence" eval="1"/>
            <field name="view_mode">tree</field>
            <field name="view_id" ref="exports_view_tree"/>
            <field name="act_window_id" ref="act_exports_form"/>
        </record>
        <record model="ir.actions.act_window.view"
            id="act_exports_form_view2">
            <field name="sequence" eval="2"/>
            <field name="view_mode">form</field>
            <field name="view_id" ref="exports_view_form"/>
            <field name="act_window_id" ref="act_exports_form"/>
        </record>
        <menuitem name="Administration/IR/"
            action="act_exports_form" id="menu_exports_form"/>
    </data>
</terp><|MERGE_RESOLUTION|>--- conflicted
+++ resolved
@@ -6,11 +6,7 @@
             <field name="model">ir.exports</field>
             <field name="type">form</field>
             <field name="arch" type="xml">
-<<<<<<< HEAD
-                <![CDATA[
-=======
               <![CDATA[
->>>>>>> fd0f828d
                 <form string="Exports">
                     <field name="name" select="1"/>
                     <field name="resource" select="1"/>
@@ -24,11 +20,7 @@
             <field name="model">ir.exports</field>
             <field name="type">tree</field>
             <field name="arch" type="xml">
-<<<<<<< HEAD
-                <![CDATA[
-=======
               <![CDATA[
->>>>>>> fd0f828d
                 <tree string="Exports">
                     <field name="name"/>
                     <field name="resource"/>
