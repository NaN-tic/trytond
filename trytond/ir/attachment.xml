--- conflicted
+++ resolved
@@ -6,11 +6,7 @@
             <field name="model">ir.attachment</field>
             <field name="type">form</field>
             <field name="arch" type="xml">
-<<<<<<< HEAD
-                <![CDATA[
-=======
               <![CDATA[
->>>>>>> fd0f828d
                 <form string="Attachments">
                     <field name="name" colspan="4" select="1"/>
                     <field name="datas" colspan="4"/>
@@ -29,11 +25,7 @@
             <field name="model">ir.attachment</field>
             <field name="type">tree</field>
             <field name="arch" type="xml">
-<<<<<<< HEAD
-                <![CDATA[
-=======
               <![CDATA[
->>>>>>> fd0f828d
                 <tree string="Attachments">
                     <field name="name"/>
                     <field name="res_model"/>
