#This file is part of Tryton.  The COPYRIGHT file at the top level of
#this repository contains the full copyright notices and license terms.
from functools import wraps

from trytond.model import ModelView, ModelSQL, fields
from trytond.modules import create_graph, get_module_list, get_module_info
from trytond.wizard import Wizard, StateView, Button, StateTransition, \
    StateAction
from trytond import backend
from trytond.pool import Pool
from trytond.transaction import Transaction
from trytond.pyson import Eval
from trytond.rpc import RPC

__all__ = [
    'Module', 'ModuleDependency', 'ModuleConfigWizardItem',
    'ModuleConfigWizardFirst', 'ModuleConfigWizardOther',
    'ModuleConfigWizardDone', 'ModuleConfigWizard',
    'ModuleInstallUpgradeStart', 'ModuleInstallUpgradeDone',
    'ModuleInstallUpgrade', 'ModuleConfig',
    ]


def filter_state(state):
    def filter(func):
        @wraps(func)
        def wrapper(cls, modules):
            modules = [m for m in modules if m.state == state]
            return func(cls, modules)
        return wrapper
    return filter


class Module(ModelSQL, ModelView):
    "Module"
    __name__ = "ir.module.module"
    name = fields.Char("Name", readonly=True, required=True)
    version = fields.Function(fields.Char('Version'), 'get_version')
    dependencies = fields.One2Many('ir.module.module.dependency',
        'module', 'Dependencies', readonly=True)
    parents = fields.Function(fields.One2Many('ir.module.module', None,
            'Parents'), 'get_parents')
    childs = fields.Function(fields.One2Many('ir.module.module', None,
            'Childs'), 'get_childs')
    state = fields.Selection([
        ('uninstalled', 'Not Installed'),
        ('installed', 'Installed'),
        ('to upgrade', 'To be upgraded'),
        ('to remove', 'To be removed'),
        ('to install', 'To be installed'),
        ], string='State', readonly=True)

    @classmethod
    def __setup__(cls):
        super(Module, cls).__setup__()
        cls._sql_constraints = [
            ('name_uniq', 'unique (name)',
                'The name of the module must be unique!'),
        ]
        cls._order.insert(0, ('name', 'ASC'))
        cls.__rpc__.update({
                'on_write': RPC(instantiate=0),
                })
        cls._error_messages.update({
            'delete_state': ('You can not remove a module that is installed '
                    'or will be installed'),
            'missing_dep': 'Missing dependencies %s for module "%s"',
            'uninstall_dep': ('The modules you are trying to uninstall '
                    'depends on installed modules:'),
            })
        cls._buttons.update({
                'install': {
                    'invisible': Eval('state') != 'uninstalled',
                    },
                'install_cancel': {
                    'invisible': Eval('state') != 'to install',
                    },
                'uninstall': {
                    'invisible': Eval('state') != 'installed',
                    },
                'uninstall_cancel': {
                    'invisible': Eval('state') != 'to remove',
                    },
                'upgrade': {
                    'invisible': Eval('state') != 'installed',
                    },
                'upgrade_cancel': {
                    'invisible': Eval('state') != 'to upgrade',
                    },
                })

    @staticmethod
    def default_state():
        return 'uninstalled'

    def get_version(self, name):
        return get_module_info(self.name).get('version', '')

    @classmethod
    def get_parents(cls, modules, name):
        parent_names = list(set(d.name for m in modules
                    for d in m.dependencies))
        parents = cls.search([
                ('name', 'in', parent_names),
                ])
        name2id = dict((m.name, m.id) for m in parents)
        return dict((m.id, [name2id[d.name] for d in m.dependencies])
            for m in modules)

    @classmethod
    def get_childs(cls, modules, name):
        child_ids = dict((m.id, []) for m in modules)
        name2id = dict((m.name, m.id) for m in modules)
        childs = cls.search([
                ('dependencies.name', 'in', name2id.keys()),
                ])
        for child in childs:
            for dep in child.dependencies:
                if dep.name in name2id:
                    child_ids[name2id[dep.name]].append(child.id)
        return child_ids

    @classmethod
    def delete(cls, records):
        for module in records:
            if module.state in (
                    'installed',
                    'to upgrade',
                    'to remove',
                    'to install',
                    ):
                cls.raise_user_error('delete_state')
        return super(Module, cls).delete(records)

<<<<<<< HEAD
    def on_write(self, cursor, user, ids, context=None):
        if not ids:
            return
        res = []
        graph, packages, later = create_graph(get_module_list())
        for module in self.browse(cursor, user, ids, context=context):
            if module.name not in graph:
                continue
            def get_parents(name, graph):
                parents = []
                for node in graph:
                    if graph[name] in node.childs:
                        if node.name not in parents:
                            parents.append(node.name)
                for parent in parents:
                    for parent2 in get_parents(parent, graph):
                        if parent2 not in parents:
                            parents.append(parent2)
                return parents
            dependencies = get_parents(module.name, graph)
            def get_childs(name, graph):
                childs = [x.name for x in graph[name].childs]
                childs2 = []
                for child in childs:
                    childs2 += get_childs(child, graph)
                return childs + childs2
            dependencies += get_childs(module.name, graph)
            res += self.search(cursor, user, [
                ('name', 'in', dependencies),
                ], context=context)
        return list({}.fromkeys(res))

    def state_install(self, cursor, user, ids, context=None):
=======
    @classmethod
    def on_write(cls, modules):
        dependencies = set()

        def get_parents(module):
            parents = set(p.id for p in module.parents)
            for p in module.parents:
                parents.update(get_parents(p))
            return parents

        def get_childs(module):
            childs = set(c.id for c in module.childs)
            for c in module.childs:
                childs.update(get_childs(c))
            return childs

        for module in modules:
            dependencies.update(get_parents(module))
            dependencies.update(get_childs(module))
        return list(dependencies)

    @classmethod
    @ModelView.button
    @filter_state('uninstalled')
    def install(cls, modules):
        modules_install = set(modules)
>>>>>>> 74f77c21
        graph, packages, later = create_graph(get_module_list())

        def get_parents(module):
            parents = set(p for p in module.parents)
            for p in module.parents:
                parents.update(get_parents(p))
            return parents

        for module in modules:
            if module.name not in graph:
                missings = []
                for package, deps, xdep, info in packages:
                    if package == module.name:
                        missings = [x for x in deps if x not in graph]
                cls.raise_user_error('missing_dep', (missings, module.name))

            modules_install.update((m for m in get_parents(module)
                    if m.state == 'uninstalled'))
        cls.write(list(modules_install), {
                'state': 'to install',
                })

    @classmethod
    @ModelView.button
    @filter_state('installed')
    def upgrade(cls, modules):
        modules_installed = set(modules)
        graph, packages, later = create_graph(get_module_list())

        def get_childs(module):
            childs = set(c for c in module.childs)
            for c in module.childs:
                childs.update(get_childs(c))
            return childs

        for module in modules:
            if module.name not in graph:
                missings = []
                for package, deps, xdep, info in packages:
                    if package == module.name:
                        missings = [x for x in deps if x not in graph]
                cls.raise_user_error('missing_dep', (missings, module.name))

            modules_installed.update((m for m in get_childs(module)
                    if m.state == 'installed'))
        cls.write(list(modules_installed), {
                'state': 'to upgrade',
                })

    @classmethod
    @ModelView.button
    @filter_state('to install')
    def install_cancel(cls, modules):
        cls.write(modules, {
                'state': 'uninstalled',
                })

    @classmethod
    @ModelView.button
    @filter_state('installed')
    def uninstall(cls, modules):
        cursor = Transaction().cursor
        for module in modules:
            cursor.execute('SELECT m.state, m.name '
                'FROM ir_module_module_dependency d '
                'JOIN ir_module_module m on (d.module = m.id) '
                'WHERE d.name = %s '
                    'AND m.state not in '
                    '(\'uninstalled\', \'to remove\')',
                (module.name,))
            res = cursor.fetchall()
            if res:
                cls.raise_user_error('uninstall_dep',
                        error_description='\n'.join(
                            '\t%s: %s' % (x[0], x[1]) for x in res))
        cls.write(modules, {'state': 'to remove'})

    @classmethod
    @ModelView.button
    @filter_state('to remove')
    def uninstall_cancel(cls, modules):
        cls.write(modules, {'state': 'installed'})

    @classmethod
    @ModelView.button
    @filter_state('to upgrade')
    def upgrade_cancel(cls, modules):
        cls.write(modules, {'state': 'installed'})

    @classmethod
    def update_list(cls):
        'Update the list of available packages'
        count = 0
        module_names = get_module_list()

        modules = cls.search([])
        name2module = dict((m.name, m) for m in modules)

        # iterate through installed modules and mark them as being so
        for name in module_names:
            if name in name2module:
                module = name2module[name]
                tryton = get_module_info(name)
                cls._update_dependencies(module, tryton.get('depends', []))
                continue

            tryton = get_module_info(name)
            if not tryton:
                continue
            module, = cls.create([{
                        'name': name,
                        'state': 'uninstalled',
                        }])
            count += 1
            cls._update_dependencies(module, tryton.get('depends', []))
        return count

    @classmethod
    def _update_dependencies(cls, module, depends=None):
        pool = Pool()
        Dependency = pool.get('ir.module.module.dependency')
        Dependency.delete([x for x in module.dependencies
            if x.name not in depends])
        if depends is None:
            depends = []
        # Restart Browse Cache for deleted dependencies
        module = cls(module.id)
        dependency_names = [x.name for x in module.dependencies]
        to_create = []
        for depend in depends:
            if depend not in dependency_names:
                to_create.append({
                        'module': module.id,
                        'name': depend,
                        })
        if to_create:
            Dependency.create(to_create)


class ModuleDependency(ModelSQL, ModelView):
    "Module dependency"
    __name__ = "ir.module.module.dependency"
    name = fields.Char('Name')
    module = fields.Many2One('ir.module.module', 'Module', select=True,
       ondelete='CASCADE', required=True)
    state = fields.Function(fields.Selection([
                ('uninstalled', 'Not Installed'),
                ('installed', 'Installed'),
                ('to upgrade', 'To be upgraded'),
                ('to remove', 'To be removed'),
                ('to install', 'To be installed'),
                ('unknown', 'Unknown'),
                ], 'State', readonly=True), 'get_state')

    @classmethod
    def __setup__(cls):
        super(ModuleDependency, cls).__setup__()
        cls._sql_constraints += [
            ('name_module_uniq', 'UNIQUE(name, module)',
                'Dependency must be unique by module!'),
        ]

    def get_state(self, name):
        pool = Pool()
        Module = pool.get('ir.module.module')
        dependencies = Module.search([
                ('name', '=', self.name),
                ])
        if dependencies:
            return dependencies[0].state
        else:
            return 'unknown'


class ModuleConfigWizardItem(ModelSQL, ModelView):
    "Config wizard to run after installing module"
    __name__ = 'ir.module.module.config_wizard.item'
    _rec_name = 'action'
    action = fields.Many2One('ir.action', 'Action', required=True,
        readonly=True)
    sequence = fields.Integer('Sequence', required=True)
    state = fields.Selection([
        ('open', 'Open'),
        ('done', 'Done'),
        ], string='State', required=True, select=True)

    @classmethod
    def __setup__(cls):
        super(ModuleConfigWizardItem, cls).__setup__()
        cls._order.insert(0, ('sequence', 'ASC'))

    @classmethod
    def __register__(cls, module_name):
        TableHandler = backend.get('TableHandler')
        table = TableHandler(Transaction().cursor, cls, module_name)

        # Migrate from 2.2 remove name
        table.drop_column('name')

        super(ModuleConfigWizardItem, cls).__register__(module_name)

    @staticmethod
    def default_state():
        return 'open'

    @staticmethod
    def default_sequence():
        return 10


class ModuleConfigWizardFirst(ModelView):
    'Module Config Wizard First'
    __name__ = 'ir.module.module.config_wizard.first'


class ModuleConfigWizardOther(ModelView):
    'Module Config Wizard Other'
    __name__ = 'ir.module.module.config_wizard.other'

    percentage = fields.Float('Percentage', readonly=True)

    @staticmethod
    def default_percentage():
        pool = Pool()
        Item = pool.get('ir.module.module.config_wizard.item')
        done = Item.search([
            ('state', '=', 'done'),
            ], count=True)
        all = Item.search([], count=True)
        return 100.0 * done / all


class ModuleConfigWizardDone(ModelView):
    'Module Config Wizard Done'
    __name__ = 'ir.module.module.config_wizard.done'


class ModuleConfigWizard(Wizard):
    'Run config wizards'
    __name__ = 'ir.module.module.config_wizard'

    class ConfigStateAction(StateAction):

        def __init__(self):
            StateAction.__init__(self, None)

        def get_action(self):
            pool = Pool()
            Item = pool.get('ir.module.module.config_wizard.item')
            Action = pool.get('ir.action')
            items = Item.search([
                ('state', '=', 'open'),
                ], limit=1)
            if items:
                item = items[0]
                Item.write([item], {
                        'state': 'done',
                        })
                return Action.get_action_values(item.action.type,
                    [item.action.id])[0]

    start = StateTransition()
    first = StateView('ir.module.module.config_wizard.first',
        'ir.module_config_wizard_first_view_form', [
            Button('Cancel', 'end', 'tryton-cancel'),
            Button('Ok', 'action', 'tryton-ok', default=True),
            ])
    other = StateView('ir.module.module.config_wizard.other',
        'ir.module_config_wizard_other_view_form', [
            Button('Cancel', 'end', 'tryton-cancel'),
            Button('Next', 'action', 'tryton-go-next', default=True),
            ])
    action = ConfigStateAction()
    done = StateView('ir.module.module.config_wizard.done',
        'ir.module_config_wizard_done_view_form', [
            Button('Ok', 'end', 'tryton-close', default=True),
            ])

    def transition_start(self):
        res = self.transition_action()
        if res == 'other':
            return 'first'
        return res

    def transition_action(self):
        pool = Pool()
        Item = pool.get('ir.module.module.config_wizard.item')
        items = Item.search([
                ('state', '=', 'open'),
                ])
        if items:
            return 'other'
        return 'done'


class ModuleInstallUpgradeStart(ModelView):
    'Module Install Upgrade Start'
    __name__ = 'ir.module.module.install_upgrade.start'
    module_info = fields.Text('Modules to update', readonly=True)


class ModuleInstallUpgradeDone(ModelView):
    'Module Install Upgrade Done'
    __name__ = 'ir.module.module.install_upgrade.done'


class ModuleInstallUpgrade(Wizard):
    "Install / Upgrade modules"
    __name__ = 'ir.module.module.install_upgrade'

    start = StateView('ir.module.module.install_upgrade.start',
        'ir.module_install_upgrade_start_view_form', [
            Button('Cancel', 'end', 'tryton-cancel'),
            Button('Start Upgrade', 'upgrade', 'tryton-ok', default=True),
            ])
    upgrade = StateTransition()
    done = StateView('ir.module.module.install_upgrade.done',
        'ir.module_install_upgrade_done_view_form', [
            Button('Ok', 'config', 'tryton-ok', default=True),
            ])
    config = StateAction('ir.act_module_config_wizard')

    @staticmethod
    def default_start(fields):
        pool = Pool()
        Module = pool.get('ir.module.module')
        modules = Module.search([
                ('state', 'in', ['to upgrade', 'to remove', 'to install']),
                ])
        return {
            'module_info': '\n'.join(x.name + ': ' + x.state
                for x in modules),
            }

    def __init__(self, session_id):
        pass

    def _save(self):
        pass

    def transition_upgrade(self):
        pool = Pool()
        Module = pool.get('ir.module.module')
        Lang = pool.get('ir.lang')
        with Transaction().new_cursor() as transaction:
            modules = Module.search([
                ('state', 'in', ['to upgrade', 'to remove', 'to install']),
                ])
            langs = Lang.search([
                ('translatable', '=', True),
                ])
            lang = [x.code for x in langs]
            transaction.cursor.commit()
        if modules:
            pool.init(update=True, lang=lang)
        return 'done'


class ModuleConfig(Wizard):
    'Configure Modules'
    __name__ = 'ir.module.module.config'

    start = StateAction('ir.act_module_form')

    @staticmethod
    def transition_start():
        return 'end'<|MERGE_RESOLUTION|>--- conflicted
+++ resolved
@@ -132,41 +132,6 @@
                 cls.raise_user_error('delete_state')
         return super(Module, cls).delete(records)
 
-<<<<<<< HEAD
-    def on_write(self, cursor, user, ids, context=None):
-        if not ids:
-            return
-        res = []
-        graph, packages, later = create_graph(get_module_list())
-        for module in self.browse(cursor, user, ids, context=context):
-            if module.name not in graph:
-                continue
-            def get_parents(name, graph):
-                parents = []
-                for node in graph:
-                    if graph[name] in node.childs:
-                        if node.name not in parents:
-                            parents.append(node.name)
-                for parent in parents:
-                    for parent2 in get_parents(parent, graph):
-                        if parent2 not in parents:
-                            parents.append(parent2)
-                return parents
-            dependencies = get_parents(module.name, graph)
-            def get_childs(name, graph):
-                childs = [x.name for x in graph[name].childs]
-                childs2 = []
-                for child in childs:
-                    childs2 += get_childs(child, graph)
-                return childs + childs2
-            dependencies += get_childs(module.name, graph)
-            res += self.search(cursor, user, [
-                ('name', 'in', dependencies),
-                ], context=context)
-        return list({}.fromkeys(res))
-
-    def state_install(self, cursor, user, ids, context=None):
-=======
     @classmethod
     def on_write(cls, modules):
         dependencies = set()
@@ -193,7 +158,6 @@
     @filter_state('uninstalled')
     def install(cls, modules):
         modules_install = set(modules)
->>>>>>> 74f77c21
         graph, packages, later = create_graph(get_module_list())
 
         def get_parents(module):
