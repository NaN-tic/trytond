<?xml version="1.0"?>
<terp>
    <data>
        <record model="ir.ui.view" id="repository_view_form">
            <field name="name">ir.module.repository.form</field>
            <field name="model">ir.module.repository</field>
            <field name="type">form</field>
            <field name="arch" type="xml">
<<<<<<< HEAD
                <![CDATA[
=======
              <![CDATA[
>>>>>>> fd0f828d
                <form string="Repository">
                    <field name="name" select="1"/>
                    <field name="sequence"/>
                    <field name="url" select="1" widget="url"/>
                    <field name="active" select="1"/>
                    <field name="filter" colspan="4"/>
                </form>
                ]]>
            </field>
        </record>
        <record model="ir.ui.view" id="repository_view_tree">
            <field name="name">ir.module.repository.tree</field>
            <field name="model">ir.module.repository</field>
            <field name="type">tree</field>
            <field name="arch" type="xml">
<<<<<<< HEAD
                <![CDATA[
=======
              <![CDATA[
>>>>>>> fd0f828d
                <tree string="Repositories">
                    <field name="sequence"/>
                    <field name="active"/>
                    <field name="name"/>
                    <field name="url"/>
                </tree>
                ]]>
            </field>
        </record>
        <record model="ir.actions.act_window" id="act_repository_form">
            <field name="name">Repositories</field>
            <field name="type">ir.actions.act_window</field>
            <field name="res_model">ir.module.repository</field>
            <field name="view_type">form</field>
        </record>
        <record model="ir.actions.act_window.view"
            id="act_repository_form_view1">
            <field name="sequence" eval="1"/>
            <field name="view_mode">tree</field>
            <field name="view_id" ref="repository_view_tree"/>
            <field name="act_window_id" ref="act_repository_form"/>
        </record>
        <record model="ir.actions.act_window.view"
            id="act_repository_form_view2">
            <field name="sequence" eval="2"/>
            <field name="view_mode">form</field>
            <field name="view_id" ref="repository_view_form"/>
            <field name="act_window_id" ref="act_repository_form"/>
        </record>
        <menuitem name="Administration/IR/Modules/"
            action="act_repository_form" id="menu_repository_form"/>
    </data>
</terp><|MERGE_RESOLUTION|>--- conflicted
+++ resolved
@@ -6,11 +6,7 @@
             <field name="model">ir.module.repository</field>
             <field name="type">form</field>
             <field name="arch" type="xml">
-<<<<<<< HEAD
-                <![CDATA[
-=======
               <![CDATA[
->>>>>>> fd0f828d
                 <form string="Repository">
                     <field name="name" select="1"/>
                     <field name="sequence"/>
@@ -26,11 +22,7 @@
             <field name="model">ir.module.repository</field>
             <field name="type">tree</field>
             <field name="arch" type="xml">
-<<<<<<< HEAD
-                <![CDATA[
-=======
               <![CDATA[
->>>>>>> fd0f828d
                 <tree string="Repositories">
                     <field name="sequence"/>
                     <field name="active"/>
