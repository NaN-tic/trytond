#This file is part of Tryton.  The COPYRIGHT file at the top level of
#this repository contains the full copyright notices and license terms.
import datetime
import re
import heapq
from sql.aggregate import Max
from sql.conditionals import Case
from collections import defaultdict

from ..model import ModelView, ModelSQL, fields
from ..report import Report
from ..wizard import Wizard, StateView, StateAction, Button
from ..transaction import Transaction
from ..cache import Cache
from ..pool import Pool
from ..pyson import Bool, Eval
from ..rpc import RPC
from .. import backend
try:
    from ..tools.StringMatcher import StringMatcher
except ImportError:
    from difflib import SequenceMatcher as StringMatcher

__all__ = [
    'Model', 'ModelField', 'ModelAccess', 'ModelFieldAccess', 'ModelButton',
    'ModelData', 'PrintModelGraphStart', 'PrintModelGraph', 'ModelGraph',
    ]

IDENTIFIER = re.compile(r'^[a-zA-z_][a-zA-Z0-9_]*$')


class Model(ModelSQL, ModelView):
    "Model"
    __name__ = 'ir.model'
    _order_name = 'model'
    name = fields.Char('Model Description', translate=True, loading='lazy',
        states={
            'readonly': Bool(Eval('module')),
            },
        depends=['module'])
    model = fields.Char('Model Name', required=True,
        states={
            'readonly': Bool(Eval('module')),
            },
        depends=['module'])
    info = fields.Text('Information',
        states={
            'readonly': Bool(Eval('module')),
            },
        depends=['module'])
    module = fields.Char('Module',
       help="Module in which this model is defined", readonly=True)
    global_search_p = fields.Boolean('Global Search')
    fields = fields.One2Many('ir.model.field', 'model', 'Fields',
       required=True)

    @classmethod
    def __setup__(cls):
        super(Model, cls).__setup__()
        cls._sql_constraints += [
            ('model_uniq', 'UNIQUE(model)',
                'The model must be unique!'),
            ]
        cls._error_messages.update({
                'invalid_module': ('Module name "%s" is not a valid python '
                    'identifier.'),
                })
        cls._order.insert(0, ('model', 'ASC'))
        cls.__rpc__.update({
                'list_models': RPC(),
                'global_search': RPC(),
                })

    @classmethod
    def register(cls, model, module_name):
        pool = Pool()
        Property = pool.get('ir.property')
        cursor = Transaction().cursor

        ir_model = cls.__table__()
        cursor.execute(*ir_model.select(ir_model.id,
                where=ir_model.model == model.__name__))
        model_id = None
        if cursor.rowcount == -1 or cursor.rowcount is None:
            data = cursor.fetchone()
            if data:
                model_id, = data
        elif cursor.rowcount != 0:
            model_id, = cursor.fetchone()
        if not model_id:
            cursor.execute(*ir_model.insert(
                    [ir_model.model, ir_model.name, ir_model.info,
                        ir_model.module],
                    [[model.__name__, model._get_name(), model.__doc__,
                            module_name]]))
            Property._models_get_cache.clear()
            cursor.execute(*ir_model.select(ir_model.id,
                    where=ir_model.model == model.__name__))
            (model_id,) = cursor.fetchone()
        elif model.__doc__:
            cursor.execute(*ir_model.update(
                    [ir_model.name, ir_model.info],
                    [model._get_name(), model.__doc__],
                    where=ir_model.id == model_id))
        return model_id

    @classmethod
    def validate(cls, models):
        super(Model, cls).validate(models)
        cls.check_module(models)

    @classmethod
    def check_module(cls, models):
        '''
        Check module
        '''
        for model in models:
            if model.module and not IDENTIFIER.match(model.module):
                cls.raise_user_error('invalid_module', (model.rec_name,))

    @classmethod
    def list_models(cls):
        'Return a list of all models names'
        with Transaction().set_user(0):
            models = cls.search([], order=[
                    ('module', 'ASC'),  # Optimization assumption
                    ('model', 'ASC'),
                    ('id', 'ASC'),
                    ])
            return [m.model for m in models]

    @classmethod
    def create(cls, vlist):
        pool = Pool()
        Property = pool.get('ir.property')
        res = super(Model, cls).create(vlist)
        # Restart the cache of models_get
        Property._models_get_cache.clear()
        return res

    @classmethod
    def write(cls, models, values, *args):
        pool = Pool()
        Property = pool.get('ir.property')
        super(Model, cls).write(models, values, *args)
        # Restart the cache of models_get
        Property._models_get_cache.clear()

    @classmethod
    def delete(cls, models):
        pool = Pool()
        Property = pool.get('ir.property')
        super(Model, cls).delete(models)
        # Restart the cache of models_get
        Property._models_get_cache.clear()

    @classmethod
    def global_search(cls, text, limit, menu='ir.ui.menu'):
        """
        Search on models for text including menu
        Returns a list of tuple (ratio, model, model_name, id, rec_name, icon)
        The size of the list is limited to limit
        """
        pool = Pool()
        ModelAccess = pool.get('ir.model.access')

        if not limit > 0:
            raise ValueError('limit must be > 0: %r' % (limit,))

        models = cls.search(['OR',
                ('global_search_p', '=', True),
                ('model', '=', menu),
                ])
        access = ModelAccess.get_access([m.model for m in models])
        s = StringMatcher()
        if isinstance(text, str):
            text = text.decode('utf-8')
        s.set_seq2(text)

        def generate():
            for model in models:
                if not access[model.model]['read']:
                    continue
                Model = pool.get(model.model)
                if not hasattr(Model, 'search_global'):
                    continue
                for id_, rec_name, icon in Model.search_global(text):
                    if isinstance(rec_name, str):
                        rec_name = rec_name.decode('utf-8')
                    s.set_seq1(rec_name)
                    yield (s.ratio(), model.model, model.rec_name,
                        id_, rec_name, icon)
        return heapq.nlargest(int(limit), generate())


class ModelField(ModelSQL, ModelView):
    "Model field"
    __name__ = 'ir.model.field'
    name = fields.Char('Name', required=True,
        states={
            'readonly': Bool(Eval('module')),
            },
        depends=['module'])
    relation = fields.Char('Model Relation',
        states={
            'readonly': Bool(Eval('module')),
            },
        depends=['module'])
    model = fields.Many2One('ir.model', 'Model', required=True,
        select=True, ondelete='CASCADE',
        states={
            'readonly': Bool(Eval('module')),
            },
        depends=['module'])
    field_description = fields.Char('Field Description', translate=True,
        loading='lazy',
        states={
            'readonly': Bool(Eval('module')),
            },
        depends=['module'])
    ttype = fields.Char('Field Type',
        states={
            'readonly': Bool(Eval('module')),
            },
        depends=['module'])
    groups = fields.Many2Many('ir.model.field-res.group', 'field',
            'group', 'Groups')
    help = fields.Text('Help', translate=True, loading='lazy',
        states={
            'readonly': Bool(Eval('module')),
            },
        depends=['module'])
    module = fields.Char('Module',
       help="Module in which this field is defined")

    @classmethod
    def __setup__(cls):
        super(ModelField, cls).__setup__()
        cls._sql_constraints += [
            ('name_model_uniq', 'UNIQUE(name, model)',
                'The field name in model must be unique!'),
            ]
        cls._error_messages.update({
                'invalid_name': ('Model Field name "%s" is not a valid python '
                    'identifier.'),
                })
        cls._order.insert(0, ('name', 'ASC'))

    @classmethod
    def register(cls, model, module_name, model_id):
        pool = Pool()
        Model = pool.get('ir.model')
        cursor = Transaction().cursor

        ir_model_field = cls.__table__()
        ir_model = Model.__table__()

        cursor.execute(*ir_model_field.join(ir_model,
                condition=ir_model_field.model == ir_model.id
                ).select(ir_model_field.id.as_('id'),
                ir_model_field.name.as_('name'),
                ir_model_field.field_description.as_('field_description'),
                ir_model_field.ttype.as_('ttype'),
                ir_model_field.relation.as_('relation'),
                ir_model_field.module.as_('module'),
                ir_model_field.help.as_('help'),
                where=ir_model.model == model.__name__))
        model_fields = dict((f['name'], f) for f in cursor.dictfetchall())

        for field_name, field in model._fields.iteritems():
            if hasattr(field, 'model_name'):
                relation = field.model_name
            elif hasattr(field, 'relation_name'):
                relation = field.relation_name
            else:
                relation = None

            if field_name not in model_fields:
                cursor.execute(*ir_model_field.insert(
                        [ir_model_field.model, ir_model_field.name,
                            ir_model_field.field_description,
                            ir_model_field.ttype, ir_model_field.relation,
                            ir_model_field.help, ir_model_field.module],
                        [[model_id, field_name, field.string, field._type,
                                relation, field.help, module_name]]))
            elif (model_fields[field_name]['field_description'] != field.string
                    or model_fields[field_name]['ttype'] != field._type
                    or model_fields[field_name]['relation'] != relation
                    or model_fields[field_name]['help'] != field.help):
                cursor.execute(*ir_model_field.update(
                        [ir_model_field.field_description,
                            ir_model_field.ttype, ir_model_field.relation,
                            ir_model_field.help],
                        [field.string, field._type, relation, field.help],
                        where=ir_model_field.id ==
                        model_fields[field_name]['id']))

        # Clean ir_model_field from field that are no more existing.
        for field_name in model_fields:
            if model_fields[field_name]['module'] == module_name \
                    and field_name not in model._fields:
                #XXX This delete field even when it is defined later
                # in the module
                cursor.execute(*ir_model_field.delete(
                        where=ir_model_field.id ==
                        model_fields[field_name]['id']))

    @staticmethod
    def default_name():
        return 'No Name'

    @staticmethod
    def default_field_description():
        return 'No description available'

    @classmethod
    def validate(cls, fields):
        super(ModelField, cls).validate(fields)
        cls.check_name(fields)

    @classmethod
    def check_name(cls, fields):
        '''
        Check name
        '''
        for field in fields:
            if not IDENTIFIER.match(field.name):
                cls.raise_user_error('invalid_name', (field.name,))

    @classmethod
    def read(cls, ids, fields_names=None):
        pool = Pool()
        Translation = pool.get('ir.translation')
        Model = pool.get('ir.model')

        to_delete = []
        if Transaction().context.get('language'):
            if fields_names is None:
                fields_names = cls._fields.keys()

            if 'field_description' in fields_names \
                    or 'help' in fields_names:
                if 'model' not in fields_names:
                    fields_names.append('model')
                    to_delete.append('model')
                if 'name' not in fields_names:
                    fields_names.append('name')
                    to_delete.append('name')

<<<<<<< HEAD
        int_id = False
        if isinstance(ids, (int, long)):
            int_id = True
            ids = [ids]
        res = super(ModelField, self).read(ids, fields_names=fields_names)
=======
        res = super(ModelField, cls).read(ids, fields_names=fields_names)
>>>>>>> 7d8707e3

        if (Transaction().context.get('language')
                and ('field_description' in fields_names
                    or 'help' in fields_names)):
            model_ids = set()
            for rec in res:
                if isinstance(rec['model'], (list, tuple)):
                    model_ids.add(rec['model'][0])
                else:
                    model_ids.add(rec['model'])
            model_ids = list(model_ids)
            cursor = Transaction().cursor
            model = Model.__table__()
            cursor.execute(*model.select(model.id, model.model,
                    where=model.id.in_(model_ids)))
            id2model = dict(cursor.fetchall())

            trans_args = []
            for rec in res:
                if isinstance(rec['model'], (list, tuple)):
                    model_id = rec['model'][0]
                else:
                    model_id = rec['model']
                if 'field_description' in fields_names:
                    trans_args.append((id2model[model_id] + ',' + rec['name'],
                        'field', Transaction().language, None))
                if 'help' in fields_names:
                    trans_args.append((id2model[model_id] + ',' + rec['name'],
                            'help', Transaction().language, None))
            Translation.get_sources(trans_args)
            for rec in res:
                if isinstance(rec['model'], (list, tuple)):
                    model_id = rec['model'][0]
                else:
                    model_id = rec['model']
                if 'field_description' in fields_names:
                    res_trans = Translation.get_source(
                            id2model[model_id] + ',' + rec['name'],
                            'field', Transaction().language)
                    if res_trans:
                        rec['field_description'] = res_trans
                if 'help' in fields_names:
                    res_trans = Translation.get_source(
                            id2model[model_id] + ',' + rec['name'],
                            'help', Transaction().language)
                    if res_trans:
                        rec['help'] = res_trans

        if to_delete:
            for rec in res:
                for field in to_delete:
                    del rec[field]
        if int_id:
            res = res[0]
        return res


class ModelAccess(ModelSQL, ModelView):
    "Model access"
    __name__ = 'ir.model.access'
    _rec_name = 'model'
    model = fields.Many2One('ir.model', 'Model', required=True,
            ondelete="CASCADE")
    group = fields.Many2One('res.group', 'Group',
            ondelete="CASCADE")
    perm_read = fields.Boolean('Read Access')
    perm_write = fields.Boolean('Write Access')
    perm_create = fields.Boolean('Create Access')
    perm_delete = fields.Boolean('Delete Access')
    description = fields.Text('Description')
    _get_access_cache = Cache('ir_model_access.get_access', context=False)

    @classmethod
    def __setup__(cls):
        super(ModelAccess, cls).__setup__()
        cls._error_messages.update({
            'read': 'You can not read this document! (%s)',
            'write': 'You can not write in this document! (%s)',
            'create': 'You can not create this kind of document! (%s)',
            'delete': 'You can not delete this document! (%s)',
            })
        cls.__rpc__.update({
                'get_access': RPC(),
                })

    @classmethod
    def __register__(cls, module_name):
        TableHandler = backend.get('TableHandler')
        cursor = Transaction().cursor

        super(ModelAccess, cls).__register__(module_name)

        table = TableHandler(cursor, cls, module_name)

        # Migration from 2.6 (model, group) no more unique
        table.drop_constraint('model_group_uniq')

    @staticmethod
    def check_xml_record(accesses, values):
        return True

    @staticmethod
    def default_perm_read():
        return False

    @staticmethod
    def default_perm_write():
        return False

    @staticmethod
    def default_perm_create():
        return False

    @staticmethod
    def default_perm_delete():
        return False

    @classmethod
    def get_access(cls, models):
        'Return access for models'
        # root user above constraint
        if Transaction().user == 0:
            return defaultdict(lambda: defaultdict(lambda: True))

        pool = Pool()
        Model = pool.get('ir.model')
        UserGroup = pool.get('res.user-res.group')
        cursor = Transaction().cursor
        user = Transaction().user
        model_access = cls.__table__()
        ir_model = Model.__table__()
        user_group = UserGroup.__table__()

        access = {}
        for model in models:
            maccess = cls._get_access_cache.get((user, model), default=-1)
            if maccess == -1:
                break
            access[model] = maccess
        else:
            return access

        default = {'read': True, 'write': True, 'create': True, 'delete': True}
        access = dict((m, default) for m in models)
        cursor.execute(*model_access.join(ir_model, 'LEFT',
                condition=model_access.model == ir_model.id
                ).join(user_group, 'LEFT',
                condition=user_group.group == model_access.group
                ).select(
                ir_model.model,
                Max(Case((model_access.perm_read, 1), else_=0)),
                Max(Case((model_access.perm_write, 1), else_=0)),
                Max(Case((model_access.perm_create, 1), else_=0)),
                Max(Case((model_access.perm_delete, 1), else_=0)),
                where=ir_model.model.in_(models)
                & ((user_group.user == user) | (model_access.group == None)),
                group_by=ir_model.model))
        access.update(dict(
                (m, {'read': r, 'write': w, 'create': c, 'delete': d})
                for m, r, w, c, d in cursor.fetchall()))
        for model, maccess in access.iteritems():
            cls._get_access_cache.set((user, model), maccess)
        return access

    @classmethod
    def check(cls, model_name, mode='read', raise_exception=True):
        'Check access for model_name and mode'
        assert mode in ['read', 'write', 'create', 'delete'], \
            'Invalid access mode for security'
        if Transaction().user == 0:
            return True

        access = cls.get_access([model_name])[model_name][mode]
        if not access and access is not None:
            if raise_exception:
                cls.raise_user_error(mode, model_name)
            else:
                return False
        return True

    @classmethod
    def write(cls, accesses, values, *args):
        super(ModelAccess, cls).write(accesses, values, *args)
        # Restart the cache
        cls._get_access_cache.clear()
        ModelView._fields_view_get_cache.clear()

    @classmethod
    def create(cls, vlist):
        res = super(ModelAccess, cls).create(vlist)
        # Restart the cache
        cls._get_access_cache.clear()
        ModelView._fields_view_get_cache.clear()
        return res

    @classmethod
    def delete(cls, accesses):
        super(ModelAccess, cls).delete(accesses)
        # Restart the cache
        cls._get_access_cache.clear()
        ModelView._fields_view_get_cache.clear()


class ModelFieldAccess(ModelSQL, ModelView):
    "Model Field Access"
    __name__ = 'ir.model.field.access'
    _rec_name = 'field'
    field = fields.Many2One('ir.model.field', 'Field', required=True,
            ondelete='CASCADE')
    group = fields.Many2One('res.group', 'Group', ondelete='CASCADE')
    perm_read = fields.Boolean('Read Access')
    perm_write = fields.Boolean('Write Access')
    perm_create = fields.Boolean('Create Access')
    perm_delete = fields.Boolean('Delete Access')
    description = fields.Text('Description')
    _get_access_cache = Cache('ir_model_field_access.check')

    @classmethod
    def __setup__(cls):
        super(ModelFieldAccess, cls).__setup__()
        cls._error_messages.update({
            'read': 'You can not read the field! (%s.%s)',
            'write': 'You can not write on the field! (%s.%s)',
            })

    @classmethod
    def __register__(cls, module_name):
        TableHandler = backend.get('TableHandler')
        cursor = Transaction().cursor

        super(ModelFieldAccess, cls).__register__(module_name)

        table = TableHandler(cursor, cls, module_name)

        # Migration from 2.6 (field, group) no more unique
        table.drop_constraint('field_group_uniq')

    @staticmethod
    def check_xml_record(field_accesses, values):
        return True

    @staticmethod
    def default_perm_read():
        return False

    @staticmethod
    def default_perm_write():
        return False

    @staticmethod
    def default_perm_create():
        return True

    @staticmethod
    def default_perm_delete():
        return True

    @classmethod
    def get_access(cls, models):
        'Return fields access for models'
        # root user above constraint
        if Transaction().user == 0:
            return defaultdict(lambda: defaultdict(
                    lambda: defaultdict(lambda: True)))

        pool = Pool()
        Model = pool.get('ir.model')
        ModelField = pool.get('ir.model.field')
        UserGroup = pool.get('res.user-res.group')
        cursor = Transaction().cursor
        user = Transaction().user
        field_access = cls.__table__()
        ir_model = Model.__table__()
        model_field = ModelField.__table__()
        user_group = UserGroup.__table__()

        accesses = {}
        for model in models:
            maccesses = cls._get_access_cache.get((user, model))
            if maccesses is None:
                break
            accesses[model] = maccesses
        else:
            return accesses

        default = {}
        accesses = dict((m, default) for m in models)
        cursor.execute(*field_access.join(model_field,
                condition=field_access.field == model_field.id
                ).join(ir_model,
                condition=model_field.model == ir_model.id
                ).join(user_group, 'LEFT',
                condition=user_group.group == field_access.group
                ).select(
                ir_model.model,
                model_field.name,
                Max(Case((field_access.perm_read, 1), else_=0)),
                Max(Case((field_access.perm_write, 1), else_=0)),
                Max(Case((field_access.perm_create, 1), else_=0)),
                Max(Case((field_access.perm_delete, 1), else_=0)),
                where=ir_model.model.in_(models)
                & ((user_group.user == user) | (field_access.group == None)),
                group_by=[ir_model.model, model_field.name]))
        for m, f, r, w, c, d in cursor.fetchall():
            accesses[m][f] = {'read': r, 'write': w, 'create': c, 'delete': d}
        for model, maccesses in accesses.iteritems():
            cls._get_access_cache.set((user, model), maccesses)
        return accesses

    @classmethod
    def check(cls, model_name, fields, mode='read', raise_exception=True,
            access=False):
        '''
        Check access for fields on model_name.
        '''
        assert mode in ('read', 'write', 'create', 'delete'), \
            'Invalid access mode'
        if Transaction().user == 0:
            if access:
                return dict((x, True) for x in fields)
            return True

<<<<<<< HEAD
        pool = Pool()
        ir_model_obj = pool.get('ir.model')
        ir_model_field_obj = pool.get('ir.model.field')

        cursor = Transaction().cursor

        cursor.execute('SELECT f.name, '
                'MAX(CASE WHEN a.perm_%s THEN 1 ELSE 0 END) '
                'FROM "%s" AS a '
                'JOIN "%s" AS f '
                    'ON (a.field = f.id) '
                'JOIN "%s" AS m '
                    'ON (f.model = m.id) '
                'LEFT JOIN "res_user-res_group" AS gu '
                    'ON (gu."group" = a."group") '
                'WHERE m.model = %%s AND (gu."user" = %%s OR a."group" IS NULL) '
                'GROUP BY f.name'
                % (mode, self._table, ir_model_field_obj._table,
                    ir_model_obj._table),
                (model_name, Transaction().user))
        accesses = dict(cursor.fetchall())
=======
        accesses = dict((f, a[mode])
            for f, a in cls.get_access([model_name])[model_name].iteritems())
>>>>>>> 7d8707e3
        if access:
            return accesses
        for field in fields:
            if not accesses.get(field, True):
                if raise_exception:
                    cls.raise_user_error(mode, (model_name, field))
                else:
                    return False
        return True

    @classmethod
    def write(cls, field_accesses, values, *args):
        super(ModelFieldAccess, cls).write(field_accesses, values, *args)
        # Restart the cache
        cls._get_access_cache.clear()
        ModelView._fields_view_get_cache.clear()

    @classmethod
    def create(cls, vlist):
        res = super(ModelFieldAccess, cls).create(vlist)
        # Restart the cache
        cls._get_access_cache.clear()
        ModelView._fields_view_get_cache.clear()
        return res

    @classmethod
    def delete(cls, field_accesses):
        super(ModelFieldAccess, cls).delete(field_accesses)
        # Restart the cache
        cls._get_access_cache.clear()
        ModelView._fields_view_get_cache.clear()


class ModelButton(ModelSQL, ModelView):
    "Model Button"
    __name__ = 'ir.model.button'
    name = fields.Char('Name', required=True, readonly=True)
    model = fields.Many2One('ir.model', 'Model', required=True, readonly=True,
        ondelete='CASCADE', select=True)
    groups = fields.Many2Many('ir.model.button-res.group', 'button', 'group',
        'Groups')
    _groups_cache = Cache('ir.model.button.groups')

    @classmethod
    def __setup__(cls):
        super(ModelButton, cls).__setup__()
        cls._sql_constraints += [
            ('name_model_uniq', 'UNIQUE(name, model)',
                'The button name in model must be unique!'),
            ]
        cls._order.insert(0, ('model', 'ASC'))

    @classmethod
    def create(cls, vlist):
        result = super(ModelButton, cls).create(vlist)
        # Restart the cache for get_groups
        cls._groups_cache.clear()
        return result

    @classmethod
    def write(cls, buttons, values, *args):
        super(ModelButton, cls).write(buttons, values, *args)
        # Restart the cache for get_groups
        cls._groups_cache.clear()

    @classmethod
    def delete(cls, buttons):
        super(ModelButton, cls).delete(buttons)
        # Restart the cache for get_groups
        cls._groups_cache.clear()

    @classmethod
    def get_groups(cls, model, name):
        '''
        Return a set of group ids for the named button on the model.
        '''
        key = (model, name)
        groups = cls._groups_cache.get(key)
        if groups is not None:
            return groups
        buttons = cls.search([
                ('model.model', '=', model),
                ('name', '=', name),
                ])
        if not buttons:
            groups = set()
        else:
            button, = buttons
            groups = set(g.id for g in button.groups)
        cls._groups_cache.set(key, groups)
        return groups


class ModelData(ModelSQL, ModelView):
    "Model data"
    __name__ = 'ir.model.data'
    fs_id = fields.Char('Identifier on File System', required=True,
        help="The id of the record as known on the file system.",
        select=True)
    model = fields.Char('Model', required=True, select=True)
    module = fields.Char('Module', required=True, select=True)
    db_id = fields.Integer('Resource ID',
        help="The id of the record in the database.", select=True,
        required=True)
    date_update = fields.DateTime('Update Date')
    date_init = fields.DateTime('Init Date')
    values = fields.Text('Values')
    noupdate = fields.Boolean('No Update')
    _get_id_cache = Cache('ir_model_data.get_id', context=False)

    @classmethod
    def __setup__(cls):
        super(ModelData, cls).__setup__()
        cls._sql_constraints = [
            ('fs_id_module_model_uniq', 'UNIQUE("fs_id", "module", "model")',
                'The triple (fs_id, module, model) must be unique!'),
        ]

    @classmethod
    def __register__(cls, module_name):
        TableHandler = backend.get('TableHandler')
        cursor = Transaction().cursor
        model_data = cls.__table__()

        super(ModelData, cls).__register__(module_name)

        table = TableHandler(cursor, cls, module_name)

        # Migration from 2.6: remove inherit
        if table.column_exist('inherit'):
            cursor.execute(*model_data.delete(
                    where=model_data.inherit == True))
            table.drop_column('inherit', True)

    @staticmethod
    def default_date_init():
        return datetime.datetime.now()

    @staticmethod
    def default_noupdate():
        return False

    @classmethod
    def write(cls, data, values, *args):
        super(ModelData, cls).write(data, values, *args)
        # Restart the cache for get_id
        cls._get_id_cache.clear()

    @classmethod
    def get_id(cls, module, fs_id):
        """
        Return for an fs_id the corresponding db_id.
        """
        key = (module, fs_id)
        id_ = cls._get_id_cache.get(key)
        if id_ is not None:
            return id_
        data = cls.search([
            ('module', '=', module),
            ('fs_id', '=', fs_id),
            ], limit=1)
        if not data:
            raise Exception("Reference to %s not found"
                % ".".join([module, fs_id]))
        id_ = cls.read([d.id for d in data], ['db_id'])[0]['db_id']
        cls._get_id_cache.set(key, id_)
        return id_


class PrintModelGraphStart(ModelView):
    'Print Model Graph'
    __name__ = 'ir.model.print_model_graph.start'
    level = fields.Integer('Level', required=True)
    filter = fields.Text('Filter', help="Entering a Python "
            "Regular Expression will exclude matching models from the graph.")

    @staticmethod
    def default_level():
        return 1


class PrintModelGraph(Wizard):
    __name__ = 'ir.model.print_model_graph'

    start = StateView('ir.model.print_model_graph.start',
        'ir.print_model_graph_start_view_form', [
            Button('Cancel', 'end', 'tryton-cancel'),
            Button('Print', 'print_', 'tryton-ok', default=True),
            ])
    print_ = StateAction('ir.report_model_graph')

    def transition_print_(self):
        return 'end'

    def do_print_(self, action):
        return action, {
            'id': Transaction().context.get('active_id'),
            'ids': Transaction().context.get('active_ids'),
            'level': self.start.level,
            'filter': self.start.filter,
            }


class ModelGraph(Report):
    __name__ = 'ir.model.graph'

    @classmethod
    def execute(cls, ids, data):
        import pydot
        pool = Pool()
        Model = pool.get('ir.model')
        ActionReport = pool.get('ir.action.report')

        if not data['filter']:
            filter = None
        else:
            filter = re.compile(data['filter'], re.VERBOSE)
        action_report_ids = ActionReport.search([
            ('report_name', '=', cls.__name__)
            ])
        if not action_report_ids:
            raise Exception('Error', 'Report (%s) not find!' % cls.__name__)
        action_report = ActionReport(action_report_ids[0])

        models = Model.browse(ids)

        graph = pydot.Dot(fontsize="8")
        graph.set('center', '1')
        graph.set('ratio', 'auto')
        cls.fill_graph(models, graph, level=data['level'], filter=filter)
        data = graph.create(prog='dot', format='png')
        return ('png', buffer(data), False, action_report.name)

    @classmethod
    def fill_graph(cls, models, graph, level=1, filter=None):
        '''
        Fills a pydot graph with a models structure.
        '''
        import pydot
        pool = Pool()
        Model = pool.get('ir.model')

        sub_models = set()
        if level > 0:
            for model in models:
                for field in model.fields:
                    if field.name in ('create_uid', 'write_uid'):
                        continue
                    if field.relation and not graph.get_node(field.relation):
                        sub_models.add(field.relation)
            if sub_models:
                model_ids = Model.search([
                    ('model', 'in', list(sub_models)),
                    ])
                sub_models = Model.browse(model_ids)
                if set(sub_models) != set(models):
                    cls.fill_graph(sub_models, graph, level=level - 1,
                            filter=filter)

        for model in models:
            if filter and re.search(filter, model.model):
                    continue
            label = '"{' + model.model + '\\n'
            if model.fields:
                label += '|'
            for field in model.fields:
                if field.name in ('create_uid', 'write_uid',
                        'create_date', 'write_date', 'id'):
                    continue
                label += '+ ' + field.name + ': ' + field.ttype
                if field.relation:
                    label += ' ' + field.relation
                label += '\l'
            label += '}"'
            node_name = '"%s"' % model.model
            node = pydot.Node(node_name, shape='record', label=label)
            graph.add_node(node)

            for field in model.fields:
                if field.name in ('create_uid', 'write_uid'):
                    continue
                if field.relation:
                    node_name = '"%s"' % field.relation
                    if not graph.get_node(node_name):
                        continue
                    args = {}
                    tail = model.model
                    head = field.relation
                    edge_model_name = '"%s"' % model.model
                    edge_relation_name = '"%s"' % field.relation
                    if field.ttype == 'many2one':
                        edge = graph.get_edge(edge_model_name,
                                edge_relation_name)
                        if edge:
                            continue
                        args['arrowhead'] = "normal"
                    elif field.ttype == 'one2many':
                        edge = graph.get_edge(edge_relation_name,
                                edge_model_name)
                        if edge:
                            continue
                        args['arrowhead'] = "normal"
                        tail = field.relation
                        head = model.model
                    elif field.ttype == 'many2many':
                        if graph.get_edge(edge_model_name, edge_relation_name):
                            continue
                        if graph.get_edge(edge_relation_name, edge_model_name):
                            continue
                        args['arrowtail'] = "inv"
                        args['arrowhead'] = "inv"

                    edge = pydot.Edge(str(tail), str(head), **args)
                    graph.add_edge(edge)<|MERGE_RESOLUTION|>--- conflicted
+++ resolved
@@ -347,15 +347,7 @@
                     fields_names.append('name')
                     to_delete.append('name')
 
-<<<<<<< HEAD
-        int_id = False
-        if isinstance(ids, (int, long)):
-            int_id = True
-            ids = [ids]
-        res = super(ModelField, self).read(ids, fields_names=fields_names)
-=======
         res = super(ModelField, cls).read(ids, fields_names=fields_names)
->>>>>>> 7d8707e3
 
         if (Transaction().context.get('language')
                 and ('field_description' in fields_names
@@ -408,8 +400,6 @@
             for rec in res:
                 for field in to_delete:
                     del rec[field]
-        if int_id:
-            res = res[0]
         return res
 
 
@@ -678,32 +668,8 @@
                 return dict((x, True) for x in fields)
             return True
 
-<<<<<<< HEAD
-        pool = Pool()
-        ir_model_obj = pool.get('ir.model')
-        ir_model_field_obj = pool.get('ir.model.field')
-
-        cursor = Transaction().cursor
-
-        cursor.execute('SELECT f.name, '
-                'MAX(CASE WHEN a.perm_%s THEN 1 ELSE 0 END) '
-                'FROM "%s" AS a '
-                'JOIN "%s" AS f '
-                    'ON (a.field = f.id) '
-                'JOIN "%s" AS m '
-                    'ON (f.model = m.id) '
-                'LEFT JOIN "res_user-res_group" AS gu '
-                    'ON (gu."group" = a."group") '
-                'WHERE m.model = %%s AND (gu."user" = %%s OR a."group" IS NULL) '
-                'GROUP BY f.name'
-                % (mode, self._table, ir_model_field_obj._table,
-                    ir_model_obj._table),
-                (model_name, Transaction().user))
-        accesses = dict(cursor.fetchall())
-=======
         accesses = dict((f, a[mode])
             for f, a in cls.get_access([model_name])[model_name].iteritems())
->>>>>>> 7d8707e3
         if access:
             return accesses
         for field in fields:
