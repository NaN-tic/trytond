--- conflicted
+++ resolved
@@ -668,37 +668,8 @@
                 return dict((x, True) for x in fields)
             return True
 
-<<<<<<< HEAD
-        pool = Pool()
-        Model = pool.get('ir.model')
-        ModelField = pool.get('ir.model.field')
-
-        cursor = Transaction().cursor
-        key = (model_name, mode, access, Transaction().user)
-        accesses = cls._get_access_cache.get(key)
-
-        if accesses is None:
-            cursor.execute('SELECT f.name, '
-                'MAX(CASE WHEN a.perm_%s THEN 1 ELSE 0 END) '
-                'FROM "%s" AS a '
-                'JOIN "%s" AS f '
-                    'ON (a.field = f.id) '
-                'JOIN "%s" AS m '
-                    'ON (f.model = m.id) '
-                'LEFT JOIN "res_user-res_group" AS gu '
-                    'ON (gu."group" = a."group") '
-                'WHERE m.model = %%s '
-                    'AND (gu."user" = %%s OR a."group" IS NULL) '
-                'GROUP BY f.name'
-                % (mode, cls._table, ModelField._table,
-                    Model._table), (model_name,
-                    Transaction().user))
-            accesses = dict(cursor.fetchall())
-            cls._get_access_cache.set(key, accesses)
-=======
         accesses = dict((f, a[mode])
             for f, a in cls.get_access([model_name])[model_name].iteritems())
->>>>>>> 3d3ef2e1
         if access:
             return accesses
         for field in fields:
