#This file is part of Tryton.  The COPYRIGHT file at the top level of
#this repository contains the full copyright notices and license terms.
import datetime
import re
import heapq
from sql.aggregate import Max
from sql.conditionals import Case
from collections import defaultdict

from ..model import ModelView, ModelSQL, fields
from ..report import Report
from ..wizard import Wizard, StateView, StateAction, Button
from ..transaction import Transaction
from ..cache import Cache
from ..pool import Pool
from ..pyson import Bool, Eval
from ..rpc import RPC
from .. import backend
try:
    from ..tools.StringMatcher import StringMatcher
except ImportError:
    from difflib import SequenceMatcher as StringMatcher

__all__ = [
    'Model', 'ModelField', 'ModelAccess', 'ModelFieldAccess', 'ModelButton',
    'ModelData', 'PrintModelGraphStart', 'PrintModelGraph', 'ModelGraph',
    ]

IDENTIFIER = re.compile(r'^[a-zA-z_][a-zA-Z0-9_]*$')


class Model(ModelSQL, ModelView):
    "Model"
    __name__ = 'ir.model'
    _order_name = 'model'
    name = fields.Char('Model Description', translate=True, loading='lazy',
        states={
            'readonly': Bool(Eval('module')),
            },
        depends=['module'])
    model = fields.Char('Model Name', required=True,
        states={
            'readonly': Bool(Eval('module')),
            },
        depends=['module'])
    info = fields.Text('Information',
        states={
            'readonly': Bool(Eval('module')),
            },
        depends=['module'])
    module = fields.Char('Module',
       help="Module in which this model is defined", readonly=True)
    global_search_p = fields.Boolean('Global Search')
    fields = fields.One2Many('ir.model.field', 'model', 'Fields',
       required=True)

    @classmethod
    def __setup__(cls):
        super(Model, cls).__setup__()
        cls._sql_constraints += [
            ('model_uniq', 'UNIQUE(model)',
                'The model must be unique!'),
            ]
        cls._error_messages.update({
                'invalid_module': ('Module name "%s" is not a valid python '
                    'identifier.'),
                })
        cls._order.insert(0, ('model', 'ASC'))
        cls.__rpc__.update({
                'list_models': RPC(),
                'global_search': RPC(),
                })

    @classmethod
    def register(cls, model, module_name):
        pool = Pool()
        Property = pool.get('ir.property')
        cursor = Transaction().cursor

        ir_model = cls.__table__()
        cursor.execute(*ir_model.select(ir_model.id,
                where=ir_model.model == model.__name__))
        model_id = None
        if cursor.rowcount == -1 or cursor.rowcount is None:
            data = cursor.fetchone()
            if data:
                model_id, = data
        elif cursor.rowcount != 0:
            model_id, = cursor.fetchone()
        if not model_id:
            cursor.execute(*ir_model.insert(
                    [ir_model.model, ir_model.name, ir_model.info,
                        ir_model.module],
                    [[model.__name__, model._get_name(), model.__doc__,
                            module_name]]))
            Property._models_get_cache.clear()
            cursor.execute(*ir_model.select(ir_model.id,
                    where=ir_model.model == model.__name__))
            (model_id,) = cursor.fetchone()
        elif model.__doc__:
            cursor.execute(*ir_model.update(
                    [ir_model.name, ir_model.info],
                    [model._get_name(), model.__doc__],
                    where=ir_model.id == model_id))
        return model_id

    @classmethod
    def validate(cls, models):
        super(Model, cls).validate(models)
        cls.check_module(models)

    @classmethod
    def check_module(cls, models):
        '''
        Check module
        '''
        for model in models:
            if model.module and not IDENTIFIER.match(model.module):
                cls.raise_user_error('invalid_module', (model.rec_name,))

    @classmethod
    def list_models(cls):
        'Return a list of all models names'
        with Transaction().set_user(0):
            models = cls.search([], order=[
                    ('module', 'ASC'),  # Optimization assumption
                    ('model', 'ASC'),
                    ('id', 'ASC'),
                    ])
            return [m.model for m in models]

    @classmethod
    def create(cls, vlist):
        pool = Pool()
        Property = pool.get('ir.property')
        res = super(Model, cls).create(vlist)
        # Restart the cache of models_get
        Property._models_get_cache.clear()
        return res

    @classmethod
    def write(cls, models, values, *args):
        pool = Pool()
        Property = pool.get('ir.property')
        super(Model, cls).write(models, values, *args)
        # Restart the cache of models_get
        Property._models_get_cache.clear()

    @classmethod
    def delete(cls, models):
        pool = Pool()
        Property = pool.get('ir.property')
        super(Model, cls).delete(models)
        # Restart the cache of models_get
        Property._models_get_cache.clear()

    @classmethod
    def global_search(cls, text, limit, menu='ir.ui.menu'):
        """
        Search on models for text including menu
        Returns a list of tuple (ratio, model, model_name, id, rec_name, icon)
        The size of the list is limited to limit
        """
        pool = Pool()
        ModelAccess = pool.get('ir.model.access')

        if not limit > 0:
            raise ValueError('limit must be > 0: %r' % (limit,))

        models = cls.search(['OR',
                ('global_search_p', '=', True),
                ('model', '=', menu),
                ])
        access = ModelAccess.get_access([m.model for m in models])
        s = StringMatcher()
        if isinstance(text, str):
            text = text.decode('utf-8')
        s.set_seq2(text)

        def generate():
            for model in models:
                if not access[model.model]['read']:
                    continue
                Model = pool.get(model.model)
                if not hasattr(Model, 'search_global'):
                    continue
                for id_, rec_name, icon in Model.search_global(text):
                    if isinstance(rec_name, str):
                        rec_name = rec_name.decode('utf-8')
                    s.set_seq1(rec_name)
                    yield (s.ratio(), model.model, model.rec_name,
                        id_, rec_name, icon)
        return heapq.nlargest(int(limit), generate())


class ModelField(ModelSQL, ModelView):
    "Model field"
    __name__ = 'ir.model.field'
    name = fields.Char('Name', required=True,
        states={
            'readonly': Bool(Eval('module')),
            },
        depends=['module'])
    relation = fields.Char('Model Relation',
        states={
            'readonly': Bool(Eval('module')),
            },
        depends=['module'])
    model = fields.Many2One('ir.model', 'Model', required=True,
        select=True, ondelete='CASCADE',
        states={
            'readonly': Bool(Eval('module')),
            },
        depends=['module'])
    field_description = fields.Char('Field Description', translate=True,
        loading='lazy',
        states={
            'readonly': Bool(Eval('module')),
            },
        depends=['module'])
    ttype = fields.Char('Field Type',
        states={
            'readonly': Bool(Eval('module')),
            },
        depends=['module'])
    groups = fields.Many2Many('ir.model.field-res.group', 'field',
            'group', 'Groups')
    help = fields.Text('Help', translate=True, loading='lazy',
        states={
            'readonly': Bool(Eval('module')),
            },
        depends=['module'])
    module = fields.Char('Module',
       help="Module in which this field is defined")

    @classmethod
    def __setup__(cls):
        super(ModelField, cls).__setup__()
        cls._sql_constraints += [
            ('name_model_uniq', 'UNIQUE(name, model)',
                'The field name in model must be unique!'),
            ]
        cls._error_messages.update({
                'invalid_name': ('Model Field name "%s" is not a valid python '
                    'identifier.'),
                })
        cls._order.insert(0, ('name', 'ASC'))

    @classmethod
    def register(cls, model, module_name, model_id):
        pool = Pool()
        Model = pool.get('ir.model')
        cursor = Transaction().cursor

        ir_model_field = cls.__table__()
        ir_model = Model.__table__()

        cursor.execute(*ir_model_field.join(ir_model,
                condition=ir_model_field.model == ir_model.id
                ).select(ir_model_field.id.as_('id'),
                ir_model_field.name.as_('name'),
                ir_model_field.field_description.as_('field_description'),
                ir_model_field.ttype.as_('ttype'),
                ir_model_field.relation.as_('relation'),
                ir_model_field.module.as_('module'),
                ir_model_field.help.as_('help'),
                where=ir_model.model == model.__name__))
        model_fields = dict((f['name'], f) for f in cursor.dictfetchall())

        for field_name, field in model._fields.iteritems():
            if hasattr(field, 'model_name'):
                relation = field.model_name
            elif hasattr(field, 'relation_name'):
                relation = field.relation_name
            else:
                relation = None

            if field_name not in model_fields:
                cursor.execute(*ir_model_field.insert(
                        [ir_model_field.model, ir_model_field.name,
                            ir_model_field.field_description,
                            ir_model_field.ttype, ir_model_field.relation,
                            ir_model_field.help, ir_model_field.module],
                        [[model_id, field_name, field.string, field._type,
                                relation, field.help, module_name]]))
            elif (model_fields[field_name]['field_description'] != field.string
                    or model_fields[field_name]['ttype'] != field._type
                    or model_fields[field_name]['relation'] != relation
                    or model_fields[field_name]['help'] != field.help):
                cursor.execute(*ir_model_field.update(
                        [ir_model_field.field_description,
                            ir_model_field.ttype, ir_model_field.relation,
                            ir_model_field.help],
                        [field.string, field._type, relation, field.help],
                        where=ir_model_field.id ==
                        model_fields[field_name]['id']))

        # Clean ir_model_field from field that are no more existing.
        for field_name in model_fields:
            if model_fields[field_name]['module'] == module_name \
                    and field_name not in model._fields:
                #XXX This delete field even when it is defined later
                # in the module
                cursor.execute(*ir_model_field.delete(
                        where=ir_model_field.id ==
                        model_fields[field_name]['id']))

    @staticmethod
    def default_name():
        return 'No Name'

    @staticmethod
    def default_field_description():
        return 'No description available'

    @classmethod
    def validate(cls, fields):
        super(ModelField, cls).validate(fields)
        cls.check_name(fields)

    @classmethod
    def check_name(cls, fields):
        '''
        Check name
        '''
        for field in fields:
            if not IDENTIFIER.match(field.name):
                cls.raise_user_error('invalid_name', (field.name,))

    @classmethod
    def read(cls, ids, fields_names=None):
        pool = Pool()
        Translation = pool.get('ir.translation')
        Model = pool.get('ir.model')

        to_delete = []
        if Transaction().context.get('language'):
            if fields_names is None:
                fields_names = cls._fields.keys()

            if 'field_description' in fields_names \
                    or 'help' in fields_names:
                if 'model' not in fields_names:
                    fields_names.append('model')
                    to_delete.append('model')
                if 'name' not in fields_names:
                    fields_names.append('name')
                    to_delete.append('name')

        res = super(ModelField, cls).read(ids, fields_names=fields_names)

        if (Transaction().context.get('language')
                and ('field_description' in fields_names
                    or 'help' in fields_names)):
            model_ids = set()
            for rec in res:
                if isinstance(rec['model'], (list, tuple)):
                    model_ids.add(rec['model'][0])
                else:
                    model_ids.add(rec['model'])
            model_ids = list(model_ids)
            cursor = Transaction().cursor
            model = Model.__table__()
            cursor.execute(*model.select(model.id, model.model,
                    where=model.id.in_(model_ids)))
            id2model = dict(cursor.fetchall())

            trans_args = []
            for rec in res:
                if isinstance(rec['model'], (list, tuple)):
                    model_id = rec['model'][0]
                else:
                    model_id = rec['model']
                if 'field_description' in fields_names:
                    trans_args.append((id2model[model_id] + ',' + rec['name'],
                        'field', Transaction().language, None))
                if 'help' in fields_names:
                    trans_args.append((id2model[model_id] + ',' + rec['name'],
                            'help', Transaction().language, None))
            Translation.get_sources(trans_args)
            for rec in res:
                if isinstance(rec['model'], (list, tuple)):
                    model_id = rec['model'][0]
                else:
                    model_id = rec['model']
                if 'field_description' in fields_names:
                    res_trans = Translation.get_source(
                            id2model[model_id] + ',' + rec['name'],
                            'field', Transaction().language)
                    if res_trans:
                        rec['field_description'] = res_trans
                if 'help' in fields_names:
                    res_trans = Translation.get_source(
                            id2model[model_id] + ',' + rec['name'],
                            'help', Transaction().language)
                    if res_trans:
                        rec['help'] = res_trans

        if to_delete:
            for rec in res:
                for field in to_delete:
                    del rec[field]
        return res


class ModelAccess(ModelSQL, ModelView):
    "Model access"
    __name__ = 'ir.model.access'
    _rec_name = 'model'
    model = fields.Many2One('ir.model', 'Model', required=True,
            ondelete="CASCADE")
    group = fields.Many2One('res.group', 'Group',
            ondelete="CASCADE")
    perm_read = fields.Boolean('Read Access')
    perm_write = fields.Boolean('Write Access')
    perm_create = fields.Boolean('Create Access')
    perm_delete = fields.Boolean('Delete Access')
    description = fields.Text('Description')
    _get_access_cache = Cache('ir_model_access.get_access', context=False)

    @classmethod
    def __setup__(cls):
        super(ModelAccess, cls).__setup__()
        cls._error_messages.update({
            'read': 'You can not read this document! (%s)',
            'write': 'You can not write in this document! (%s)',
            'create': 'You can not create this kind of document! (%s)',
            'delete': 'You can not delete this document! (%s)',
            })
        cls.__rpc__.update({
                'get_access': RPC(),
                })

    @classmethod
    def __register__(cls, module_name):
        TableHandler = backend.get('TableHandler')
        cursor = Transaction().cursor

        super(ModelAccess, cls).__register__(module_name)

        table = TableHandler(cursor, cls, module_name)

        # Migration from 2.6 (model, group) no more unique
        table.drop_constraint('model_group_uniq')

    @staticmethod
    def check_xml_record(accesses, values):
        return True

    @staticmethod
    def default_perm_read():
        return False

    @staticmethod
    def default_perm_write():
        return False

    @staticmethod
    def default_perm_create():
        return False

    @staticmethod
    def default_perm_delete():
        return False

    @classmethod
    def get_access(cls, models):
        'Return access for models'
        # root user above constraint
        if Transaction().user == 0:
            return defaultdict(lambda: defaultdict(lambda: True))

        pool = Pool()
        Model = pool.get('ir.model')
        UserGroup = pool.get('res.user-res.group')
        cursor = Transaction().cursor
        user = Transaction().user
        model_access = cls.__table__()
        ir_model = Model.__table__()
        user_group = UserGroup.__table__()

        access = {}
        for model in models:
            maccess = cls._get_access_cache.get((user, model), default=-1)
            if maccess == -1:
                break
            access[model] = maccess
        else:
            return access

        default = {'read': True, 'write': True, 'create': True, 'delete': True}
        access = dict((m, default) for m in models)
        cursor.execute(*model_access.join(ir_model, 'LEFT',
                condition=model_access.model == ir_model.id
                ).join(user_group, 'LEFT',
                condition=user_group.group == model_access.group
                ).select(
                ir_model.model,
                Max(Case((model_access.perm_read, 1), else_=0)),
                Max(Case((model_access.perm_write, 1), else_=0)),
                Max(Case((model_access.perm_create, 1), else_=0)),
                Max(Case((model_access.perm_delete, 1), else_=0)),
                where=ir_model.model.in_(models)
                & ((user_group.user == user) | (model_access.group == None)),
                group_by=ir_model.model))
        access.update(dict(
                (m, {'read': r, 'write': w, 'create': c, 'delete': d})
                for m, r, w, c, d in cursor.fetchall()))
        for model, maccess in access.iteritems():
            cls._get_access_cache.set((user, model), maccess)
        return access

    @classmethod
    def check(cls, model_name, mode='read', raise_exception=True):
        'Check access for model_name and mode'
        assert mode in ['read', 'write', 'create', 'delete'], \
            'Invalid access mode for security'
        if Transaction().user == 0:
            return True

        access = cls.get_access([model_name])[model_name][mode]
        if not access and access is not None:
            if raise_exception:
                cls.raise_user_error(mode, model_name)
            else:
                return False
        return True

    @classmethod
    def write(cls, accesses, values, *args):
        super(ModelAccess, cls).write(accesses, values, *args)
        # Restart the cache
        cls._get_access_cache.clear()
        ModelView._fields_view_get_cache.clear()

    @classmethod
    def create(cls, vlist):
        res = super(ModelAccess, cls).create(vlist)
        # Restart the cache
        cls._get_access_cache.clear()
        ModelView._fields_view_get_cache.clear()
        return res

    @classmethod
    def delete(cls, accesses):
        super(ModelAccess, cls).delete(accesses)
        # Restart the cache
        cls._get_access_cache.clear()
        ModelView._fields_view_get_cache.clear()


class ModelFieldAccess(ModelSQL, ModelView):
    "Model Field Access"
    __name__ = 'ir.model.field.access'
    _rec_name = 'field'
    field = fields.Many2One('ir.model.field', 'Field', required=True,
            ondelete='CASCADE')
    group = fields.Many2One('res.group', 'Group', ondelete='CASCADE')
    perm_read = fields.Boolean('Read Access')
    perm_write = fields.Boolean('Write Access')
    perm_create = fields.Boolean('Create Access')
    perm_delete = fields.Boolean('Delete Access')
    description = fields.Text('Description')
    _get_access_cache = Cache('ir_model_field_access.check')

    @classmethod
    def __setup__(cls):
        super(ModelFieldAccess, cls).__setup__()
        cls._error_messages.update({
            'read': 'You can not read the field! (%s.%s)',
            'write': 'You can not write on the field! (%s.%s)',
            })

    @classmethod
    def __register__(cls, module_name):
        TableHandler = backend.get('TableHandler')
        cursor = Transaction().cursor

        super(ModelFieldAccess, cls).__register__(module_name)

        table = TableHandler(cursor, cls, module_name)

        # Migration from 2.6 (field, group) no more unique
        table.drop_constraint('field_group_uniq')

    @staticmethod
    def check_xml_record(field_accesses, values):
        return True

    @staticmethod
    def default_perm_read():
        return False

    @staticmethod
    def default_perm_write():
        return False

    @staticmethod
    def default_perm_create():
        return True

    @staticmethod
    def default_perm_delete():
        return True

    @classmethod
    def get_access(cls, models):
        'Return fields access for models'
        # root user above constraint
        if Transaction().user == 0:
            return defaultdict(lambda: defaultdict(
                    lambda: defaultdict(lambda: True)))

        pool = Pool()
        Model = pool.get('ir.model')
        ModelField = pool.get('ir.model.field')
        UserGroup = pool.get('res.user-res.group')
        cursor = Transaction().cursor
        user = Transaction().user
        field_access = cls.__table__()
        ir_model = Model.__table__()
        model_field = ModelField.__table__()
        user_group = UserGroup.__table__()

        accesses = {}
        for model in models:
            maccesses = cls._get_access_cache.get((user, model))
            if maccesses is None:
                break
            accesses[model] = maccesses
        else:
            return accesses

        default = {}
        accesses = dict((m, default) for m in models)
        cursor.execute(*field_access.join(model_field,
                condition=field_access.field == model_field.id
                ).join(ir_model,
                condition=model_field.model == ir_model.id
                ).join(user_group, 'LEFT',
                condition=user_group.group == field_access.group
                ).select(
                ir_model.model,
                model_field.name,
                Max(Case((field_access.perm_read, 1), else_=0)),
                Max(Case((field_access.perm_write, 1), else_=0)),
                Max(Case((field_access.perm_create, 1), else_=0)),
                Max(Case((field_access.perm_delete, 1), else_=0)),
                where=ir_model.model.in_(models)
                & ((user_group.user == user) | (field_access.group == None)),
                group_by=[ir_model.model, model_field.name]))
        for m, f, r, w, c, d in cursor.fetchall():
            accesses[m][f] = {'read': r, 'write': w, 'create': c, 'delete': d}
        for model, maccesses in accesses.iteritems():
            cls._get_access_cache.set((user, model), maccesses)
        return accesses

    @classmethod
    def check(cls, model_name, fields, mode='read', raise_exception=True,
            access=False):
        '''
        Check access for fields on model_name.
        '''
        assert mode in ('read', 'write', 'create', 'delete'), \
            'Invalid access mode'
        if Transaction().user == 0:
            if access:
                return dict((x, True) for x in fields)
            return True

        accesses = dict((f, a[mode])
            for f, a in cls.get_access([model_name])[model_name].iteritems())
        if access:
            return accesses
        for field in fields:
            if not accesses.get(field, True):
                if raise_exception:
                    cls.raise_user_error(mode, (model_name, field))
                else:
                    return False
        return True

    @classmethod
    def write(cls, field_accesses, values, *args):
        super(ModelFieldAccess, cls).write(field_accesses, values, *args)
        # Restart the cache
        cls._get_access_cache.clear()
        ModelView._fields_view_get_cache.clear()

    @classmethod
    def create(cls, vlist):
        res = super(ModelFieldAccess, cls).create(vlist)
        # Restart the cache
        cls._get_access_cache.clear()
        ModelView._fields_view_get_cache.clear()
        return res

    @classmethod
    def delete(cls, field_accesses):
        super(ModelFieldAccess, cls).delete(field_accesses)
        # Restart the cache
        cls._get_access_cache.clear()
        ModelView._fields_view_get_cache.clear()


class ModelButton(ModelSQL, ModelView):
    "Model Button"
    __name__ = 'ir.model.button'
    name = fields.Char('Name', required=True, readonly=True)
    model = fields.Many2One('ir.model', 'Model', required=True, readonly=True,
        ondelete='CASCADE', select=True)
    groups = fields.Many2Many('ir.model.button-res.group', 'button', 'group',
        'Groups')
    _groups_cache = Cache('ir.model.button.groups')

    @classmethod
    def __setup__(cls):
        super(ModelButton, cls).__setup__()
        cls._sql_constraints += [
            ('name_model_uniq', 'UNIQUE(name, model)',
                'The button name in model must be unique!'),
            ]
        cls._order.insert(0, ('model', 'ASC'))

    @classmethod
    def create(cls, vlist):
        result = super(ModelButton, cls).create(vlist)
        # Restart the cache for get_groups
        cls._groups_cache.clear()
        return result

    @classmethod
    def write(cls, buttons, values, *args):
        super(ModelButton, cls).write(buttons, values, *args)
        # Restart the cache for get_groups
        cls._groups_cache.clear()

    @classmethod
    def delete(cls, buttons):
        super(ModelButton, cls).delete(buttons)
        # Restart the cache for get_groups
        cls._groups_cache.clear()

    @classmethod
    def get_groups(cls, model, name):
        '''
        Return a set of group ids for the named button on the model.
        '''
        key = (model, name)
        groups = cls._groups_cache.get(key)
        if groups is not None:
            return groups
        buttons = cls.search([
                ('model.model', '=', model),
                ('name', '=', name),
                ])
        if not buttons:
            groups = set()
        else:
            button, = buttons
            groups = set(g.id for g in button.groups)
        cls._groups_cache.set(key, groups)
        return groups


class ModelData(ModelSQL, ModelView):
    "Model data"
    __name__ = 'ir.model.data'
    fs_id = fields.Char('Identifier on File System', required=True,
        help="The id of the record as known on the file system.",
        select=True)
    model = fields.Char('Model', required=True, select=True)
    module = fields.Char('Module', required=True, select=True)
    db_id = fields.Integer('Resource ID',
        help="The id of the record in the database.", select=True,
        required=True)
    date_update = fields.DateTime('Update Date')
    date_init = fields.DateTime('Init Date')
    values = fields.Text('Values')
    noupdate = fields.Boolean('No Update')
    _get_id_cache = Cache('ir_model_data.get_id', context=False)

    @classmethod
    def __setup__(cls):
        super(ModelData, cls).__setup__()
        cls._sql_constraints = [
            ('fs_id_module_model_uniq', 'UNIQUE("fs_id", "module", "model")',
                'The triple (fs_id, module, model) must be unique!'),
        ]

    @classmethod
    def __register__(cls, module_name):
        TableHandler = backend.get('TableHandler')
        cursor = Transaction().cursor
        model_data = cls.__table__()

        super(ModelData, cls).__register__(module_name)

        table = TableHandler(cursor, cls, module_name)

<<<<<<< HEAD
        :return: the database id
        """
        ids = self.search(cursor, user, [
            ('module', '=', module),
            ('fs_id', '=', fs_id),
            ('inherit', '=', False),
            ])
        if not ids:
            raise Exception("Reference to %s not found" % \
                                ".".join([module,fs_id]))
        return self.read(cursor, user, ids[0], ['db_id'])['db_id']
=======
        # Migration from 2.6: remove inherit
        if table.column_exist('inherit'):
            cursor.execute(*model_data.delete(
                    where=model_data.inherit == True))
            table.drop_column('inherit', True)
>>>>>>> 1a88af24

    @staticmethod
    def default_date_init():
        return datetime.datetime.now()

    @staticmethod
    def default_noupdate():
        return False

    @classmethod
    def write(cls, data, values, *args):
        super(ModelData, cls).write(data, values, *args)
        # Restart the cache for get_id
        cls._get_id_cache.clear()

    @classmethod
    def get_id(cls, module, fs_id):
        """
        Return for an fs_id the corresponding db_id.
        """
        key = (module, fs_id)
        id_ = cls._get_id_cache.get(key)
        if id_ is not None:
            return id_
        data = cls.search([
            ('module', '=', module),
            ('fs_id', '=', fs_id),
            ], limit=1)
        if not data:
            raise Exception("Reference to %s not found"
                % ".".join([module, fs_id]))
        id_ = cls.read([d.id for d in data], ['db_id'])[0]['db_id']
        cls._get_id_cache.set(key, id_)
        return id_


class PrintModelGraphStart(ModelView):
    'Print Model Graph'
    __name__ = 'ir.model.print_model_graph.start'
    level = fields.Integer('Level', required=True)
    filter = fields.Text('Filter', help="Entering a Python "
            "Regular Expression will exclude matching models from the graph.")

    @staticmethod
    def default_level():
        return 1


class PrintModelGraph(Wizard):
    __name__ = 'ir.model.print_model_graph'

    start = StateView('ir.model.print_model_graph.start',
        'ir.print_model_graph_start_view_form', [
            Button('Cancel', 'end', 'tryton-cancel'),
            Button('Print', 'print_', 'tryton-ok', default=True),
            ])
    print_ = StateAction('ir.report_model_graph')

    def transition_print_(self):
        return 'end'

    def do_print_(self, action):
        return action, {
            'id': Transaction().context.get('active_id'),
            'ids': Transaction().context.get('active_ids'),
            'level': self.start.level,
            'filter': self.start.filter,
            }


class ModelGraph(Report):
    __name__ = 'ir.model.graph'

    @classmethod
    def execute(cls, ids, data):
        import pydot
        pool = Pool()
        Model = pool.get('ir.model')
        ActionReport = pool.get('ir.action.report')

        if not data['filter']:
            filter = None
        else:
            filter = re.compile(data['filter'], re.VERBOSE)
        action_report_ids = ActionReport.search([
            ('report_name', '=', cls.__name__)
            ])
        if not action_report_ids:
            raise Exception('Error', 'Report (%s) not find!' % cls.__name__)
        action_report = ActionReport(action_report_ids[0])

        models = Model.browse(ids)

        graph = pydot.Dot(fontsize="8")
        graph.set('center', '1')
        graph.set('ratio', 'auto')
        cls.fill_graph(models, graph, level=data['level'], filter=filter)
        data = graph.create(prog='dot', format='png')
        return ('png', buffer(data), False, action_report.name)

    @classmethod
    def fill_graph(cls, models, graph, level=1, filter=None):
        '''
        Fills a pydot graph with a models structure.
        '''
        import pydot
        pool = Pool()
        Model = pool.get('ir.model')

        sub_models = set()
        if level > 0:
            for model in models:
                for field in model.fields:
                    if field.name in ('create_uid', 'write_uid'):
                        continue
                    if field.relation and not graph.get_node(field.relation):
                        sub_models.add(field.relation)
            if sub_models:
                model_ids = Model.search([
                    ('model', 'in', list(sub_models)),
                    ])
                sub_models = Model.browse(model_ids)
                if set(sub_models) != set(models):
                    cls.fill_graph(sub_models, graph, level=level - 1,
                            filter=filter)

        for model in models:
            if filter and re.search(filter, model.model):
                    continue
            label = '"{' + model.model + '\\n'
            if model.fields:
                label += '|'
            for field in model.fields:
                if field.name in ('create_uid', 'write_uid',
                        'create_date', 'write_date', 'id'):
                    continue
                label += '+ ' + field.name + ': ' + field.ttype
                if field.relation:
                    label += ' ' + field.relation
                label += '\l'
            label += '}"'
            node_name = '"%s"' % model.model
            node = pydot.Node(node_name, shape='record', label=label)
            graph.add_node(node)

            for field in model.fields:
                if field.name in ('create_uid', 'write_uid'):
                    continue
                if field.relation:
                    node_name = '"%s"' % field.relation
                    if not graph.get_node(node_name):
                        continue
                    args = {}
                    tail = model.model
                    head = field.relation
                    edge_model_name = '"%s"' % model.model
                    edge_relation_name = '"%s"' % field.relation
                    if field.ttype == 'many2one':
                        edge = graph.get_edge(edge_model_name,
                                edge_relation_name)
                        if edge:
                            continue
                        args['arrowhead'] = "normal"
                    elif field.ttype == 'one2many':
                        edge = graph.get_edge(edge_relation_name,
                                edge_model_name)
                        if edge:
                            continue
                        args['arrowhead'] = "normal"
                        tail = field.relation
                        head = model.model
                    elif field.ttype == 'many2many':
                        if graph.get_edge(edge_model_name, edge_relation_name):
                            continue
                        if graph.get_edge(edge_relation_name, edge_model_name):
                            continue
                        args['arrowtail'] = "inv"
                        args['arrowhead'] = "inv"

                    edge = pydot.Edge(str(tail), str(head), **args)
                    graph.add_edge(edge)<|MERGE_RESOLUTION|>--- conflicted
+++ resolved
@@ -798,25 +798,11 @@
 
         table = TableHandler(cursor, cls, module_name)
 
-<<<<<<< HEAD
-        :return: the database id
-        """
-        ids = self.search(cursor, user, [
-            ('module', '=', module),
-            ('fs_id', '=', fs_id),
-            ('inherit', '=', False),
-            ])
-        if not ids:
-            raise Exception("Reference to %s not found" % \
-                                ".".join([module,fs_id]))
-        return self.read(cursor, user, ids[0], ['db_id'])['db_id']
-=======
         # Migration from 2.6: remove inherit
         if table.column_exist('inherit'):
             cursor.execute(*model_data.delete(
                     where=model_data.inherit == True))
             table.drop_column('inherit', True)
->>>>>>> 1a88af24
 
     @staticmethod
     def default_date_init():
