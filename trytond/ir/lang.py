--- conflicted
+++ resolved
@@ -49,22 +49,6 @@
             ('check_decimal_point_thousands_sep',
                 'CHECK(decimal_point != thousands_sep)',
                 'decimal_point and thousands_sep must be different!'),
-<<<<<<< HEAD
-        ]
-        self._error_messages.update({
-            'invalid_grouping': 'Invalid Grouping!',
-            'invalid_date': 'The date format is not valid!',
-        })
-
-    def search_rec_name(self, name, clause):
-        ids = self.search([('code',) + tuple(clause[1:])], order=[])
-        if ids:
-            ids += self.search([('name',) + tuple(clause[1:])], order=[])
-            return [('id', 'in', ids)]
-        return [('name',) + tuple(clause[1:])]
-
-    def read(self, ids, fields_names=None):
-=======
             ]
         cls._error_messages.update({
                 'invalid_grouping': ('Invalid grouping "%(grouping)s" on '
@@ -86,7 +70,6 @@
 
     @classmethod
     def read(cls, ids, fields_names=None):
->>>>>>> 47d4a76e
         pool = Pool()
         Translation = pool.get('ir.translation')
         Config = pool.get('ir.configuration')
