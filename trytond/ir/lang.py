#This file is part of Tryton.  The COPYRIGHT file at the top level of
#this repository contains the full copyright notices and license terms.
import datetime
import warnings

from ..model import ModelView, ModelSQL, fields
from ..cache import Cache
from ..tools import safe_eval, datetime_strftime
from ..transaction import Transaction
from ..pool import Pool
from .time_locale import TIME_LOCALE

warnings.filterwarnings('ignore', "", ImportWarning)
from locale import CHAR_MAX
warnings.resetwarnings()

__all__ = [
    'Lang',
    ]


class Lang(ModelSQL, ModelView):
    "Language"
    __name__ = "ir.lang"
    name = fields.Char('Name', required=True, translate=True)
    code = fields.Char('Code', required=True,
        help="RFC 4646 tag: http://tools.ietf.org/html/rfc4646")
    translatable = fields.Boolean('Translatable')
    active = fields.Boolean('Active')
    direction = fields.Selection([
            ('ltr', 'Left-to-right'),
            ('rtl', 'Right-to-left'),
            ], 'Direction', required=True)

    #date
    date = fields.Char('Date', required=True)

    #number
    grouping = fields.Char('Grouping', required=True)
    decimal_point = fields.Char('Decimal Separator', required=True)
    thousands_sep = fields.Char('Thousands Separator')

    _lang_cache = Cache('ir.lang')

    @classmethod
    def __setup__(cls):
        super(Lang, cls).__setup__()
        cls._sql_constraints += [
            ('check_decimal_point_thousands_sep',
                'CHECK(decimal_point != thousands_sep)',
                'decimal_point and thousands_sep must be different!'),
<<<<<<< HEAD
        ]
        self._error_messages.update({
            'invalid_grouping': 'Invalid Grouping!',
            'invalid_date': 'The date format is not valid!',
        })

    def search_rec_name(self, cursor, user, name, clause, context=None):
        ids = self.search(cursor, user, [('code',) + clause[1:]],
                order=[], context=context)
        if ids:
            ids += self.search(cursor, user, [('name',) + clause[1:]],
                    order=[], context=context)
            return [('id', 'in', ids)]
        return [('name',) + tuple(clause[1:])]

    def read(self, cursor, user, ids, fields_names=None, context=None):
        translation_obj = self.pool.get('ir.translation')
        if context is None:
            context = {}
        res = super(Lang, self).read(cursor, user, ids,
                fields_names=fields_names, context=context)
        if context.get('translate_name', False) \
                and (not fields_names or 'name' in fields_names):
            ctx = context.copy()
            ctx['language'] = self.default_code(cursor, user, context=context)
            del ctx['translate_name']
            res2 = self.read(cursor, user, ids,
                    fields_names=['id', 'code', 'name'], context=ctx)
=======
            ]
        cls._error_messages.update({
                'invalid_grouping': ('Invalid grouping "%(grouping)s" on '
                    '"%(language)s" language.'),
                'invalid_date': ('Invalid date format "%(format)s" on '
                    '"%(language)s" language.'),
                'default_translatable': ('The default language must be '
                    'translatable.'),
                'delete_default': ('Default language can not be deleted.'),
                })

    @classmethod
    def search_rec_name(cls, name, clause):
        langs = cls.search([('code',) + tuple(clause[1:])], order=[])
        if langs:
            langs += cls.search([('name',) + tuple(clause[1:])], order=[])
            return [('id', 'in', [l.id for l in langs])]
        return [('name',) + tuple(clause[1:])]

    @classmethod
    def read(cls, ids, fields_names=None):
        pool = Pool()
        Translation = pool.get('ir.translation')
        Config = pool.get('ir.configuration')
        res = super(Lang, cls).read(ids, fields_names=fields_names)
        if (Transaction().context.get('translate_name')
                and (not fields_names or 'name' in fields_names)):
            with Transaction().set_context(
                    language=Config.get_language(),
                    translate_name=False):
                res2 = cls.read(ids, fields_names=['id', 'code', 'name'])
>>>>>>> 25dd6f33
            for record2 in res2:
                for record in res:
                    if record['id'] == record2['id']:
                        break
                res_trans = Translation.get_ids(cls.__name__ + ',name',
                        'model', record2['code'], [record2['id']])
                record['name'] = (res_trans.get(record2['id'], False)
                    or record2['name'])
        return res

    @staticmethod
    def default_active():
        return True

    @staticmethod
    def default_translatable():
        return False

    @staticmethod
    def default_direction():
        return 'ltr'

    @staticmethod
    def default_date():
        return '%m/%d/%Y'

    @staticmethod
    def default_grouping():
        return '[]'

    @staticmethod
    def default_decimal_point():
        return '.'

    @staticmethod
    def default_thousands_sep():
        return ','

    @classmethod
    def validate(cls, languages):
        super(Lang, cls).validate(languages)
        cls.check_grouping(languages)
        cls.check_date(languages)
        cls.check_translatable(languages)

    @classmethod
    def check_grouping(cls, langs):
        '''
        Check if grouping is list of numbers
        '''
        for lang in langs:
            try:
                grouping = safe_eval(lang.grouping)
                for i in grouping:
                    if not isinstance(i, int):
                        raise
            except Exception:
                cls.raise_user_error('invalid_grouping', {
                        'grouping': lang.grouping,
                        'language': lang.rec_name,
                        })

    @classmethod
    def check_date(cls, langs):
        '''
        Check the date format
        '''
        for lang in langs:
            try:
                datetime_strftime(datetime.datetime.now(),
                        lang.date.encode('utf-8'))
            except Exception:
                cls.raise_user_error('invalid_date', {
                        'format': lang.date,
                        'language': lang.rec_name,
                        })
            if (('%Y' not in lang.date)
                    or ('%b' not in lang.date
                        and '%B' not in lang.date
                        and '%m' not in lang.date
                        and '%-m' not in lang.date)
                    or ('%d' not in lang.date
                        and '%-d' not in lang.date
                        and '%j' not in lang.date
                        and '%-j' not in lang.date)
                    or ('%x' in lang.date
                        or '%X' in lang.date
                        or '%c' in lang.date
                        or '%Z' in lang.date)):
                cls.raise_user_error('invalid_date', {
                        'format': lang.date,
                        'language': lang.rec_name,
                        })

    @classmethod
    def check_translatable(cls, langs):
        pool = Pool()
        Config = pool.get('ir.configuration')
        # Skip check for root because when languages are created from XML file,
        # translatable is not yet set.
        if Transaction().user == 0:
            return True
        for lang in langs:
            if (lang.code == Config.get_language()
                    and not lang.translatable):
                cls.raise_user_error('default_translatable')

    @staticmethod
    def check_xml_record(langs, values):
        return True

    @classmethod
    def get_translatable_languages(cls):
        res = cls._lang_cache.get('translatable_languages')
        if res is None:
            langs = cls.search([
                    ('translatable', '=', True),
                    ])
            res = [x.code for x in langs]
            cls._lang_cache.set('translatable_languages', res)
        return res

    @classmethod
    def create(cls, vlist):
        pool = Pool()
        Translation = pool.get('ir.translation')
        # Clear cache
        cls._lang_cache.clear()
        languages = super(Lang, cls).create(vlist)
        Translation._get_language_cache.clear()
        return languages

    @classmethod
    def write(cls, langs, values, *args):
        pool = Pool()
        Translation = pool.get('ir.translation')
        # Clear cache
        cls._lang_cache.clear()
        super(Lang, cls).write(langs, values, *args)
        Translation._get_language_cache.clear()

    @classmethod
    def delete(cls, langs):
        pool = Pool()
        Config = pool.get('ir.configuration')
        Translation = pool.get('ir.translation')
        for lang in langs:
            if lang.code == Config.get_language():
                cls.raise_user_error('delete_default')
        # Clear cache
        cls._lang_cache.clear()
        super(Lang, cls).delete(langs)
        Translation._get_language_cache.clear()

    @staticmethod
    def _group(lang, s, monetary=None):
        # Code from _group in locale.py

        # Iterate over grouping intervals
        def _grouping_intervals(grouping):
            last_interval = 0
            for interval in grouping:
                # if grouping is -1, we are done
                if interval == CHAR_MAX:
                    return
                # 0: re-use last group ad infinitum
                if interval == 0:
                    while True:
                        yield last_interval
                yield interval
                last_interval = interval

        if monetary:
            thousands_sep = monetary.mon_thousands_sep
            grouping = safe_eval(monetary.mon_grouping)
        else:
            thousands_sep = lang.thousands_sep
            grouping = safe_eval(lang.grouping)
        if not grouping:
            return (s, 0)
        if s[-1] == ' ':
            stripped = s.rstrip()
            right_spaces = s[len(stripped):]
            s = stripped
        else:
            right_spaces = ''
        left_spaces = ''
        groups = []
        for interval in _grouping_intervals(grouping):
            if not s or s[-1] not in "0123456789":
                # only non-digit characters remain (sign, spaces)
                left_spaces = s
                s = ''
                break
            groups.append(s[-interval:])
            s = s[:-interval]
        if s:
            groups.append(s)
        groups.reverse()
        return (
            left_spaces + thousands_sep.join(groups) + right_spaces,
            len(thousands_sep) * (len(groups) - 1)
        )

    @classmethod
    def format(cls, lang, percent, value, grouping=False, monetary=None,
            *additional):
        '''
        Returns the lang-aware substitution of a %? specifier (percent).
        '''
        # Code from format in locale.py

        # Strip a given amount of excess padding from the given string
        def _strip_padding(s, amount):
            lpos = 0
            while amount and s[lpos] == ' ':
                lpos += 1
                amount -= 1
            rpos = len(s) - 1
            while amount and s[rpos] == ' ':
                rpos -= 1
                amount -= 1
            return s[lpos:rpos + 1]

        if not lang:
            lang = cls(
                decimal_point=cls.default_decimal_point(),
                thousands_sep=cls.default_thousands_sep(),
                grouping=cls.default_grouping(),
                )

        # this is only for one-percent-specifier strings
        # and this should be checked
        if percent[0] != '%':
            raise ValueError("format() must be given exactly one %char "
                             "format specifier")
        if additional:
            formatted = percent % ((value,) + additional)
        else:
            formatted = percent % value
        # floats and decimal ints need special action!
        if percent[-1] in 'eEfFgG':
            seps = 0
            parts = formatted.split('.')
            if grouping:
                parts[0], seps = cls._group(lang, parts[0], monetary=monetary)
            if monetary:
                decimal_point = monetary.mon_decimal_point
            else:
                decimal_point = lang.decimal_point
            formatted = decimal_point.join(parts)
            if seps:
                formatted = _strip_padding(formatted, seps)
        elif percent[-1] in 'diu':
            if grouping:
                formatted, seps = cls._group(lang, formatted,
                    monetary=monetary)
            if seps:
                formatted = _strip_padding(formatted, seps)
        return formatted

    @classmethod
    def currency(cls, lang, val, currency, symbol=True, grouping=False):
        """
        Formats val according to the currency settings in lang.
        """
        # Code from currency in locale.py
        if not lang:
            lang = cls(
                decimal_point=cls.default_decimal_point(),
                thousands_sep=cls.default_thousands_sep(),
                grouping=cls.default_grouping(),
                )

        # check for illegal values
        digits = currency.digits
        if digits == 127:
            raise ValueError("Currency formatting is not possible using "
                             "the 'C' locale.")

        s = cls.format(lang, '%%.%if' % digits, abs(val), grouping,
                monetary=currency)
        # '<' and '>' are markers if the sign must be inserted
        # between symbol and value
        s = '<' + s + '>'

        if symbol:
            smb = currency.symbol
            precedes = (val < 0 and currency.n_cs_precedes
                or currency.p_cs_precedes)
            separated = (val < 0 and currency.n_sep_by_space
                or currency.p_sep_by_space)

            if precedes:
                s = smb + (separated and ' ' or '') + s
            else:
                s = s + (separated and ' ' or '') + smb

        sign_pos = val < 0 and currency.n_sign_posn or currency.p_sign_posn
        sign = val < 0 and currency.negative_sign or currency.positive_sign

        if sign_pos == 0:
            s = '(' + s + ')'
        elif sign_pos == 1:
            s = sign + s
        elif sign_pos == 2:
            s = s + sign
        elif sign_pos == 3:
            s = s.replace('<', sign)
        elif sign_pos == 4:
            s = s.replace('>', sign)
        else:
            # the default if nothing specified;
            # this should be the most fitting sign position
            s = sign + s

        return s.replace('<', '').replace('>', '')

    @staticmethod
    def strftime(datetime, code, format):
        '''
        Convert datetime to a string as specified by the format argument.
        '''
        if code in TIME_LOCALE:
            for f, i in (('%a', 6), ('%A', 6), ('%b', 1), ('%B', 1)):
                format = format.replace(f,
                        TIME_LOCALE[code][f][datetime.timetuple()[i]])
            format = format.replace('%p',
                TIME_LOCALE[code]['%p'][datetime.timetuple()[3] < 12 and 0
                    or 1]).encode('utf-8')
        else:
            format = format.encode('utf-8')
        return datetime_strftime(datetime, format).decode('utf-8')<|MERGE_RESOLUTION|>--- conflicted
+++ resolved
@@ -49,36 +49,6 @@
             ('check_decimal_point_thousands_sep',
                 'CHECK(decimal_point != thousands_sep)',
                 'decimal_point and thousands_sep must be different!'),
-<<<<<<< HEAD
-        ]
-        self._error_messages.update({
-            'invalid_grouping': 'Invalid Grouping!',
-            'invalid_date': 'The date format is not valid!',
-        })
-
-    def search_rec_name(self, cursor, user, name, clause, context=None):
-        ids = self.search(cursor, user, [('code',) + clause[1:]],
-                order=[], context=context)
-        if ids:
-            ids += self.search(cursor, user, [('name',) + clause[1:]],
-                    order=[], context=context)
-            return [('id', 'in', ids)]
-        return [('name',) + tuple(clause[1:])]
-
-    def read(self, cursor, user, ids, fields_names=None, context=None):
-        translation_obj = self.pool.get('ir.translation')
-        if context is None:
-            context = {}
-        res = super(Lang, self).read(cursor, user, ids,
-                fields_names=fields_names, context=context)
-        if context.get('translate_name', False) \
-                and (not fields_names or 'name' in fields_names):
-            ctx = context.copy()
-            ctx['language'] = self.default_code(cursor, user, context=context)
-            del ctx['translate_name']
-            res2 = self.read(cursor, user, ids,
-                    fields_names=['id', 'code', 'name'], context=ctx)
-=======
             ]
         cls._error_messages.update({
                 'invalid_grouping': ('Invalid grouping "%(grouping)s" on '
@@ -110,7 +80,6 @@
                     language=Config.get_language(),
                     translate_name=False):
                 res2 = cls.read(ids, fields_names=['id', 'code', 'name'])
->>>>>>> 25dd6f33
             for record2 in res2:
                 for record in res:
                     if record['id'] == record2['id']:
