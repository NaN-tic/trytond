--- conflicted
+++ resolved
@@ -93,39 +93,6 @@
     def default_collision():
         return 0
 
-<<<<<<< HEAD
-    def get_datas(self, cursor, user, ids, name, arg, context=None):
-        res = {}
-        db_name = cursor.dbname
-        for attachment in self.browse(cursor, user, ids, context=context):
-            value = False
-            if name == 'datas_size':
-                value = 0
-            if attachment.digest:
-                filename = attachment.digest
-                if attachment.collision:
-                    filename = filename + '-' + str(attachment.collision)
-                filename = os.path.join(CONFIG['data_path'], db_name,
-                        filename[0:2], filename[2:4], filename)
-                if name == 'datas_size':
-                    try:
-                        statinfo = os.stat(filename)
-                        value = statinfo.st_size
-                    except OSError:
-                        pass
-                else:
-                    try:
-                        file_p = file(filename, 'rb')
-                        value = base64.encodestring(file_p.read())
-                        file_p.close()
-                    except IOError:
-                        pass
-            res[attachment.id] = value
-        return res
-
-    def set_datas(self, cursor, user, obj_id, name, value, args, context=None):
-        if value is False or value is None:
-=======
     @staticmethod
     def models_get():
         pool = Pool()
@@ -169,7 +136,6 @@
     @classmethod
     def set_data(cls, attachments, name, value):
         if value is None:
->>>>>>> 1a88af24
             return
         cursor = Transaction().cursor
         table = cls.__table__()
