--- conflicted
+++ resolved
@@ -71,15 +71,10 @@
     fuzzy = fields.Boolean('Fuzzy')
     model = fields.Function(fields.Char('Model'), 'get_model',
             searcher='search_model')
-<<<<<<< HEAD
-    _translation_cache = Cache('ir.translation', size_limit=10240,
-        context=False)
-=======
     overriding_module = fields.Char('Overriding Module', readonly=True)
     _translation_cache = Cache('ir.translation', size_limit=10240,
         context=False)
     _get_language_cache = Cache('ir.translation')
->>>>>>> 999fb0f9
 
     @classmethod
     def __setup__(cls):
@@ -89,14 +84,11 @@
                 'UNIQUE (name, res_id, lang, type, src_md5, module)',
                 'Translation must be unique'),
         ]
-<<<<<<< HEAD
-=======
         cls._error_messages.update({
                 'translation_overridden': (
                     "You can not export translation %(name)s because it is an "
                     "overridden translation by module %(overriding_module)s"),
                 })
->>>>>>> 999fb0f9
 
     @classmethod
     def __register__(cls, module_name):
@@ -501,19 +493,6 @@
 
             def get_name(record):
                 if ttype in ('field', 'help'):
-<<<<<<< HEAD
-                    name = record.model.model + ',' + record.name
-                else:
-                    name = record.model + ',' + field_name
-                translation2 = cls.search([
-                    ('lang', '=', lang),
-                    ('type', '=', ttype),
-                    ('name', '=', name),
-                    ])
-                with Transaction().set_user(0):
-                    if not translation2:
-                        cls.create({
-=======
                     return record.model.model + ',' + record.name
                 else:
                     return record.model + ',' + field_name
@@ -531,7 +510,6 @@
                 translation = translations.get(get_name(record))
                 if not translation:
                     to_create.append({
->>>>>>> 999fb0f9
                             'name': name,
                             'lang': lang,
                             'type': ttype,
