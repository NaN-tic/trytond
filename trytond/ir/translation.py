--- conflicted
+++ resolved
@@ -685,73 +685,6 @@
                         value)
         return res
 
-<<<<<<< HEAD
-    def delete(self, cursor, user, ids, context=None):
-        self.clear(cursor)
-        self.fields_view_get(cursor.dbname)
-        return super(Translation, self).delete(cursor, user, ids,
-                context=context)
-
-    def create(self, cursor, user, vals, context=None):
-        self.clear(cursor)
-        self.fields_view_get(cursor.dbname)
-        if not vals.get('module'):
-            if vals.get('type', '') in ('odt', 'view', 'wizard_button',
-                    'selection', 'error'):
-                cursor.execute('SELECT module FROM ir_translation '
-                    'WHERE name = %s '
-                        'AND res_id = %s '
-                        'AND lang = %s '
-                        'AND type = %s '
-                        'AND src = %s ',
-                    (vals.get('name') or '', vals.get('res_id') or 0, 'en_US',
-                        vals.get('type') or '', vals.get('src') or ''))
-                fetchone = cursor.fetchone()
-                if fetchone:
-                    vals = vals.copy()
-                    vals['module'] = fetchone[0]
-            else:
-                cursor.execute('SELECT module, src FROM ir_translation '
-                    'WHERE name = %s '
-                        'AND res_id = %s '
-                        'AND lang = %s '
-                        'AND type = %s',
-                    (vals.get('name') or '', vals.get('res_id') or 0, 'en_US',
-                        vals.get('type') or ''))
-                fetchone = cursor.fetchone()
-                if fetchone:
-                    vals = vals.copy()
-                    vals['module'], vals['src'] = fetchone
-        return super(Translation, self).create(cursor, user, vals,
-                context=context)
-
-    def write(self, cursor, user, ids, vals, context=None):
-        self.clear(cursor)
-        self.fields_view_get(cursor.dbname)
-        return super(Translation, self).write(cursor, user, ids, vals,
-                context=context)
-
-    def translation_import(self, cursor, user, lang, module, datas,
-            context=None):
-        if context is None:
-            context = {}
-        ctx = context.copy()
-        ctx['module'] = module
-        model_data_obj = self.pool.get('ir.model.data')
-        model_data_ids = model_data_obj.search(cursor, user, [
-            ('module', '=', module),
-            ], context=context)
-        fs_id2model_data = {}
-        for model_data in model_data_obj.browse(cursor, user, model_data_ids,
-                context=context):
-            fs_id2model_data.setdefault(model_data.model, {})
-            fs_id2model_data[model_data.model][model_data.fs_id] = model_data
-
-        translation_ids = []
-        reader = csv.reader(datas)
-        for row in reader:
-            break
-=======
     @classmethod
     def delete(cls, translations):
         cls._translation_cache.clear()
@@ -856,7 +789,6 @@
         translations = set()
         to_create = []
         pofile = polib.pofile(po_path)
->>>>>>> fe1fa455
 
         id2translation = {}
         key2ids = {}
@@ -1168,13 +1100,6 @@
                         done = True
                         break
                 if not done:
-<<<<<<< HEAD
-                    cursor.execute('INSERT INTO ir_translation ' \
-                            '(name, lang, type, src, value, module, fuzzy)' \
-                            'VALUES (%s, %s, %s, %s, %s, %s, %s)',
-                            (report.report_name, 'en_US', 'odt', string, '',
-                                report.module, False))
-=======
                     cursor.execute(*translation.insert(
                             [translation.name, translation.lang,
                                 translation.type, translation.src,
@@ -1183,7 +1108,6 @@
                                 translation.res_id],
                             [[report.report_name, 'en_US', 'odt', string, '',
                                     report.module, False, src_md5, -1]]))
->>>>>>> fe1fa455
             if strings:
                 cursor.execute(*translation.delete(
                         where=(translation.name == report.report_name)
