<?xml version="1.0"?>
<terp>
    <data>
        <record model="ir.ui.view" id="model_view_form">
            <field name="name">ir.model.form</field>
            <field name="model">ir.model</field>
            <field name="type">form</field>
            <field name="arch" type="xml">
<<<<<<< HEAD
                <![CDATA[
=======
              <![CDATA[
>>>>>>> fd0f828d
                <form string="Model Description">
                    <field name="name" select="1"/>
                    <field name="model" select="1"/>
                    <separator string="Information" colspan="4"/>
                    <field name="info" select="1" colspan="4" nolabel="1"/>
                    <separator string="Fields" colspan="4"/>
                    <field name="field_id" colspan="4" nolabel="1" readonly="1">
                        <form string="Fields Description">
                        <field name="name" select="1"/>
                        <field name="field_description" select="1" colspan="4"/>
                        <field name="ttype" select="1"/>
                        <field name="relation" select="1"/>
                        </form>
                    </field>
                </form>
                ]]>
            </field>
        </record>
        <record model="ir.ui.view" id="model_view_tree">
            <field name="name">ir.model.tree</field>
            <field name="model">ir.model</field>
            <field name="type">tree</field>
            <field name="arch" type="xml">
<<<<<<< HEAD
                <![CDATA[
=======
              <![CDATA[
>>>>>>> fd0f828d
                <tree string="Model Description">
                    <field name="name"/>
                    <field name="model"/>
                </tree>
                ]]>
            </field>
        </record>
        <record model="ir.actions.act_window" id="act_model_form">
            <field name="name">Models</field>
            <field name="res_model">ir.model</field>
            <field name="view_type">form</field>
        </record>
        <record model="ir.actions.act_window.view"
            id="act_model_form_view1">
            <field name="sequence" eval="1"/>
            <field name="view_mode">tree</field>
            <field name="view_id" ref="model_view_tree"/>
            <field name="act_window_id" ref="act_model_form"/>
        </record>
        <record model="ir.actions.act_window.view"
            id="act_model_form_view2">
            <field name="sequence" eval="2"/>
            <field name="view_mode">form</field>
            <field name="view_id" ref="model_view_form"/>
            <field name="act_window_id" ref="act_model_form"/>
        </record>
        <menuitem name="Administration/IR/"
            action="act_model_form" id="menu_model_form"/>
        <record model="ir.ui.view" id="model_fields_view_form">
            <field name="name">ir.model.fields.form</field>
            <field name="model">ir.model.fields</field>
            <field name="type">form</field>
            <field name="arch" type="xml">
<<<<<<< HEAD
                <![CDATA[
=======
              <![CDATA[
>>>>>>> fd0f828d
                <form string="Fields">
                    <field name="name" select="1"/>
                    <field name="model_id" readonly="1"/>
                    <field name="field_description" select="2" colspan="4"/>
                    <field name="ttype" select="2"/>
                    <field name="relation" select="2"/>
                </form>
                ]]>
            </field>
        </record>
        <record model="ir.ui.view" id="model_fields_view_tree">
            <field name="name">ir.model.fields.tree</field>
            <field name="model">ir.model.fields</field>
            <field name="type">tree</field>
            <field name="arch" type="xml">
<<<<<<< HEAD
                <![CDATA[
=======
              <![CDATA[
>>>>>>> fd0f828d
                <tree string="Fields">
                    <field name="name"/>
                    <field name="field_description"/>
                </tree>
                ]]>
            </field>
        </record>
        <record model="ir.actions.act_window" id="act_model_fields_form">
            <field name="name">Fields</field>
            <field name="res_model">ir.model.fields</field>
            <field name="view_type">form</field>
        </record>
        <record model="ir.actions.act_window.view"
            id="act_model_fields_form_view1">
            <field name="sequence" eval="1"/>
            <field name="view_mode">tree</field>
            <field name="view_id" ref="model_fields_view_tree"/>
            <field name="act_window_id" ref="act_model_fields_form"/>
        </record>
        <record model="ir.actions.act_window.view"
            id="act_model_fields_form_view2">
            <field name="sequence" eval="2"/>
            <field name="view_mode">form</field>
            <field name="view_id" ref="model_fields_view_form"/>
            <field name="act_window_id" ref="act_model_fields_form"/>
        </record>
        <menuitem name="Administration/IR/"
            action="act_model_fields_form" id="model_model_fields_form"/>
        <record model="ir.ui.view" id="model_access_view_tree">
            <field name="name">ir.model.access.tree</field>
            <field name="model">ir.model.access</field>
            <field name="type">tree</field>
            <field name="arch" type="xml">
<<<<<<< HEAD
                <![CDATA[
=======
              <![CDATA[
>>>>>>> fd0f828d
                <tree string="Access controls">
                    <field name="name"/>
                    <field name="model_id"/>
                    <field name="group_id"/>
                </tree>
                ]]>
            </field>
        </record>
        <record model="ir.ui.view" id="model_access_view_form">
            <field name="name">ir.model.access.form</field>
            <field name="model">ir.model.access</field>
            <field name="type">form</field>
            <field name="arch" type="xml">
<<<<<<< HEAD
                <![CDATA[
=======
              <![CDATA[
>>>>>>> fd0f828d
                <form string="Access controls">
                    <field name="name" select="1" colspan="4"/>
                    <field name="model_id" select="1"/>
                    <field name="group_id" select="1"/>
                    <newline/>
                    <field name="perm_read"/>
                    <field name="perm_write"/>
                    <field name="perm_create"/>
                    <field name="perm_unlink"/>
                </form>
                ]]>
            </field>
        </record>
        <record model="ir.actions.act_window" id="act_model_access_form">
            <field name="name">Models Access</field>
            <field name="res_model">ir.model.access</field>
            <field name="view_type">form</field>
        </record>
        <record model="ir.actions.act_window.view"
            id="act_model_access_form_view1">
            <field name="sequence" eval="1"/>
            <field name="view_mode">tree</field>
            <field name="view_id" ref="model_access_view_tree"/>
            <field name="act_window_id" ref="act_model_access_form"/>
        </record>
        <record model="ir.actions.act_window.view"
            id="act_model_access_form_view2">
            <field name="sequence" eval="2"/>
            <field name="view_mode">form</field>
            <field name="view_id" ref="model_access_view_form"/>
            <field name="act_window_id" ref="act_model_access_form"/>
        </record>
        <menuitem name="Administration/IR/"
            action="act_model_access_form" id="menu_model_access_form"/>
    </data>
</terp><|MERGE_RESOLUTION|>--- conflicted
+++ resolved
@@ -6,11 +6,7 @@
             <field name="model">ir.model</field>
             <field name="type">form</field>
             <field name="arch" type="xml">
-<<<<<<< HEAD
-                <![CDATA[
-=======
               <![CDATA[
->>>>>>> fd0f828d
                 <form string="Model Description">
                     <field name="name" select="1"/>
                     <field name="model" select="1"/>
@@ -34,11 +30,7 @@
             <field name="model">ir.model</field>
             <field name="type">tree</field>
             <field name="arch" type="xml">
-<<<<<<< HEAD
-                <![CDATA[
-=======
               <![CDATA[
->>>>>>> fd0f828d
                 <tree string="Model Description">
                     <field name="name"/>
                     <field name="model"/>
@@ -72,11 +64,7 @@
             <field name="model">ir.model.fields</field>
             <field name="type">form</field>
             <field name="arch" type="xml">
-<<<<<<< HEAD
-                <![CDATA[
-=======
               <![CDATA[
->>>>>>> fd0f828d
                 <form string="Fields">
                     <field name="name" select="1"/>
                     <field name="model_id" readonly="1"/>
@@ -92,11 +80,7 @@
             <field name="model">ir.model.fields</field>
             <field name="type">tree</field>
             <field name="arch" type="xml">
-<<<<<<< HEAD
-                <![CDATA[
-=======
               <![CDATA[
->>>>>>> fd0f828d
                 <tree string="Fields">
                     <field name="name"/>
                     <field name="field_description"/>
@@ -130,11 +114,7 @@
             <field name="model">ir.model.access</field>
             <field name="type">tree</field>
             <field name="arch" type="xml">
-<<<<<<< HEAD
-                <![CDATA[
-=======
               <![CDATA[
->>>>>>> fd0f828d
                 <tree string="Access controls">
                     <field name="name"/>
                     <field name="model_id"/>
@@ -148,11 +128,7 @@
             <field name="model">ir.model.access</field>
             <field name="type">form</field>
             <field name="arch" type="xml">
-<<<<<<< HEAD
-                <![CDATA[
-=======
               <![CDATA[
->>>>>>> fd0f828d
                 <form string="Access controls">
                     <field name="name" select="1" colspan="4"/>
                     <field name="model_id" select="1"/>
@@ -187,5 +163,6 @@
         </record>
         <menuitem name="Administration/IR/"
             action="act_model_access_form" id="menu_model_access_form"/>
+
     </data>
 </terp>