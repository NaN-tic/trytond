<?xml version="1.0" encoding="UTF-8"?>
<grammar xmlns:a="http://relaxng.org/ns/compatibility/annotations/1.0" xmlns="http://relaxng.org/ns/structure/1.0">
  <define name="form">
    <element name="form">
      <ref name="attlist.form"/>
      <zeroOrMore>
        <choice>
          <ref name="label"/>
          <ref name="field"/>
          <ref name="image"/>
          <ref name="separator"/>
          <ref name="newline"/>
          <ref name="button"/>
          <ref name="notebook"/>
          <ref name="group"/>
          <ref name="hpaned"/>
          <ref name="vpaned"/>
        </choice>
      </zeroOrMore>
    </element>
  </define>
  <define name="attlist.form" combine="interleave">
    <optional>
      <attribute name="string" a:defaultValue="Unknown"/>
    </optional>
  </define>
  <define name="attlist.form" combine="interleave">
    <optional>
      <attribute name="on_write"/>
    </optional>
  </define>
  <define name="attlist.form" combine="interleave">
    <optional>
      <attribute name="col" a:defaultValue="4"/>
    </optional>
  </define>
  <define name="attlist.form" combine="interleave">
    <optional>
      <attribute name="cursor"/>
    </optional>
  </define>
  <define name="label">
    <element name="label">
      <ref name="attlist.label"/>
      <empty/>
    </element>
  </define>
  <define name="attlist.label" combine="interleave">
    <optional>
      <attribute name="string" a:defaultValue=""/>
    </optional>
  </define>
  <define name="attlist.label" combine="interleave">
    <choice>
      <attribute name="name"/>
      <attribute name="id"/>
    </choice>
  </define>
  <define name="attlist.label" combine="interleave">
    <optional>
      <attribute name="states"/>
    </optional>
  </define>
  <define name="attlist.label" combine="interleave">
    <optional>
      <attribute name="xalign" a:defaultValue="0.0"/>
    </optional>
  </define>
  <define name="attlist.label" combine="interleave">
    <optional>
      <attribute name="yalign" a:defaultValue="0.5"/>
    </optional>
  </define>
  <define name="attlist.label" combine="interleave">
    <optional>
      <attribute name="yexpand" a:defaultValue="0">
        <choice>
          <value>0</value>
          <value>1</value>
        </choice>
      </attribute>
    </optional>
  </define>
  <define name="attlist.label" combine="interleave">
    <optional>
      <attribute name="yfill" a:defaultValue="0">
        <choice>
          <value>0</value>
          <value>1</value>
        </choice>
      </attribute>
    </optional>
  </define>
  <define name="attlist.label" combine="interleave">
    <optional>
      <attribute name="xexpand" a:defaultValue="0">
        <choice>
          <value>0</value>
          <value>1</value>
        </choice>
      </attribute>
    </optional>
  </define>
  <define name="attlist.label" combine="interleave">
    <optional>
      <attribute name="xfill" a:defaultValue="1">
        <choice>
          <value>0</value>
          <value>1</value>
        </choice>
      </attribute>
    </optional>
  </define>
  <define name="attlist.label" combine="interleave">
    <optional>
      <attribute name="colspan" a:defaultValue="1"/>
    </optional>
  </define>
  <define name="attlist.label" combine="interleave">
    <optional>
      <attribute name="help"/>
    </optional>
  </define>
  <define name="field">
    <element name="field">
      <ref name="attlist.field"/>
      <empty/>
    </element>
  </define>
  <define name="attlist.field" combine="interleave">
    <attribute name="name"/>
  </define>
  <define name="attlist.field" combine="interleave">
    <optional>
      <attribute name="colspan" a:defaultValue="1"/>
    </optional>
  </define>
  <define name="attlist.field" combine="interleave">
    <optional>
      <attribute name="widget">
        <choice>
          <value>date</value>
          <value>datetime</value>
          <value>time</value>
          <value>float</value>
          <value>numeric</value>
          <value>integer</value>
          <value>selection</value>
          <value>char</value>
          <value>sha</value>
          <value>float_time</value>
<<<<<<< HEAD
          <value>integer</value>
          <value>datetime</value>
=======
>>>>>>> 1a88af24
          <value>boolean</value>
          <value>reference</value>
          <value>binary</value>
          <value>text</value>
          <value>one2many</value>
          <value>many2many</value>
          <value>many2one</value>
          <value>email</value>
          <value>url</value>
          <value>callto</value>
          <value>sip</value>
          <value>image</value>
          <value>progressbar</value>
          <value>one2one</value>
          <value>richtext</value>
          <value>dict</value>
        </choice>
      </attribute>
    </optional>
  </define>
  <define name="attlist.field" combine="interleave">
    <optional>
      <attribute name="fill">
        <choice>
          <value>0</value>
          <value>1</value>
        </choice>
      </attribute>
    </optional>
  </define>
  <define name="attlist.field" combine="interleave">
    <optional>
      <attribute name="yexpand">
        <choice>
          <value>0</value>
          <value>1</value>
        </choice>
      </attribute>
    </optional>
  </define>
  <define name="attlist.field" combine="interleave">
    <optional>
      <attribute name="yfill">
        <choice>
          <value>0</value>
          <value>1</value>
        </choice>
      </attribute>
    </optional>
  </define>
  <define name="attlist.field" combine="interleave">
    <optional>
      <attribute name="empty">
        <choice>
          <value>0</value>
          <value>1</value>
        </choice>
      </attribute>
    </optional>
  </define>
  <define name="attlist.field" combine="interleave">
    <optional>
      <attribute name="xexpand" a:defaultValue="1">
        <choice>
          <value>0</value>
          <value>1</value>
        </choice>
      </attribute>
    </optional>
  </define>
  <define name="attlist.field" combine="interleave">
    <optional>
      <attribute name="xfill" a:defaultValue="1">
        <choice>
          <value>0</value>
          <value>1</value>
        </choice>
      </attribute>
    </optional>
  </define>
  <define name="attlist.field" combine="interleave">
    <optional>
      <attribute name="xalign" a:defaultValue="0.0"/>
    </optional>
  </define>
  <define name="attlist.field" combine="interleave">
    <optional>
      <attribute name="yalign" a:defaultValue="0.5"/>
    </optional>
  </define>
  <define name="attlist.field" combine="interleave">
    <optional>
      <attribute name="help"/>
    </optional>
  </define>
  <define name="attlist.field" combine="interleave">
    <optional>
      <attribute name="width"/>
    </optional>
  </define>
  <define name="attlist.field" combine="interleave">
    <optional>
      <attribute name="height"/>
    </optional>
  </define>
  <define name="attlist.field" combine="interleave">
    <optional>
      <attribute name="readonly">
        <choice>
          <value>0</value>
          <value>1</value>
        </choice>
      </attribute>
    </optional>
  </define>
  <define name="attlist.field" combine="interleave">
    <optional>
      <attribute name="tree_invisible" a:defaultValue="0">
        <choice>
          <value>0</value>
          <value>1</value>
        </choice>
      </attribute>
    </optional>
  </define>
  <define name="attlist.field" combine="interleave">
    <optional>
      <attribute name="mode"/>
    </optional>
  </define>
  <define name="attlist.field" combine="interleave">
    <optional>
      <attribute name="view_ids"/>
    </optional>
  </define>
  <define name="attlist.field" combine="interleave">
    <optional>
      <attribute name="invisible" a:defaultValue="0">
        <choice>
          <value>0</value>
          <value>1</value>
        </choice>
      </attribute>
    </optional>
  </define>
  <define name="attlist.field" combine="interleave">
    <optional>
      <attribute name="sum"/>
    </optional>
  </define>
  <define name="attlist.field" combine="interleave">
    <optional>
      <attribute name="key"/>
    </optional>
  </define>
  <define name="attlist.field" combine="interleave">
    <optional>
      <attribute name="color"/>
    </optional>
  </define>
  <define name="attlist.field" combine="interleave">
    <optional>
      <attribute name="orientation" a:defaultValue="left_to_right">
        <choice>
          <value>left_to_right</value>
          <value>right_to_left</value>
          <value>bottom_to_top</value>
          <value>top_to_bottom</value>
        </choice>
      </attribute>
    </optional>
  </define>
  <define name="attlist.field" combine="interleave">
    <optional>
      <attribute name="spell"/>
    </optional>
  </define>
  <define name="attlist.field" combine="interleave">
    <optional>
      <attribute name="float_time"/>
    </optional>
  </define>
  <define name="attlist.field" combine="interleave">
    <optional>
      <attribute name="img_width"/>
    </optional>
  </define>
  <define name="attlist.field" combine="interleave">
    <optional>
      <attribute name="img_height"/>
    </optional>
  </define>
  <define name="attlist.field" combine="interleave">
    <optional>
      <attribute name="filename_visible" a:defaultValue="0">
        <choice>
          <value>0</value>
          <value>1</value>
        </choice>
      </attribute>
    </optional>
  </define>
  <define name="attlist.field" combine="interleave">
    <optional>
      <attribute name="pre_validate" a:defaultValue="0">
        <choice>
          <value>0</value>
          <value>1</value>
        </choice>
      </attribute>
    </optional>
  </define>
  <define name="attlist.field" combine="interleave">
    <optional>
      <attribute name="icon"/>
    </optional>
  </define>
  <define name="attlist.field" combine="interleave">
    <optional>
      <attribute name="completion" a:defaultValue="1">
        <choice>
          <value>0</value>
          <value>1</value>
        </choice>
      </attribute>
    </optional>
  </define>
  <define name="attlist.field" combine="interleave">
    <optional>
      <attribute name="string"/>
    </optional>
  </define>
  <define name="attlist.field" combine="interleave">
    <optional>
      <attribute name="factor" a:defaultValue="1"/>
    </optional>
  </define>
  <define name="attlist.field" combine="interleave">
    <optional>
      <attribute name="filename"/>
    </optional>
  </define>
  <define name="image">
    <element name="image">
      <ref name="attlist.image"/>
      <empty/>
    </element>
  </define>
  <define name="attlist.field" combine="interleave">
    <optional>
      <attribute name="img_width"/>
    </optional>
  </define>
  <define name="attlist.field" combine="interleave">
    <optional>
      <attribute name="img_height"/>
    </optional>
  </define>
  <define name="attlist.image" combine="interleave">
    <attribute name="name"/>
  </define>
  <define name="attlist.image" combine="interleave">
    <optional>
      <attribute name="colspan" a:defaultValue="1"/>
    </optional>
  </define>
  <define name="attlist.image" combine="interleave">
    <optional>
      <attribute name="yexpand" a:defaultValue="0">
        <choice>
          <value>0</value>
          <value>1</value>
        </choice>
      </attribute>
    </optional>
  </define>
  <define name="attlist.image" combine="interleave">
    <optional>
      <attribute name="yfill" a:defaultValue="0">
        <choice>
          <value>0</value>
          <value>1</value>
        </choice>
      </attribute>
    </optional>
  </define>
  <define name="attlist.image" combine="interleave">
    <optional>
      <attribute name="xexpand" a:defaultValue="0">
        <choice>
          <value>0</value>
          <value>1</value>
        </choice>
      </attribute>
    </optional>
  </define>
  <define name="attlist.image" combine="interleave">
    <optional>
      <attribute name="xfill" a:defaultValue="0">
        <choice>
          <value>0</value>
          <value>1</value>
        </choice>
      </attribute>
    </optional>
  </define>
  <define name="attlist.image" combine="interleave">
    <optional>
      <attribute name="help"/>
    </optional>
  </define>
  <define name="attlist.image" combine="interleave">
    <optional>
      <attribute name="states"/>
    </optional>
  </define>
  <define name="separator">
    <element name="separator">
      <ref name="attlist.separator"/>
      <empty/>
    </element>
  </define>
  <define name="attlist.separator" combine="interleave">
    <optional>
      <attribute name="string" a:defaultValue=""/>
    </optional>
  </define>
  <define name="attlist.separator" combine="interleave">
    <choice>
      <attribute name="name"/>
      <attribute name="id"/>
    </choice>
  </define>
  <define name="attlist.separator" combine="interleave">
    <optional>
      <attribute name="states"/>
    </optional>
  </define>
  <define name="attlist.separator" combine="interleave">
    <optional>
      <attribute name="xalign" a:defaultValue="0.0"/>
    </optional>
  </define>
  <define name="attlist.separator" combine="interleave">
    <optional>
      <attribute name="colspan" a:defaultValue="1"/>
    </optional>
  </define>
  <define name="attlist.separator" combine="interleave">
    <optional>
      <attribute name="yexpand" a:defaultValue="0">
        <choice>
          <value>0</value>
          <value>1</value>
        </choice>
      </attribute>
    </optional>
  </define>
  <define name="attlist.separator" combine="interleave">
    <optional>
      <attribute name="yfill" a:defaultValue="0">
        <choice>
          <value>0</value>
          <value>1</value>
        </choice>
      </attribute>
    </optional>
  </define>
  <define name="attlist.separator" combine="interleave">
    <optional>
      <attribute name="xexpand" a:defaultValue="0">
        <choice>
          <value>0</value>
          <value>1</value>
        </choice>
      </attribute>
    </optional>
  </define>
  <define name="attlist.separator" combine="interleave">
    <optional>
      <attribute name="xfill" a:defaultValue="0">
        <choice>
          <value>0</value>
          <value>1</value>
        </choice>
      </attribute>
    </optional>
  </define>
  <define name="attlist.separator" combine="interleave">
    <optional>
      <attribute name="help"/>
    </optional>
  </define>
  <define name="newline">
    <element name="newline">
      <ref name="attlist.newline"/>
      <empty/>
    </element>
  </define>
  <define name="attlist.newline" combine="interleave">
    <empty/>
  </define>
  <define name="button">
    <element name="button">
      <ref name="attlist.button"/>
      <empty/>
    </element>
  </define>
  <define name="attlist.button" combine="interleave">
    <optional>
      <attribute name="colspan" a:defaultValue="1"/>
    </optional>
  </define>
  <define name="attlist.button" combine="interleave">
    <optional>
      <attribute name="help"/>
    </optional>
  </define>
  <define name="attlist.button" combine="interleave">
    <optional>
      <attribute name="string" a:defaultValue="Unknown"/>
    </optional>
  </define>
  <define name="attlist.button" combine="interleave">
    <optional>
      <attribute name="icon"/>
    </optional>
  </define>
  <define name="attlist.button" combine="interleave">
    <optional>
      <attribute name="confirm"/>
    </optional>
  </define>
  <define name="attlist.button" combine="interleave">
    <attribute name="name"/>
  </define>
  <define name="notebook">
    <element name="notebook">
      <ref name="attlist.notebook"/>
      <zeroOrMore>
        <ref name="page"/>
      </zeroOrMore>
    </element>
  </define>
  <define name="attlist.notebook" combine="interleave">
    <optional>
      <attribute name="colspan" a:defaultValue="4"/>
    </optional>
  </define>
  <define name="attlist.notebook" combine="interleave">
    <optional>
      <attribute name="states"/>
    </optional>
  </define>
  <define name="page">
    <element name="page">
      <ref name="attlist.page"/>
      <zeroOrMore>
        <choice>
          <ref name="label"/>
          <ref name="field"/>
          <ref name="image"/>
          <ref name="separator"/>
          <ref name="newline"/>
          <ref name="button"/>
          <ref name="notebook"/>
          <ref name="group"/>
          <ref name="hpaned"/>
          <ref name="vpaned"/>
        </choice>
      </zeroOrMore>
    </element>
  </define>
  <define name="attlist.page" combine="interleave">
    <optional>
      <attribute name="angle"/>
    </optional>
  </define>
  <define name="attlist.page" combine="interleave">
    <optional>
      <attribute name="icon"/>
    </optional>
  </define>
  <define name="attlist.page" combine="interleave">
    <optional>
      <attribute name="string" a:defaultValue="Unknown"/>
    </optional>
  </define>
  <define name="attlist.page" combine="interleave">
    <optional>
      <attribute name="col" a:defaultValue="4"/>
    </optional>
  </define>
  <define name="attlist.page" combine="interleave">
    <choice>
      <attribute name="name"/>
      <attribute name="id"/>
    </choice>
  </define>
  <define name="attlist.page" combine="interleave">
    <optional>
      <attribute name="states"/>
    </optional>
  </define>
  <define name="group">
    <element name="group">
      <ref name="attlist.group"/>
      <zeroOrMore>
        <choice>
          <ref name="label"/>
          <ref name="field"/>
          <ref name="image"/>
          <ref name="separator"/>
          <ref name="newline"/>
          <ref name="button"/>
          <ref name="notebook"/>
          <ref name="group"/>
          <ref name="hpaned"/>
          <ref name="vpaned"/>
        </choice>
      </zeroOrMore>
    </element>
  </define>
  <define name="attlist.group" combine="interleave">
    <optional>
      <attribute name="string"/>
    </optional>
  </define>
  <define name="attlist.group" combine="interleave">
    <optional>
      <attribute name="colspan" a:defaultValue="1"/>
    </optional>
  </define>
  <define name="attlist.group" combine="interleave">
    <optional>
      <attribute name="yexpand" a:defaultValue="0">
        <choice>
          <value>0</value>
          <value>1</value>
        </choice>
      </attribute>
    </optional>
  </define>
  <define name="attlist.group" combine="interleave">
    <optional>
      <attribute name="yfill" a:defaultValue="1">
        <choice>
          <value>0</value>
          <value>1</value>
        </choice>
      </attribute>
    </optional>
  </define>
  <define name="attlist.group" combine="interleave">
    <optional>
      <attribute name="xexpand" a:defaultValue="0">
        <choice>
          <value>0</value>
          <value>1</value>
        </choice>
      </attribute>
    </optional>
  </define>
  <define name="attlist.group" combine="interleave">
    <optional>
      <attribute name="xfill" a:defaultValue="1">
        <choice>
          <value>0</value>
          <value>1</value>
        </choice>
      </attribute>
    </optional>
  </define>
  <define name="attlist.group" combine="interleave">
    <optional>
      <attribute name="rowspan" a:defaultValue="1"/>
    </optional>
  </define>
  <define name="attlist.group" combine="interleave">
    <optional>
      <attribute name="col" a:defaultValue="4"/>
    </optional>
  </define>
  <define name="attlist.group" combine="interleave">
    <choice>
      <attribute name="name"/>
      <attribute name="id"/>
    </choice>
  </define>
  <define name="attlist.group" combine="interleave">
    <optional>
      <attribute name="states"/>
    </optional>
  </define>
<<<<<<< HEAD
=======
  <define name="attlist.group" combine="interleave">
    <optional>
      <attribute name="homogeneous" a:defaultValue="0">
        <choice>
          <value>0</value>
          <value>1</value>
        </choice>
      </attribute>
    </optional>
  </define>
>>>>>>> 1a88af24
  <define name="hpaned">
    <element name="hpaned">
      <ref name="attlist.paned"/>
      <zeroOrMore>
        <ref name="child"/>
      </zeroOrMore>
    </element>
  </define>
  <define name="vpaned">
    <element name="vpaned">
      <ref name="attlist.paned"/>
      <zeroOrMore>
        <ref name="child"/>
      </zeroOrMore>
    </element>
  </define>
  <define name="attlist.paned" combine="interleave">
    <optional>
      <attribute name="colspan" a:defaultValue="4"/>
    </optional>
  </define>
  <define name="attlist.paned" combine="interleave">
    <optional>
      <attribute name="position"/>
    </optional>
  </define>
  <define name="attlist.paned" combine="interleave">
    <attribute name="id"/>
  </define>
  <define name="child">
    <element name="child">
      <ref name="attlist.child"/>
      <zeroOrMore>
        <choice>
          <ref name="label"/>
          <ref name="field"/>
          <ref name="image"/>
          <ref name="separator"/>
          <ref name="newline"/>
          <ref name="button"/>
          <ref name="notebook"/>
          <ref name="group"/>
          <ref name="hpaned"/>
          <ref name="vpaned"/>
        </choice>
      </zeroOrMore>
    </element>
  </define>
  <define name="attlist.child" combine="interleave">
    <attribute name="id"/>
  </define>
  <define name="data">
    <element name="data">
      <ref name="attlist.data"/>
      <zeroOrMore>
        <ref name="xpath"/>
      </zeroOrMore>
    </element>
  </define>
  <define name="attlist.data" combine="interleave">
    <empty/>
  </define>
  <define name="xpath">
    <element name="xpath">
      <ref name="attlist.xpath"/>
      <zeroOrMore>
        <choice>
          <ref name="label"/>
          <ref name="field"/>
          <ref name="image"/>
          <ref name="separator"/>
          <ref name="newline"/>
          <ref name="button"/>
          <ref name="notebook"/>
          <ref name="group"/>
          <ref name="hpaned"/>
          <ref name="vpaned"/>
          <ref name="form"/>
          <ref name="page"/>
          <ref name="child"/>
        </choice>
      </zeroOrMore>
    </element>
  </define>
  <define name="attlist.xpath" combine="interleave">
    <attribute name="expr"/>
  </define>
  <define name="attlist.xpath" combine="interleave">
    <optional>
      <attribute name="position" a:defaultValue="inside">
        <choice>
          <value>inside</value>
          <value>replace</value>
          <value>replace_attributes</value>
          <value>after</value>
          <value>before</value>
        </choice>
      </attribute>
    </optional>
  </define>
  <start>
    <choice>
      <ref name="data"/>
      <ref name="form"/>
    </choice>
  </start>
</grammar><|MERGE_RESOLUTION|>--- conflicted
+++ resolved
@@ -149,11 +149,6 @@
           <value>char</value>
           <value>sha</value>
           <value>float_time</value>
-<<<<<<< HEAD
-          <value>integer</value>
-          <value>datetime</value>
-=======
->>>>>>> 1a88af24
           <value>boolean</value>
           <value>reference</value>
           <value>binary</value>
@@ -402,16 +397,6 @@
       <empty/>
     </element>
   </define>
-  <define name="attlist.field" combine="interleave">
-    <optional>
-      <attribute name="img_width"/>
-    </optional>
-  </define>
-  <define name="attlist.field" combine="interleave">
-    <optional>
-      <attribute name="img_height"/>
-    </optional>
-  </define>
   <define name="attlist.image" combine="interleave">
     <attribute name="name"/>
   </define>
@@ -748,8 +733,6 @@
       <attribute name="states"/>
     </optional>
   </define>
-<<<<<<< HEAD
-=======
   <define name="attlist.group" combine="interleave">
     <optional>
       <attribute name="homogeneous" a:defaultValue="0">
@@ -760,7 +743,6 @@
       </attribute>
     </optional>
   </define>
->>>>>>> 1a88af24
   <define name="hpaned">
     <element name="hpaned">
       <ref name="attlist.paned"/>
