--- conflicted
+++ resolved
@@ -163,75 +163,12 @@
                         return False
                 return True
             if not encode(root_element):
-<<<<<<< HEAD
-                return False
-
-            strings = self._translate_view(root_element)
-            view_ids = self.search(cursor, 0, [
-                ('model', '=', view.model),
-                ('id', '!=', view.id),
-                ('module', '=', view.module),
-                ])
-            for view2 in self.browse(cursor, 0, view_ids):
-                xml2 = view2.arch.strip()
-                if not xml2:
-                    continue
-                tree2 = etree.fromstring(xml2)
-                root2_element = tree2.getroottree().getroot()
-                strings += self._translate_view(root2_element)
-            if not strings:
-                continue
-            for string in {}.fromkeys(strings).keys():
-                done = False
-                if string in trans_views:
-                    del trans_views[string]
-                    continue
-                for string_trans in trans_views:
-                    if string_trans in strings:
-                        continue
-                    seqmatch = SequenceMatcher(lambda x: x == ' ',
-                            string, string_trans)
-                    if seqmatch.ratio() == 1.0:
-                        del trans_views[string_trans]
-                        done = True
-                        break
-                    if seqmatch.ratio() > 0.6:
-                        cursor.execute('UPDATE ir_translation ' \
-                            'SET src = %s, ' \
-                                'fuzzy = %s ' \
-                            'WHERE id = %s ',
-                            (string, True, trans_views[string_trans]['id']))
-                        del trans_views[string_trans]
-                        done = True
-                        break
-                if not done:
-                    cursor.execute('INSERT INTO ir_translation ' \
-                        '(name, lang, type, src, value, module, fuzzy)' \
-                        'VALUES (%s, %s, %s, %s, %s, %s, %s)',
-                        (view.model, 'en_US', 'view', string, '',
-                            view.module, False))
-            if strings:
-                cursor.execute('DELETE FROM ir_translation ' \
-                        'WHERE name = %s ' \
-                            'AND type = %s ' \
-                            'AND module = %s ' \
-                            'AND src NOT IN ' \
-                                '(' + ','.join(('%s',) * len(strings)) + ')',
-                        (view.model, 'view', view.module) + tuple(strings))
-        return True
-
-    def delete(self, cursor, user, ids, context=None):
-        res = super(View, self).delete(cursor, user, ids, context=context)
-        # Restart the cache
-        for _, model in self.pool.iterobject():
-=======
                 cls.raise_user_error('invalid_xml', (view.rec_name,))
 
     def get_arch(self, name):
         value = None
         if self.name and self.module:
             path = os.path.join(self.module, 'view', self.name + '.xml')
->>>>>>> 25dd6f33
             try:
                 with file_open(path, subdir='modules') as fp:
                     value = fp.read()
