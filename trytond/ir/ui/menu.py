--- conflicted
+++ resolved
@@ -154,40 +154,6 @@
                 domain.append((field, clause[1], name.strip()))
                 field = 'parent.' + field
         else:
-<<<<<<< HEAD
-            parent_path = ''
-        return parent_path + menu.name
-
-    def search(self, domain, offset=0, limit=None, order=None, count=False,
-            query_string=False):
-        res = super(UIMenu, self).search(domain, offset=offset, limit=limit,
-                order=order, count=False, query_string=query_string)
-        if query_string:
-            return res
-
-        def check_menu(res):
-            if not res:
-                return []
-            menus = self.browse(res)
-            parent_ids = [x.parent.id for x in menus if x.parent]
-            parent_ids = self.search([
-                ('id', 'in', parent_ids),
-                ])
-            parent_ids = check_menu(parent_ids)
-            return [x.id for x in menus
-                    if (x.parent.id in parent_ids) or not x.parent]
-
-        res = check_menu(res)
-        if count:
-            return len(res)
-        return res
-
-    def get_action(self, ids, name):
-        action_keyword_obj = self.pool.get('ir.action.keyword')
-        res = {}
-        for menu_id in ids:
-            res[menu_id] = False
-=======
             domain = [('name',) + tuple(clause[1:])]
         ids = [m.id for m in cls.search(domain, order=[])]
         return [('parent', 'child_of', ids)]
@@ -226,7 +192,6 @@
         pool = Pool()
         ActionKeyword = pool.get('ir.action.keyword')
         actions = dict((m.id, None) for m in menus)
->>>>>>> 6eb38094
         with Transaction().set_context(active_test=False):
             action_keywords = ActionKeyword.search([
                     ('keyword', '=', 'tree_open'),
