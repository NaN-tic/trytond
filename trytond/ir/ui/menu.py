--- conflicted
+++ resolved
@@ -154,61 +154,6 @@
                 domain.append((field, clause[1], name.strip()))
                 field = 'parent.' + field
         else:
-<<<<<<< HEAD
-            parent_path = ''
-        return parent_path + menu.name
-
-    def search(self, cursor, user, domain, offset=0, limit=None, order=None,
-            context=None, count=False, query_string=False):
-        res = super(UIMenu, self).search(cursor, user, domain, offset=offset,
-                limit=limit, order=order, context=context, count=False,
-                query_string=query_string)
-        if query_string:
-            return res
-
-        def check_menu(res):
-            if not res:
-                return []
-            menus = self.browse(cursor, user, res, context=context)
-            parent_ids = [x.parent.id for x in menus if x.parent]
-            parent_ids = self.search(cursor, user, [
-                ('id', 'in', parent_ids),
-                ], context=context)
-            parent_ids = check_menu(parent_ids)
-            return [x.id for x in menus
-                    if (x.parent.id in parent_ids) or not x.parent]
-
-        res = check_menu(res)
-        if count:
-            return len(res)
-        return res
-
-    def get_action(self, cursor, user, ids, name, context=None):
-        action_keyword_obj = self.pool.get('ir.action.keyword')
-
-        if context is None:
-            context = {}
-        ctx = context.copy()
-        ctx['active_test'] = False
-
-        res = {}
-        for menu_id in ids:
-            res[menu_id] = False
-        action_keyword_ids = action_keyword_obj.search(cursor, user, [
-            ('keyword', '=', 'tree_open'),
-            ('model', 'in', [self._name + ',' + str(x) for x in ids]),
-            ], context=ctx)
-        for action_keyword in action_keyword_obj.browse(cursor, user,
-                action_keyword_ids, context=context):
-            model_id = int(
-                    action_keyword.model.split(',')[1].split(',')[0].strip('('))
-            action_obj = self.pool.get(action_keyword.action.type)
-            action_id = action_obj.search(cursor, user, [
-                ('action', '=', action_keyword.action.id),
-                ], context=ctx)
-            if action_id:
-                action_id = action_id[0]
-=======
             domain = [('name',) + tuple(clause[1:])]
         ids = [m.id for m in cls.search(domain, order=[])]
         return [('parent', 'child_of', ids)]
@@ -261,7 +206,6 @@
                         ], limit=1)
             if factions:
                 action, = factions
->>>>>>> 25dd6f33
             else:
                 action = '%s,0' % action_keyword.action.type
             actions[model.id] = str(action)
