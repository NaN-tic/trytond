--- conflicted
+++ resolved
@@ -216,32 +216,6 @@
 
         clause = [
             ('keyword', '=', keyword),
-<<<<<<< HEAD
-            ('model', '=', model + ',0'),
-            ]))
-        encoder = PYSONEncoder()
-        for action_keyword_id in action_keyword_ids:
-            action_keyword = self.browse(action_keyword_id)
-            try:
-                action_obj = self.pool.get(action_keyword.action.type)
-            except Exception:
-                continue
-            action_id = action_obj.search([
-                ('action', '=', action_keyword.action.id),
-                ])
-            if action_id:
-                res.append(action_obj.read(action_id[0]))
-                if action_keyword.action.type == 'ir.action.report':
-                    del res[-1]['report_content_data']
-                    del res[-1]['report_content']
-                    del res[-1]['style_content']
-                    res[-1]['email'] = encoder.encode(safe_eval(res[-1]['email']
-                        or '{}', CONTEXT))
-                elif action_keyword.action.type == 'ir.action.act_window':
-                    for field in ('domain', 'context', 'search_value'):
-                        del res[-1][field]
-        return res
-=======
             ('model', '=', model + ',-1'),
             ]
         if model_id >= 0:
@@ -316,7 +290,6 @@
         Action.write([r.action for r in records], {
                 name: value,
                 })
->>>>>>> 6eb38094
 
     @classmethod
     def search_action(cls, name, clause):
