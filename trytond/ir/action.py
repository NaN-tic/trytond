--- conflicted
+++ resolved
@@ -512,23 +512,6 @@
         if (table.column_exist('report_content_data')
                 and table.column_exist('report_content_custom')):
             limit = cursor.IN_MAX
-<<<<<<< HEAD
-            cursor.execute('SELECT COUNT(id) '
-                'FROM "' + self._table + '"')
-            report_count, = cursor.fetchone()
-            for offset in range(0, report_count, limit):
-                cursor.execute(cursor.limit_clause(
-                    'SELECT id, report_content_data '
-                    'FROM "' + self._table + '"'
-                    'ORDER BY id',
-                    limit, offset))
-                for report_id, report in cursor.fetchall():
-                    if report:
-                        report = buffer(base64.decodestring(str(report)))
-                        cursor.execute('UPDATE "' + self._table + '" '
-                            'SET report_content_custom = %s '
-                            'WHERE id = %s', (report, report_id))
-=======
             cursor.execute(*action_report.select(
                     Count(action_report.id)))
             report_count, = cursor.fetchone()
@@ -544,7 +527,6 @@
                                 [action_report.report_content_custom],
                                 [report],
                                 where=action_report.id == report_id))
->>>>>>> 47d4a76e
             table.drop_column('report_content_data')
 
     @staticmethod
@@ -612,24 +594,6 @@
                             mode='rb') as fp:
                         data = fp.read()
                 except Exception:
-<<<<<<< HEAD
-                    data = False
-            res[report.id] = converter(data) if data else default
-        return res
-
-    def set_report_content(self, ids, name, value):
-        self.write(ids, {'%s_custom' % name: value})
-
-    def get_style_content(self, ids, name):
-        res = {}
-        converter = buffer
-        default = False
-        format_ = Transaction().context.pop('%s.%s' % (self._name, name), '')
-        if format_ == 'size':
-            converter = len
-            default = 0
-        for report in self.browse(ids):
-=======
                     data = None
             contents[report.id] = converter(data) if data else default
         return contents
@@ -654,21 +618,14 @@
             converter = len
             default = 0
         for report in reports:
->>>>>>> 47d4a76e
             try:
                 with file_open(report.style.replace('/', os.sep),
                         mode='rb') as fp:
                     data = fp.read()
             except Exception:
-<<<<<<< HEAD
-                data = False
-            res[report.id] = converter(data) if data else default
-        return res
-=======
                 data = None
             contents[report.id] = converter(data) if data else default
         return contents
->>>>>>> 47d4a76e
 
     @classmethod
     def get_pyson(cls, reports, name):
