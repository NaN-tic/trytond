#This file is part of Tryton.  The COPYRIGHT file at the top level of
#this repository contains the full copyright notices and license terms.
import time
import datetime

from ..model import ModelView, ModelSQL, fields
from ..tools import safe_eval
from ..transaction import Transaction
from ..cache import Cache
from ..pool import Pool
from .. import backend

__all__ = [
    'RuleGroup', 'Rule',
    ]


class RuleGroup(ModelSQL, ModelView):
    "Rule group"
    __name__ = 'ir.rule.group'
    name = fields.Char('Name', select=True)
    model = fields.Many2One('ir.model', 'Model', select=True,
        required=True)
    global_p = fields.Boolean('Global', select=True,
        help="Make the rule global \nso every users must follow this rule")
    default_p = fields.Boolean('Default', select=True,
        help="Add this rule to all users by default")
    rules = fields.One2Many('ir.rule', 'rule_group', 'Tests',
        help="The rule is satisfied if at least one test is True")
    groups = fields.Many2Many('ir.rule.group-res.group',
        'rule_group', 'group', 'Groups')
    users = fields.Many2Many('ir.rule.group-res.user',
        'rule_group', 'user', 'Users')
    perm_read = fields.Boolean('Read Access')
    perm_write = fields.Boolean('Write Access')
    perm_create = fields.Boolean('Create Access')
    perm_delete = fields.Boolean('Delete Access')

    @classmethod
    def __setup__(cls):
        super(RuleGroup, cls).__setup__()
        cls._order.insert(0, ('model', 'ASC'))
        cls._order.insert(1, ('global_p', 'ASC'))
        cls._order.insert(2, ('default_p', 'ASC'))
        cls._sql_constraints += [
            ('global_default_exclusive', 'CHECK(NOT(global_p AND default_p))',
                'Global and Default are mutually exclusive!'),
        ]

    @staticmethod
    def default_global_p():
        return True

    @staticmethod
    def default_default_p():
        return False

    @staticmethod
    def default_perm_read():
        return True

    @staticmethod
    def default_perm_write():
        return True

    @staticmethod
    def default_perm_create():
        return True

    @staticmethod
    def default_perm_delete():
        return True

    @classmethod
    def delete(cls, groups):
        super(RuleGroup, cls).delete(groups)
        # Restart the cache on the domain_get method of ir.rule
        Pool().get('ir.rule')._domain_get_cache.clear()

    @classmethod
    def create(cls, vlist):
        res = super(RuleGroup, cls).create(vlist)
        # Restart the cache on the domain_get method of ir.rule
        Pool().get('ir.rule')._domain_get_cache.clear()
        return res

    @classmethod
    def write(cls, groups, vals, *args):
        super(RuleGroup, cls).write(groups, vals, *args)
        # Restart the cache on the domain_get method of ir.rule
        Pool().get('ir.rule')._domain_get_cache.clear()


class Rule(ModelSQL, ModelView):
    "Rule"
    __name__ = 'ir.rule'
    _rec_name = 'field'
    rule_group = fields.Many2One('ir.rule.group', 'Group', select=True,
       required=True, ondelete="CASCADE")
    domain = fields.Char('Domain', required=True,
        help='Domain is evaluated with "user" as the current user')
    _domain_get_cache = Cache('ir_rule.domain_get')

    @classmethod
    def __setup__(cls):
        super(Rule, cls).__setup__()
        cls._error_messages.update({
                'invalid_domain': 'Invalid domain in rule "%s".',
                })

    @classmethod
    def __register__(cls, module_name):
        TableHandler = backend.get('TableHandler')
        super(Rule, cls).__register__(module_name)
        table = TableHandler(Transaction().cursor, cls, module_name)

        # Migration from 2.6: replace field, operator and operand by domain
        table.not_null_action('field', action='remove')
        table.not_null_action('operator', action='remove')
        table.not_null_action('operand', action='remove')

    @classmethod
    def validate(cls, rules):
        super(Rule, cls).validate(rules)
        cls.check_domain(rules)

    @classmethod
    def check_domain(cls, rules):
        ctx = cls._get_context()
        for rule in rules:
            try:
                value = safe_eval(rule.domain, ctx)
            except Exception:
                cls.raise_user_error('invalid_domain', (rule.rec_name,))
            if not isinstance(value, list):
                cls.raise_user_error('invalid_domain', (rule.rec_name,))
            else:
                try:
                    fields.domain_validate(value)
                except Exception:
                    cls.raise_user_error('invalid_domain', (rule.rec_name,))

    @staticmethod
    def _get_context():
        User = Pool().get('res.user')
        user_id = Transaction().user
        with Transaction().set_user(0, set_context=True):
            user = User(user_id)
        return {
            'user': user,
            'current_date': datetime.datetime.today(),
            'time': time,
            'context': Transaction().context,
            }

    @classmethod
    def domain_get(cls, model_name, mode='read'):
        assert mode in ['read', 'write', 'create', 'delete'], \
            'Invalid domain mode for security'

        # root user above constraint
        if Transaction().user == 0:
            if not Transaction().context.get('user'):
                return
            with Transaction().set_user(Transaction().context['user']):
<<<<<<< HEAD
                return self.domain_get(model_name, mode=mode)
=======
                return cls.domain_get(model_name, mode=mode)

        key = (model_name, mode)
        domain = cls._domain_get_cache.get(key, False)
        if domain is not False:
            return domain
>>>>>>> edc8ca62

        pool = Pool()
        RuleGroup = pool.get('ir.rule.group')
        Model = pool.get('ir.model')
        RuleGroup_User = pool.get('ir.rule.group-res.user')
        RuleGroup_Group = pool.get('ir.rule.group-res.group')
        User_Group = pool.get('res.user-res.group')

        cursor = Transaction().cursor
        rule_table = cls.__table__()
        rule_group = RuleGroup.__table__()
        rule_group_user = RuleGroup_User.__table__()
        rule_group_group = RuleGroup_Group.__table__()
        user_group = User_Group.__table__()
        model = Model.__table__()
        user_id = Transaction().user
        cursor.execute(*rule_table.join(rule_group,
                condition=rule_group.id == rule_table.rule_group
                ).join(model,
                condition=rule_group.model == model.id
                ).select(rule_table.id,
                where=(model.model == model_name)
                & getattr(rule_group, 'perm_%s' % mode)
                & (rule_group.id.in_(
                        rule_group_user.select(rule_group_user.rule_group,
                            where=rule_group_user.user == user_id)
                        | rule_group_group.join(
                            user_group,
                            condition=(rule_group_group.group
                                == user_group.group)
                            ).select(rule_group_group.rule_group,
                            where=user_group.user == user_id)
                        )
                    | rule_group.default_p
                    | rule_group.global_p
                    )))
        ids = [x[0] for x in cursor.fetchall()]
        if not ids:
            cls._domain_get_cache.set(key, None)
            return
        obj = pool.get(model_name)
        clause = {}
        clause_global = {}
        ctx = cls._get_context()
        # Use root user without context to prevent recursion
<<<<<<< HEAD
        user = Transaction().user
        with contextlib.nested(Transaction().set_user(0),
                Transaction().set_context(user=0)):
            for rule in self.browse(ids):
                operator = rule.operator
                if operator == '<>':
                    operator = '!='
                dom = safe_eval("[('%s', '%s', %s)]" % \
                        (rule.field.name, operator,
                            operand2query[rule.operand]), {
                                'user': self.pool.get('res.user').browse(user),
                                'time': time,
                                })

                if rule.rule_group['global_p']:
=======
        with Transaction().set_user(0), \
                Transaction().set_context(user=0):
            for rule in cls.browse(ids):
                assert rule.domain, ('Rule domain empty,'
                    'check if migration was done')
                dom = safe_eval(rule.domain, ctx)
                if rule.rule_group.global_p:
>>>>>>> edc8ca62
                    clause_global.setdefault(rule.rule_group.id, ['OR'])
                    clause_global[rule.rule_group.id].append(dom)
                else:
                    clause.setdefault(rule.rule_group.id, ['OR'])
                    clause[rule.rule_group.id].append(dom)

        # Test if there is no rule_group that have no rule
        cursor.execute(*rule_group.join(model,
                condition=rule_group.model == model.id
                ).select(rule_group.id,
                where=(model.model == model_name)
                & ~rule_group.id.in_(rule_table.select(rule_table.rule_group))
                & rule_group.id.in_(rule_group_user.select(
                        rule_group_user.rule_group,
                        where=rule_group_user.user == user_id)
                    | rule_group_group.join(user_group,
                        condition=rule_group_group.group == user_group.group
                        ).select(rule_group_group.rule_group,
                        where=user_group.user == user_id))))
        fetchone = cursor.fetchone()
        if fetchone:
            group_id = fetchone[0]
            clause[group_id] = []
        clause = clause.values()
        clause.insert(0, 'OR')

        clause_global = clause_global.values()

        if clause_global:
            clause_global.insert(0, 'AND')
            clause = ['AND', clause_global, clause]

        # Use root to prevent infinite recursion
        with Transaction().set_user(0), \
                Transaction().set_context(active_test=False, user=0):
            query = obj.search(clause, order=[], query=True)

        cls._domain_get_cache.set(key, query)
        return query

    @classmethod
    def delete(cls, rules):
        super(Rule, cls).delete(rules)
        # Restart the cache on the domain_get method of ir.rule
        cls._domain_get_cache.clear()

    @classmethod
    def create(cls, vlist):
        res = super(Rule, cls).create(vlist)
        # Restart the cache on the domain_get method of ir.rule
        cls._domain_get_cache.clear()
        return res

    @classmethod
    def write(cls, rules, vals, *args):
        super(Rule, cls).write(rules, vals, *args)
        # Restart the cache on the domain_get method
        cls._domain_get_cache.clear()<|MERGE_RESOLUTION|>--- conflicted
+++ resolved
@@ -163,16 +163,12 @@
             if not Transaction().context.get('user'):
                 return
             with Transaction().set_user(Transaction().context['user']):
-<<<<<<< HEAD
-                return self.domain_get(model_name, mode=mode)
-=======
                 return cls.domain_get(model_name, mode=mode)
 
         key = (model_name, mode)
         domain = cls._domain_get_cache.get(key, False)
         if domain is not False:
             return domain
->>>>>>> edc8ca62
 
         pool = Pool()
         RuleGroup = pool.get('ir.rule.group')
@@ -218,23 +214,6 @@
         clause_global = {}
         ctx = cls._get_context()
         # Use root user without context to prevent recursion
-<<<<<<< HEAD
-        user = Transaction().user
-        with contextlib.nested(Transaction().set_user(0),
-                Transaction().set_context(user=0)):
-            for rule in self.browse(ids):
-                operator = rule.operator
-                if operator == '<>':
-                    operator = '!='
-                dom = safe_eval("[('%s', '%s', %s)]" % \
-                        (rule.field.name, operator,
-                            operand2query[rule.operand]), {
-                                'user': self.pool.get('res.user').browse(user),
-                                'time': time,
-                                })
-
-                if rule.rule_group['global_p']:
-=======
         with Transaction().set_user(0), \
                 Transaction().set_context(user=0):
             for rule in cls.browse(ids):
@@ -242,7 +221,6 @@
                     'check if migration was done')
                 dom = safe_eval(rule.domain, ctx)
                 if rule.rule_group.global_p:
->>>>>>> edc8ca62
                     clause_global.setdefault(rule.rule_group.id, ['OR'])
                     clause_global[rule.rule_group.id].append(dom)
                 else:
