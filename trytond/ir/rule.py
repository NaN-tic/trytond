--- conflicted
+++ resolved
@@ -158,45 +158,7 @@
         assert mode in ['read', 'write', 'create', 'delete'], \
             'Invalid domain mode for security'
 
-        # Fix for issue1661
-        if (model_name in ('ir.sequence', 'ir.sequence.strict')
-                and mode == 'read'):
-            return '', []
-
         # root user above constraint
-<<<<<<< HEAD
-        if user == 0:
-            if not context.get('user'):
-                return '', []
-            ctx = context.copy()
-            del ctx['user']
-            return self.domain_get(cursor, context['user'], model_name,
-                mode=mode, context=ctx)
-
-        rule_group_obj = self.pool.get('ir.rule.group')
-        model_obj = self.pool.get('ir.model')
-        rule_group_user_obj = self.pool.get('ir.rule.group-res.user')
-        rule_group_group_obj = self.pool.get('ir.rule.group-res.group')
-        user_group_obj = self.pool.get('res.user-res.group')
-
-        cursor.execute('SELECT r.id FROM "' + self._table + '" r ' \
-                'JOIN "' + rule_group_obj._table + '" g ' \
-                    "ON (g.id = r.rule_group) " \
-                'JOIN "' + model_obj._table + '" m ON (g.model = m.id) ' \
-                "WHERE m.model = %s "
-                    "AND g.perm_" + mode + " "
-                    "AND (g.id IN (" \
-                            'SELECT rule_group_id ' \
-                            'FROM "' + rule_group_user_obj._table + '" ' \
-                                "WHERE user_id = %s " \
-                            "UNION SELECT rule_group_id " \
-                            'FROM "' + rule_group_group_obj._table + '" g_rel ' \
-                                'JOIN "' + user_group_obj._table + '" u_rel ' \
-                                    "ON (g_rel.group_id = u_rel.gid) " \
-                                "WHERE u_rel.uid = %s) " \
-                        "OR default_p " \
-                        "OR g.global_p)", (model_name, user, user))
-=======
         if Transaction().user == 0:
             if not Transaction().context.get('user'):
                 return
@@ -243,7 +205,6 @@
                     | rule_group.default_p
                     | rule_group.global_p
                     )))
->>>>>>> fe1fa455
         ids = [x[0] for x in cursor.fetchall()]
         if not ids:
             cls._domain_get_cache.set(key, None)
@@ -253,27 +214,6 @@
         clause_global = {}
         ctx = cls._get_context()
         # Use root user without context to prevent recursion
-<<<<<<< HEAD
-        for rule in self.browse(cursor, 0, ids):
-            operator = rule.operator
-            if operator == '<>':
-                operator = '!='
-            dom = safe_eval("[('%s', '%s', %s)]" % \
-                    (rule.field.name, operator,
-                        operand2query[rule.operand]),
-                    {'user': self.pool.get('res.user').browse(cursor, 0,
-                        user), 'time': time})
-
-            if rule.rule_group['global_p']:
-                clause_global.setdefault(rule.rule_group.id, ['OR'])
-                clause_global[rule.rule_group.id].append(dom)
-            else:
-                clause.setdefault(rule.rule_group.id, ['OR'])
-                clause[rule.rule_group.id].append(dom)
-
-        query = ''
-        val = []
-=======
         with Transaction().set_user(0), \
                 Transaction().set_context(user=0):
             for rule in cls.browse(ids):
@@ -286,7 +226,6 @@
                 else:
                     clause.setdefault(rule.rule_group.id, ['OR'])
                     clause[rule.rule_group.id].append(dom)
->>>>>>> fe1fa455
 
         # Test if there is no rule_group that have no rule
         cursor.execute(*rule_group.join(model,
