<?xml version="1.0"?>
<terp>
    <data>
        <record model="ir.ui.view" id="values_view_form">
            <field name="name">ir.values.form</field>
            <field name="model">ir.values</field>
            <field name="type">form</field>
            <field name="arch" type="xml">
<<<<<<< HEAD
                <![CDATA[
=======
              <![CDATA[
>>>>>>> fd0f828d
                <form string="Values">
                    <field name="name" select="1"/>
                    <field name="model" select="1"/>
                    <field name="key" select="1"/>
                    <field name="key2" select="2"/>
                    <field name="object" select="2"/>
                    <field name="res_id"/>
                    <field name="user_id" select="2"/>
                    <field name="value_unpickle"/>
                    <field name="meta_unpickle"/>
                </form>
                ]]>
            </field>
        </record>
        <record model="ir.ui.view" id="values_view_tree">
            <field name="name">ir.values.tree</field>
            <field name="model">ir.values</field>
            <field name="type">tree</field>
            <field name="arch" type="xml">
<<<<<<< HEAD
                <![CDATA[
=======
              <![CDATA[
>>>>>>> fd0f828d
                <tree string="Values">
                    <field name="name"/>
                    <field name="model"/>
                    <field name="key"/>
                    <field name="key2"/>
                    <field name="user_id"/>
                </tree>
                ]]>
            </field>
        </record>
        <record model="ir.actions.act_window" id="act_values_form">
            <field name="name">Values</field>
            <field name="type">ir.actions.act_window</field>
            <field name="res_model">ir.values</field>
            <field name="view_type">form</field>
        </record>
        <record model="ir.actions.act_window.view"
            id="act_values_form_view1">
            <field name="sequence" eval="1"/>
            <field name="view_mode">tree</field>
            <field name="view_id" ref="values_view_tree"/>
            <field name="act_window_id" ref="act_values_form"/>
        </record>
        <record model="ir.actions.act_window.view"
            id="act_values_form_view2">
            <field name="sequence" eval="2"/>
            <field name="view_mode">form</field>
            <field name="view_id" ref="values_view_form"/>
            <field name="act_window_id" ref="act_values_form"/>
        </record>
        <menuitem name="Administration/IR/"
            action="act_values_form" id="menu_values_form"/>
    </data>
</terp><|MERGE_RESOLUTION|>--- conflicted
+++ resolved
@@ -6,11 +6,7 @@
             <field name="model">ir.values</field>
             <field name="type">form</field>
             <field name="arch" type="xml">
-<<<<<<< HEAD
-                <![CDATA[
-=======
               <![CDATA[
->>>>>>> fd0f828d
                 <form string="Values">
                     <field name="name" select="1"/>
                     <field name="model" select="1"/>
@@ -30,11 +26,7 @@
             <field name="model">ir.values</field>
             <field name="type">tree</field>
             <field name="arch" type="xml">
-<<<<<<< HEAD
-                <![CDATA[
-=======
               <![CDATA[
->>>>>>> fd0f828d
                 <tree string="Values">
                     <field name="name"/>
                     <field name="model"/>
