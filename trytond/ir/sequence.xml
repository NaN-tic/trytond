<?xml version="1.0"?>
<terp>
    <data>
        <menuitem name="Administration/IR/Sequences" id="menu_sequence"/>
        <record model="ir.ui.view" id="sequence_view_form">
            <field name="name">ir.sequence.form</field>
            <field name="model">ir.sequence</field>
            <field name="type">form</field>
            <field name="arch" type="xml">
<<<<<<< HEAD
                <![CDATA[
=======
              <![CDATA[
>>>>>>> fd0f828d
                <form string="Sequences">
                    <separator string="Configuration" colspan="4"/>
                    <field name="name" colspan="4" select="1"/>
                    <field name="code" select="1"/>
                    <field name="active" select="1"/>
                    <field name="prefix"/>
                    <field name="suffix"/>
                    <field name="padding" />
                    <field name="number_increment"/>
                    <field name="number_next"/>
                    <separator string="Legend (for prefix, suffix)" colspan="4"/>
                    <label string="Year: %%(year)s" colspan="4"/>
                    <label string="Month: %%(month)s" colspan="4"/>
                    <label string="Day: %%(day)s" colspan="4"/>
                </form>
                ]]>
<<<<<<< HEAD
        </field>
=======
            </field>
>>>>>>> fd0f828d

        </record>
        <record model="ir.ui.view" id="sequence_view_tree">
            <field name="name">ir.sequence.tree</field>
            <field name="model">ir.sequence</field>
            <field name="type">tree</field>
            <field name="arch" type="xml">
<<<<<<< HEAD
                <![CDATA[
=======
              <![CDATA[
>>>>>>> fd0f828d
                <tree string="Sequences">
                    <field name="name"/>
                    <field name="code"/>
                    <field name="active"/>
                </tree>
                ]]>
            </field>
        </record>
        <record model="ir.actions.act_window" id="act_sequence_form">
            <field name="name">Sequences</field>
            <field name="type">ir.actions.act_window</field>
            <field name="res_model">ir.sequence</field>
            <field name="view_type">form</field>
            <field name="context">{'active_test': False}</field>
        </record>
        <record model="ir.actions.act_window.view"
            id="act_sequence_form_view1">
            <field name="sequence" eval="1"/>
            <field name="view_mode">tree</field>
            <field name="view_id" ref="sequence_view_tree"/>
            <field name="act_window_id" ref="act_sequence_form"/>
        </record>
        <record model="ir.actions.act_window.view"
            id="act_sequence_form_view2">
            <field name="sequence" eval="2"/>
            <field name="view_mode">form</field>
            <field name="view_id" ref="sequence_view_form"/>
            <field name="act_window_id" ref="act_sequence_form"/>
        </record>
        <menuitem name="Administration/IR/Sequences/"
            action="act_sequence_form" id="menu_sequence_form"/>
        <record model="ir.ui.view" id="sequence_type_view_form">
            <field name="name">ir.sequence.type.form</field>
            <field name="model">ir.sequence.type</field>
            <field name="type">form</field>
            <field name="arch" type="xml">
<<<<<<< HEAD
                <![CDATA[
=======
              <![CDATA[
>>>>>>> fd0f828d
                <form string="Sequence Type">
                    <field name="name" select="1"/>
                    <field name="code" readonly="1"/>
                </form>
                ]]>
            </field>
        </record>
        <record model="ir.ui.view" id="sequence_type_view_tree">
            <field name="name">ir.sequence.type.tree</field>
            <field name="model">ir.sequence.type</field>
            <field name="type">tree</field>
            <field name="arch" type="xml">
<<<<<<< HEAD
                <![CDATA[
=======
              <![CDATA[
>>>>>>> fd0f828d
                <tree string="Sequence Type">
                    <field name="name"/>
                    <field name="code"/>
                </tree>
                ]]>
            </field>
        </record>
        <record model="ir.actions.act_window"
            id="act_sequence_type_form">
            <field name="name">Sequence Types</field>
            <field name="type">ir.actions.act_window</field>
            <field name="res_model">ir.sequence.type</field>
            <field name="view_type">form</field>
        </record>
        <record model="ir.actions.act_window.view"
            id="act_sequence_type_form_view1">
            <field name="sequence" eval="1"/>
            <field name="view_mode">tree</field>
            <field name="view_id" ref="sequence_type_view_tree"/>
            <field name="act_window_id" ref="act_sequence_type_form"/>
        </record>
        <record model="ir.actions.act_window.view"
            id="act_sequence_type_form_view2">
            <field name="sequence" eval="2"/>
            <field name="view_mode">form</field>
            <field name="view_id" ref="sequence_type_view_form"/>
            <field name="act_window_id" ref="act_sequence_type_form"/>
        </record>
        <menuitem name="Administration/IR/Sequences/"
            action="act_sequence_type_form" id="menu_ir_sequence_type"/>
    </data>
</terp><|MERGE_RESOLUTION|>--- conflicted
+++ resolved
@@ -7,11 +7,7 @@
             <field name="model">ir.sequence</field>
             <field name="type">form</field>
             <field name="arch" type="xml">
-<<<<<<< HEAD
-                <![CDATA[
-=======
               <![CDATA[
->>>>>>> fd0f828d
                 <form string="Sequences">
                     <separator string="Configuration" colspan="4"/>
                     <field name="name" colspan="4" select="1"/>
@@ -28,11 +24,7 @@
                     <label string="Day: %%(day)s" colspan="4"/>
                 </form>
                 ]]>
-<<<<<<< HEAD
-        </field>
-=======
             </field>
->>>>>>> fd0f828d
 
         </record>
         <record model="ir.ui.view" id="sequence_view_tree">
@@ -40,11 +32,7 @@
             <field name="model">ir.sequence</field>
             <field name="type">tree</field>
             <field name="arch" type="xml">
-<<<<<<< HEAD
-                <![CDATA[
-=======
               <![CDATA[
->>>>>>> fd0f828d
                 <tree string="Sequences">
                     <field name="name"/>
                     <field name="code"/>
@@ -81,11 +69,7 @@
             <field name="model">ir.sequence.type</field>
             <field name="type">form</field>
             <field name="arch" type="xml">
-<<<<<<< HEAD
-                <![CDATA[
-=======
               <![CDATA[
->>>>>>> fd0f828d
                 <form string="Sequence Type">
                     <field name="name" select="1"/>
                     <field name="code" readonly="1"/>
@@ -98,11 +82,7 @@
             <field name="model">ir.sequence.type</field>
             <field name="type">tree</field>
             <field name="arch" type="xml">
-<<<<<<< HEAD
-                <![CDATA[
-=======
               <![CDATA[
->>>>>>> fd0f828d
                 <tree string="Sequence Type">
                     <field name="name"/>
                     <field name="code"/>
