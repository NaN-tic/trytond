#This file is part of Tryton.  The COPYRIGHT file at the top level of
#this repository contains the full copyright notices and license terms.
# -*- coding: utf-8 -*-
"""
Miscelleanous tools used by tryton
"""
<<<<<<< HEAD
import os, time, sys
import inspect
from trytond.config import CONFIG
=======
import os
import sys
>>>>>>> 25dd6f33
import subprocess
from threading import local
import smtplib
import dis
from decimal import Decimal
<<<<<<< HEAD
from trytond.const import OPERATORS
=======
from array import array
from sql import Literal
from sql.operators import Or
from trytond.config import CONFIG
from trytond.const import OPERATORS

>>>>>>> 25dd6f33

def find_in_path(name):
    if os.name == "nt":
        sep = ';'
    else:
        sep = ':'
    path = [directory for directory in os.environ['PATH'].split(sep)
            if os.path.isdir(directory)]
    for directory in path:
        val = os.path.join(directory, name)
        if os.path.isfile(val) or os.path.islink(val):
            return val
    return name


def find_pg_tool(name):
    if CONFIG['pg_path'] and CONFIG['pg_path'] != 'None':
        return os.path.join(CONFIG['pg_path'], name)
    else:
        return find_in_path(name)


def exec_pg_command(name, *args):
    prog = find_pg_tool(name)
    if not prog:
        raise Exception('Couldn\'t find %s' % name)
    args2 = (os.path.basename(prog),) + args
    return os.spawnv(os.P_WAIT, prog, args2)


def exec_pg_command_pipe(name, *args):
    prog = find_pg_tool(name)
    if not prog:
        raise Exception('Couldn\'t find %s' % name)
    if os.name == "nt":
        cmd = '"' + prog + '" ' + ' '.join(args)
    else:
        cmd = prog + ' ' + ' '.join(args)

    # if db_password is set in configuration we should pass
    # an environment variable PGPASSWORD to our subprocess
    # see libpg documentation
    child_env = dict(os.environ)
    if CONFIG['db_password']:
        child_env['PGPASSWORD'] = CONFIG['db_password']
    pipe = subprocess.Popen(cmd, shell=True, stdin=subprocess.PIPE,
            stdout=subprocess.PIPE, env=child_env)
    return pipe


def exec_command_pipe(name, *args):
    prog = find_in_path(name)
    if not prog:
        raise Exception('Couldn\'t find %s' % name)
    if os.name == "nt":
        cmd = '"' + prog + '" ' + ' '.join(args)
    else:
        cmd = prog + ' ' + ' '.join(args)
    return os.popen2(cmd, 'b')


def file_open(name, mode="r", subdir='modules'):
    """Open a file from the root dir, using a subdir folder."""
    from trytond.modules import EGG_MODULES
    root_path = os.path.dirname(os.path.dirname(os.path.abspath(
                unicode(__file__, sys.getfilesystemencoding()))))

    egg_name = False
    if subdir == 'modules':
        module_name = name.split(os.sep)[0]
        if module_name in EGG_MODULES:
            epoint = EGG_MODULES[module_name]
            mod_path = os.path.join(epoint.dist.location,
                    *epoint.module_name.split('.')[:-1])
<<<<<<< HEAD
            name3 = os.path.join(mod_path, name)
            if not os.path.isfile(name3):
=======
            egg_name = os.path.join(mod_path, name)
            if not os.path.isfile(egg_name):
>>>>>>> 25dd6f33
                # Find module in path
                for path in sys.path:
                    mod_path = os.path.join(path,
                            *epoint.module_name.split('.')[:-1])
<<<<<<< HEAD
                    name3 = os.path.join(mod_path, name)
                    if os.path.isfile(name3):
                        break
                if not os.path.isfile(name3):
                    # When testing modules from setuptools location is the
                    # module directory
                    name3 = os.path.join(os.path.dirname(epoint.dist.location),
                            name)
=======
                    egg_name = os.path.join(mod_path, name)
                    if os.path.isfile(egg_name):
                        break
                if not os.path.isfile(egg_name):
                    # When testing modules from setuptools location is the
                    # module directory
                    egg_name = os.path.join(
                        os.path.dirname(epoint.dist.location), name)
>>>>>>> 25dd6f33

    if subdir:
        if (subdir == 'modules'
                and (name.startswith('ir' + os.sep)
                    or name.startswith('res' + os.sep)
                    or name.startswith('webdav' + os.sep)
                    or name.startswith('tests' + os.sep))):
            name = os.path.join(root_path, name)
        else:
            name = os.path.join(root_path, subdir, name)
    else:
        name = os.path.join(root_path, name)

<<<<<<< HEAD
    # Check for a zipfile in the path
    head = name
    zipname = False
    name2 = False
    while True:
        head, tail = os.path.split(head)
        if head == root_path:
            break
        if not tail:
            break
        if zipname:
            zipname = os.path.join(tail, zipname)
        else:
            zipname = tail
        if zipfile.is_zipfile(head+'.zip'):
            zfile = zipfile.ZipFile(head+'.zip')
            try:
                return StringIO.StringIO(zfile.read(os.path.join(
                    os.path.basename(head), zipname).replace(
                        os.sep, '/')))
            except:
                name2 = os.path.normpath(os.path.join(head + '.zip', zipname))
    for i in (name2, name, name3):
=======
    for i in (name, egg_name):
>>>>>>> 25dd6f33
        if i and os.path.isfile(i):
            return open(i, mode)

    raise IOError('File not found : %s ' % name)


def get_smtp_server():
    """
    Instanciate, configure and return a SMTP or SMTP_SSL instance from
    smtplib.
    :return: A SMTP instance. The quit() method must be call when all
    the calls to sendmail() have been made.
    """
    if CONFIG['smtp_ssl']:
        smtp_server = smtplib.SMTP_SSL(CONFIG['smtp_server'],
                CONFIG['smtp_port'])
    else:
        smtp_server = smtplib.SMTP(CONFIG['smtp_server'], CONFIG['smtp_port'])

    if CONFIG['smtp_tls']:
        smtp_server.starttls()

    if CONFIG['smtp_user'] and CONFIG['smtp_password']:
        smtp_server.login(CONFIG['smtp_user'], CONFIG['smtp_password'])

    return smtp_server


def memoize(maxsize):
    """
    Decorator to 'memoize' a function - caching its results with a
    near LRU implementation.

    The cache keeps a list of keys logicaly separated in 4 segment :

    segment 1 | ...        | segment4
    [k,k,k,k,k,k,k, .. ,k,k,k,k,k,k,k]

    For each segment there is a pointer that loops on it.  When a key
    is accessed from the cache it is promoted to the first segment (at
    the pointer place of segment one), the key under the pointer is
    moved to the next segment, the pointer is then incremented and so
    on. A key that is removed from the last segment is removed from
    the cache.

    :param: maxsize the size of the cache (must be greater than or
    equal to 4)
    """
    assert maxsize >= 4, "Memoize cannot work if maxsize is less than 4"

    def wrap(fct):
        cache = {}
        keys = [None for i in xrange(maxsize)]
        seg_size = maxsize // 4

        pointers = [i * seg_size for i in xrange(4)]
        max_pointers = [(i + 1) * seg_size for i in xrange(3)] + [maxsize]

        def wrapper(*args):
            key = repr(args)
            res = cache.get(key)
            if res:
                pos, res = res
                keys[pos] = None
            else:
                res = fct(*args)

            value = res
            for segment, pointer in enumerate(pointers):
                newkey = keys[pointer]
                keys[pointer] = key
                cache[key] = (pointer, value)

                pointers[segment] = pointer + 1
                if pointers[segment] == max_pointers[segment]:
                    pointers[segment] = segment * seg_size

                if newkey is None:
                    break
                segment, value = cache.pop(newkey)
                key = newkey

            return res

        wrapper.__doc__ = fct.__doc__
        wrapper.__name__ = fct.__name__

        return wrapper
    return wrap


def mod10r(number):
    """
    Recursive mod10

    :param number: a number
    :return: the same number completed with the recursive modulo base 10
    """
    codec = [0, 9, 4, 6, 8, 2, 7, 1, 3, 5]
    report = 0
    result = ""
    for digit in number:
        result += digit
        if digit.isdigit():
            report = codec[(int(digit) + report) % 10]
    return result + str((10 - report) % 10)


class LocalDict(local):

    def __init__(self):
        super(LocalDict, self).__init__()
        self._dict = {}

    def __str__(self):
        return str(self._dict)

    def __repr__(self):
        return str(self._dict)

    def clear(self):
        return self._dict.clear()

    def keys(self):
        return self._dict.keys()

    def __setitem__(self, i, y):
        self._dict.__setitem__(i, y)

    def __getitem__(self, i):
        return self._dict.__getitem__(i)

    def copy(self):
        return self._dict.copy()

    def iteritems(self):
        return self._dict.iteritems()

    def iterkeys(self):
        return self._dict.iterkeys()

    def itervalues(self):
        return self._dict.itervalues()

    def pop(self, k, d=None):
        return self._dict.pop(k, d)

    def popitem(self):
        return self._dict.popitem()

    def setdefault(self, k, d=None):
        return self._dict.setdefault(k, d)

    def update(self, E, **F):
        return self._dict.update(E, F)

    def values(self):
        return self._dict.values()

    def get(self, k, d=None):
        return self._dict.get(k, d)

    def has_key(self, k):
        return k in self._dict

    def items(self):
        return self._dict.items()

    def __cmp__(self, y):
        return self._dict.__cmp__(y)

    def __contains__(self, k):
        return self._dict.__contains__(k)

    def __delitem__(self, y):
        return self._dict.__delitem__(y)

    def __eq__(self, y):
        return self._dict.__eq__(y)

    def __ge__(self, y):
        return self._dict.__ge__(y)

    def __gt__(self, y):
        return self._dict.__gt__(y)

    def __hash__(self):
        return self._dict.__hash__()

    def __iter__(self):
        return self._dict.__iter__()

    def __le__(self, y):
        return self._dict.__le__(y)

    def __len__(self):
        return self._dict.__len__()

    def __lt__(self, y):
        return self._dict.__lt__(y)

    def __ne__(self, y):
        return self._dict.__ne__(y)


def reduce_ids(field, ids):
    '''
    Return a small SQL expression for the list of ids and the sql column
    '''
    if not ids:
<<<<<<< HEAD
        return '(%s)', [False]
=======
        return Literal(False)
>>>>>>> 25dd6f33
    assert all(x.is_integer() for x in ids if isinstance(x, float)), \
        'ids must be integer'
    ids = map(int, ids)
    ids.sort()
    prev = ids.pop(0)
    continue_list = [prev, prev]
    discontinue_list = array('l')
    sql = Or()
    for i in ids:
        if i == prev:
            continue
        if i != prev + 1:
            if continue_list[-1] - continue_list[0] < 5:
                discontinue_list.extend([continue_list[0] + x for x in
                    range(continue_list[-1] - continue_list[0] + 1)])
            else:
                sql.append((field >= continue_list[0])
                    & (field <= continue_list[-1]))
            continue_list = []
        continue_list.append(i)
        prev = i
    if continue_list[-1] - continue_list[0] < 5:
        discontinue_list.extend([continue_list[0] + x for x in
            range(continue_list[-1] - continue_list[0] + 1)])
    else:
        sql.append((field >= continue_list[0]) & (field <= continue_list[-1]))
    if discontinue_list:
        sql.append(field.in_(discontinue_list))
    return sql

_ALLOWED_CODES = set(dis.opmap[x] for x in [
<<<<<<< HEAD
    'POP_TOP','ROT_TWO','ROT_THREE','ROT_FOUR','DUP_TOP',
    'BUILD_LIST','BUILD_MAP','BUILD_TUPLE',
    'LOAD_CONST','RETURN_VALUE','STORE_SUBSCR',
    'UNARY_POSITIVE','UNARY_NEGATIVE','UNARY_NOT',
    'UNARY_INVERT','BINARY_POWER','BINARY_MULTIPLY',
    'BINARY_DIVIDE','BINARY_FLOOR_DIVIDE','BINARY_TRUE_DIVIDE',
    'BINARY_MODULO','BINARY_ADD','BINARY_SUBTRACT',
    'BINARY_LSHIFT','BINARY_RSHIFT','BINARY_AND','BINARY_XOR', 'BINARY_OR',
    'STORE_MAP', 'LOAD_NAME', 'CALL_FUNCTION', 'COMPARE_OP', 'LOAD_ATTR',
    'STORE_NAME', 'GET_ITER', 'FOR_ITER', 'LIST_APPEND', 'JUMP_ABSOLUTE',
    'DELETE_NAME', 'JUMP_IF_TRUE', 'JUMP_IF_FALSE', 'JUMP_IF_FALSE_OR_POP',
    'JUMP_IF_TRUE_OR_POP', 'POP_JUMP_IF_FALSE', 'POP_JUMP_IF_TRUE',
    'BINARY_SUBSCR',
    ] if x in dis.opmap)
=======
        'POP_TOP', 'ROT_TWO', 'ROT_THREE', 'ROT_FOUR', 'DUP_TOP', 'BUILD_LIST',
        'BUILD_MAP', 'BUILD_TUPLE', 'LOAD_CONST', 'RETURN_VALUE',
        'STORE_SUBSCR', 'UNARY_POSITIVE', 'UNARY_NEGATIVE', 'UNARY_NOT',
        'UNARY_INVERT', 'BINARY_POWER', 'BINARY_MULTIPLY', 'BINARY_DIVIDE',
        'BINARY_FLOOR_DIVIDE', 'BINARY_TRUE_DIVIDE', 'BINARY_MODULO',
        'BINARY_ADD', 'BINARY_SUBTRACT', 'BINARY_LSHIFT', 'BINARY_RSHIFT',
        'BINARY_AND', 'BINARY_XOR', 'BINARY_OR', 'STORE_MAP', 'LOAD_NAME',
        'CALL_FUNCTION', 'COMPARE_OP', 'LOAD_ATTR', 'STORE_NAME', 'GET_ITER',
        'FOR_ITER', 'LIST_APPEND', 'JUMP_ABSOLUTE', 'DELETE_NAME',
        'JUMP_IF_TRUE', 'JUMP_IF_FALSE', 'JUMP_IF_FALSE_OR_POP',
        'JUMP_IF_TRUE_OR_POP', 'POP_JUMP_IF_FALSE', 'POP_JUMP_IF_TRUE',
        'BINARY_SUBSCR', 'JUMP_FORWARD',
        ] if x in dis.opmap)

>>>>>>> 25dd6f33

@memoize(1000)
def _compile_source(source):
    comp = compile(source, '', 'eval')
    codes = []
    co_code = comp.co_code
    i = 0
    while i < len(co_code):
        code = ord(co_code[i])
        codes.append(code)
        if code >= dis.HAVE_ARGUMENT:
            i += 3
        else:
            i += 1
    for code in codes:
        if code not in _ALLOWED_CODES:
            raise ValueError('opcode %s not allowed' % dis.opname[code])
    return comp


def safe_eval(source, data=None):
    if '__subclasses__' in source:
        raise ValueError('__subclasses__ not allowed')

    comp = _compile_source(source)
    return eval(comp, {'__builtins__': {
        'True': True,
        'False': False,
        'str': str,
        'globals': locals,
        'locals': locals,
        'bool': bool,
        'dict': dict,
        'round': round,
        'Decimal': Decimal,
        }}, data)

<<<<<<< HEAD
=======

>>>>>>> 25dd6f33
def reduce_domain(domain):
    '''
    Reduce domain
    '''
    if not domain:
        return []
    operator = 'AND'
    if isinstance(domain[0], basestring):
        operator = domain[0]
        domain = domain[1:]
    result = [operator]
    for arg in domain:
        if (isinstance(arg, tuple) or
                (isinstance(arg, list) and
                    len(arg) > 2 and
                    arg[1] in OPERATORS)):
            #clause
            result.append(arg)
        elif isinstance(arg, list) and arg:
            #sub-domain
            sub_domain = reduce_domain(arg)
            sub_operator = sub_domain[0]
            if sub_operator == operator:
                result.extend(sub_domain[1:])
            else:
                result.append(sub_domain)
        else:
            result.append(arg)
    return result<|MERGE_RESOLUTION|>--- conflicted
+++ resolved
@@ -4,29 +4,19 @@
 """
 Miscelleanous tools used by tryton
 """
-<<<<<<< HEAD
-import os, time, sys
-import inspect
-from trytond.config import CONFIG
-=======
 import os
 import sys
->>>>>>> 25dd6f33
 import subprocess
 from threading import local
 import smtplib
 import dis
 from decimal import Decimal
-<<<<<<< HEAD
-from trytond.const import OPERATORS
-=======
 from array import array
 from sql import Literal
 from sql.operators import Or
 from trytond.config import CONFIG
 from trytond.const import OPERATORS
 
->>>>>>> 25dd6f33
 
 def find_in_path(name):
     if os.name == "nt":
@@ -101,27 +91,12 @@
             epoint = EGG_MODULES[module_name]
             mod_path = os.path.join(epoint.dist.location,
                     *epoint.module_name.split('.')[:-1])
-<<<<<<< HEAD
-            name3 = os.path.join(mod_path, name)
-            if not os.path.isfile(name3):
-=======
             egg_name = os.path.join(mod_path, name)
             if not os.path.isfile(egg_name):
->>>>>>> 25dd6f33
                 # Find module in path
                 for path in sys.path:
                     mod_path = os.path.join(path,
                             *epoint.module_name.split('.')[:-1])
-<<<<<<< HEAD
-                    name3 = os.path.join(mod_path, name)
-                    if os.path.isfile(name3):
-                        break
-                if not os.path.isfile(name3):
-                    # When testing modules from setuptools location is the
-                    # module directory
-                    name3 = os.path.join(os.path.dirname(epoint.dist.location),
-                            name)
-=======
                     egg_name = os.path.join(mod_path, name)
                     if os.path.isfile(egg_name):
                         break
@@ -130,7 +105,6 @@
                     # module directory
                     egg_name = os.path.join(
                         os.path.dirname(epoint.dist.location), name)
->>>>>>> 25dd6f33
 
     if subdir:
         if (subdir == 'modules'
@@ -144,33 +118,7 @@
     else:
         name = os.path.join(root_path, name)
 
-<<<<<<< HEAD
-    # Check for a zipfile in the path
-    head = name
-    zipname = False
-    name2 = False
-    while True:
-        head, tail = os.path.split(head)
-        if head == root_path:
-            break
-        if not tail:
-            break
-        if zipname:
-            zipname = os.path.join(tail, zipname)
-        else:
-            zipname = tail
-        if zipfile.is_zipfile(head+'.zip'):
-            zfile = zipfile.ZipFile(head+'.zip')
-            try:
-                return StringIO.StringIO(zfile.read(os.path.join(
-                    os.path.basename(head), zipname).replace(
-                        os.sep, '/')))
-            except:
-                name2 = os.path.normpath(os.path.join(head + '.zip', zipname))
-    for i in (name2, name, name3):
-=======
     for i in (name, egg_name):
->>>>>>> 25dd6f33
         if i and os.path.isfile(i):
             return open(i, mode)
 
@@ -381,11 +329,7 @@
     Return a small SQL expression for the list of ids and the sql column
     '''
     if not ids:
-<<<<<<< HEAD
-        return '(%s)', [False]
-=======
         return Literal(False)
->>>>>>> 25dd6f33
     assert all(x.is_integer() for x in ids if isinstance(x, float)), \
         'ids must be integer'
     ids = map(int, ids)
@@ -417,22 +361,6 @@
     return sql
 
 _ALLOWED_CODES = set(dis.opmap[x] for x in [
-<<<<<<< HEAD
-    'POP_TOP','ROT_TWO','ROT_THREE','ROT_FOUR','DUP_TOP',
-    'BUILD_LIST','BUILD_MAP','BUILD_TUPLE',
-    'LOAD_CONST','RETURN_VALUE','STORE_SUBSCR',
-    'UNARY_POSITIVE','UNARY_NEGATIVE','UNARY_NOT',
-    'UNARY_INVERT','BINARY_POWER','BINARY_MULTIPLY',
-    'BINARY_DIVIDE','BINARY_FLOOR_DIVIDE','BINARY_TRUE_DIVIDE',
-    'BINARY_MODULO','BINARY_ADD','BINARY_SUBTRACT',
-    'BINARY_LSHIFT','BINARY_RSHIFT','BINARY_AND','BINARY_XOR', 'BINARY_OR',
-    'STORE_MAP', 'LOAD_NAME', 'CALL_FUNCTION', 'COMPARE_OP', 'LOAD_ATTR',
-    'STORE_NAME', 'GET_ITER', 'FOR_ITER', 'LIST_APPEND', 'JUMP_ABSOLUTE',
-    'DELETE_NAME', 'JUMP_IF_TRUE', 'JUMP_IF_FALSE', 'JUMP_IF_FALSE_OR_POP',
-    'JUMP_IF_TRUE_OR_POP', 'POP_JUMP_IF_FALSE', 'POP_JUMP_IF_TRUE',
-    'BINARY_SUBSCR',
-    ] if x in dis.opmap)
-=======
         'POP_TOP', 'ROT_TWO', 'ROT_THREE', 'ROT_FOUR', 'DUP_TOP', 'BUILD_LIST',
         'BUILD_MAP', 'BUILD_TUPLE', 'LOAD_CONST', 'RETURN_VALUE',
         'STORE_SUBSCR', 'UNARY_POSITIVE', 'UNARY_NEGATIVE', 'UNARY_NOT',
@@ -447,7 +375,6 @@
         'BINARY_SUBSCR', 'JUMP_FORWARD',
         ] if x in dis.opmap)
 
->>>>>>> 25dd6f33
 
 @memoize(1000)
 def _compile_source(source):
@@ -485,10 +412,7 @@
         'Decimal': Decimal,
         }}, data)
 
-<<<<<<< HEAD
-=======
-
->>>>>>> 25dd6f33
+
 def reduce_domain(domain):
     '''
     Reduce domain
