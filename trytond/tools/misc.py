--- conflicted
+++ resolved
@@ -118,33 +118,7 @@
     else:
         name = os.path.join(root_path, name)
 
-<<<<<<< HEAD
-    # Check for a zipfile in the path
-    head = name
-    zipname = False
-    name2 = False
-    while True:
-        head, tail = os.path.split(head)
-        if head == root_path:
-            break
-        if not tail:
-            break
-        if zipname:
-            zipname = os.path.join(tail, zipname)
-        else:
-            zipname = tail
-        if zipfile.is_zipfile(head+'.zip'):
-            zfile = zipfile.ZipFile(head+'.zip')
-            try:
-                return StringIO.StringIO(zfile.read(os.path.join(
-                    os.path.basename(head), zipname).replace(
-                        os.sep, '/')))
-            except:
-                name2 = os.path.normpath(os.path.join(head + '.zip', zipname))
-    for i in (name2, name, name3):
-=======
     for i in (name, egg_name):
->>>>>>> 74f77c21
         if i and os.path.isfile(i):
             return open(i, mode)
 
@@ -158,161 +132,6 @@
     :return: A SMTP instance. The quit() method must be call when all
     the calls to sendmail() have been made.
     """
-<<<<<<< HEAD
-    _cache_instance = []
-    _resets = {}
-    _resets_lock = Lock()
-
-    def __init__(self, name, timeout=3600, max_len=1024):
-        self.timeout = timeout
-        self.max_len = max_len
-        self._cache = {}
-        self._cache_instance.append(self)
-        self._name = name
-        self._timestamp = None
-        self._lock = Lock()
-
-    def __call__(self, function):
-        arg_names = inspect.getargspec(function)[0][2:]
-
-        def cached_result(self2, cursor=None, *args, **kwargs):
-            result = None
-            find = False
-            if isinstance(cursor, basestring):
-                Cache.reset(cursor, self._name)
-                self._lock.acquire()
-                try:
-                    self._cache[cursor] = {}
-                finally:
-                    self._lock.release()
-                return True
-            # Update named arguments with positional argument values
-            kwargs_origin = kwargs.copy()
-            kwargs.update(dict(zip(arg_names, args)))
-            if 'context' in kwargs:
-                if isinstance(kwargs['context'], dict):
-                    kwargs['context'] = kwargs['context'].copy()
-                    for i in ('_timestamp', '_delete', '_create_records',
-                            '_delete_records'):
-                        if i in kwargs['context']:
-                            del kwargs['context'][i]
-            kwargs = kwargs.items()
-            kwargs.sort()
-
-            self._lock.acquire()
-            try:
-                self._cache.setdefault(cursor.dbname, {})
-            finally:
-                self._lock.release()
-
-            lower = None
-            self._lock.acquire()
-            try:
-                if len(self._cache[cursor.dbname]) > self.max_len:
-                    mintime = time.time() - self.timeout
-                    for key in self._cache[cursor.dbname].keys():
-                        last_time = self._cache[cursor.dbname][key][1]
-                        if mintime > last_time:
-                            del self._cache[cursor.dbname][key]
-                        else:
-                            if not lower or lower[1] > last_time:
-                                lower = (key, last_time)
-                if len(self._cache[cursor.dbname]) > self.max_len and lower:
-                    del self._cache[cursor.dbname][lower[0]]
-            finally:
-                self._lock.release()
-
-            # Work out key as a tuple
-            key = (id(self2), repr(kwargs))
-
-            # Check cache and return cached value if possible
-            self._lock.acquire()
-            try:
-                if key in self._cache[cursor.dbname]:
-                    (value, last_time) = self._cache[cursor.dbname][key]
-                    mintime = time.time() - self.timeout
-                    if self.timeout <= 0 or mintime <= last_time:
-                        self._cache[cursor.dbname][key] = (value, time.time())
-                        result = value
-                        find = True
-            finally:
-                self._lock.release()
-
-            if not find:
-                # Work out new value, cache it and return it
-                # Should copy() this value to avoid futur modf of the cacle ?
-                result = function(self2, cursor, *args, **kwargs_origin)
-
-                self._lock.acquire()
-                try:
-                    self._cache[cursor.dbname][key] = (result, time.time())
-                finally:
-                    self._lock.release()
-            return result
-
-        cached_result.__doc__ = function.__doc__
-        return cached_result
-
-    @staticmethod
-    def clean(dbname):
-        if not CONFIG['multi_server']:
-            return
-        database = Database(dbname).connect()
-        cursor = database.cursor()
-        try:
-            cursor.execute('SELECT "timestamp", "name" FROM ir_cache')
-            timestamps = {}
-            for timestamp, name in cursor.fetchall():
-                timestamps[name] = timestamp
-        finally:
-            cursor.commit()
-            cursor.close()
-        for obj in Cache._cache_instance:
-            if obj._name in timestamps:
-                if not obj._timestamp or timestamps[obj._name] > obj._timestamp:
-                    obj._timestamp = timestamps[obj._name]
-                    obj._lock.acquire()
-                    try:
-                        obj._cache[dbname] = {}
-                    finally:
-                        obj._lock.release()
-
-    @staticmethod
-    def reset(dbname, name):
-        if not CONFIG['multi_server']:
-            return
-        Cache._resets_lock.acquire()
-        try:
-            Cache._resets.setdefault(dbname, set())
-            Cache._resets[dbname].add(name)
-        finally:
-            Cache._resets_lock.release()
-        return
-
-    @staticmethod
-    def resets(dbname):
-        if not CONFIG['multi_server']:
-            return
-        database = Database(dbname).connect()
-        cursor = database.cursor()
-        Cache._resets_lock.acquire()
-        Cache._resets.setdefault(dbname, set())
-        try:
-            for name in Cache._resets[dbname]:
-                cursor.execute('SELECT name FROM ir_cache WHERE name = %s',
-                            (name,))
-                if cursor.rowcount:
-                    cursor.execute('UPDATE ir_cache SET "timestamp" = now() '\
-                            'WHERE name = %s', (name,))
-                else:
-                    cursor.execute('INSERT INTO ir_cache ("timestamp", "name") ' \
-                            'VALUES (now(), %s)', (name,))
-            Cache._resets[dbname].clear()
-        finally:
-            cursor.commit()
-            cursor.close()
-            Cache._resets_lock.release()
-=======
     if CONFIG['smtp_ssl']:
         smtp_server = smtplib.SMTP_SSL(CONFIG['smtp_server'],
                 CONFIG['smtp_port'])
@@ -389,7 +208,6 @@
 
         return wrapper
     return wrap
->>>>>>> 74f77c21
 
 
 def mod10r(number):
