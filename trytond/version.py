#This file is part of Tryton.  The COPYRIGHT file at the top level of
#this repository contains the full copyright notices and license terms.
PACKAGE = "trytond"
<<<<<<< HEAD
VERSION = "1.2.11"
=======
VERSION = "3.1.0"
>>>>>>> 74f77c21
LICENSE = "GPL-3"
WEBSITE = "http://www.tryton.org/"<|MERGE_RESOLUTION|>--- conflicted
+++ resolved
@@ -1,10 +1,6 @@
 #This file is part of Tryton.  The COPYRIGHT file at the top level of
 #this repository contains the full copyright notices and license terms.
 PACKAGE = "trytond"
-<<<<<<< HEAD
-VERSION = "1.2.11"
-=======
 VERSION = "3.1.0"
->>>>>>> 74f77c21
 LICENSE = "GPL-3"
 WEBSITE = "http://www.tryton.org/"