#This file is part of Tryton.  The COPYRIGHT file at the top level of
#this repository contains the full copyright notices and license terms.
PACKAGE = "trytond"
<<<<<<< HEAD
VERSION = "2.0.14"
=======
VERSION = "3.1.0"
>>>>>>> 7c990e0a
LICENSE = "GPL-3"
WEBSITE = "http://www.tryton.org/"<|MERGE_RESOLUTION|>--- conflicted
+++ resolved
@@ -1,10 +1,6 @@
 #This file is part of Tryton.  The COPYRIGHT file at the top level of
 #this repository contains the full copyright notices and license terms.
 PACKAGE = "trytond"
-<<<<<<< HEAD
-VERSION = "2.0.14"
-=======
 VERSION = "3.1.0"
->>>>>>> 7c990e0a
 LICENSE = "GPL-3"
 WEBSITE = "http://www.tryton.org/"