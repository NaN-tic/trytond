#This file is part of Tryton.  The COPYRIGHT file at the top level of
#this repository contains the full copyright notices and license terms.
from trytond.backend.database import DatabaseInterface, CursorInterface
from trytond.config import CONFIG
from psycopg2.pool import ThreadedConnectionPool
from psycopg2.extensions import cursor as PsycopgCursor
from psycopg2.extensions import ISOLATION_LEVEL_REPEATABLE_READ
from psycopg2.extensions import ISOLATION_LEVEL_AUTOCOMMIT
from psycopg2.extensions import register_type, register_adapter
from psycopg2.extensions import UNICODE, AsIs
try:
    from psycopg2.extensions import PYDATE, PYDATETIME, PYTIME
except ImportError:
    PYDATE, PYDATETIME, PYTIME = None, None, None
from psycopg2 import IntegrityError as DatabaseIntegrityError
from psycopg2 import OperationalError as DatabaseOperationalError
import time
import logging
import re
import os
if os.name == 'posix':
    import pwd
from decimal import Decimal
from sql import Flavor

__all__ = ['Database', 'DatabaseIntegrityError', 'DatabaseOperationalError',
    'Cursor']

RE_VERSION = re.compile(r'\S+ (\d+)\.(\d+)')

os.environ['PGTZ'] = os.environ.get('TZ', '')


class Database(DatabaseInterface):

    _databases = {}
    _connpool = None
    _list_cache = None
    _list_cache_timestamp = None
    _version_cache = {}
    flavor = Flavor(ilike=True)

    def __new__(cls, database_name='template1'):
        if database_name in cls._databases:
            return cls._databases[database_name]
        return DatabaseInterface.__new__(cls, database_name=database_name)

    def __init__(self, database_name='template1'):
        super(Database, self).__init__(database_name=database_name)
        self._databases.setdefault(database_name, self)

    def connect(self):
        if self._connpool is not None:
            return self
        logger = logging.getLogger('database')
        logger.info('connect to "%s"' % self.database_name)
        host = CONFIG['db_host'] and "host=%s" % CONFIG['db_host'] or ''
        port = CONFIG['db_port'] and "port=%s" % CONFIG['db_port'] or ''
        name = "dbname=%s" % self.database_name
        user = CONFIG['db_user'] and "user=%s" % CONFIG['db_user'] or ''
        password = (CONFIG['db_password']
            and "password=%s" % CONFIG['db_password'] or '')
        minconn = int(CONFIG['db_minconn']) or 1
        maxconn = int(CONFIG['db_maxconn']) or 64
        dsn = '%s %s %s %s %s' % (host, port, name, user, password)
<<<<<<< HEAD
        self._connpool = ThreadedConnectionPool(1, maxconn, dsn)
=======
        self._connpool = ThreadedConnectionPool(minconn, maxconn, dsn)
>>>>>>> 74f77c21
        return self

    def cursor(self, autocommit=False, readonly=False):
        if self._connpool is None:
            self.connect()
        conn = self._connpool.getconn()
        if autocommit:
            conn.set_isolation_level(ISOLATION_LEVEL_AUTOCOMMIT)
        else:
            conn.set_isolation_level(ISOLATION_LEVEL_REPEATABLE_READ)
        cursor = Cursor(self._connpool, conn, self)
        if readonly:
            cursor.execute('SET TRANSACTION READ ONLY')
        return cursor

    def close(self):
        if self._connpool is None:
            return
        self._connpool.closeall()
        self._connpool = None

    @classmethod
    def create(cls, cursor, database_name):
        cursor.execute('CREATE DATABASE "' + database_name + '" '
            'TEMPLATE template0 ENCODING \'unicode\'')
        cls._list_cache = None

    @classmethod
    def drop(cls, cursor, database_name):
        cursor.execute('DROP DATABASE "' + database_name + '"')
        cls._list_cache = None

    def get_version(self, cursor):
        if self.database_name not in self._version_cache:
            cursor.execute('SELECT version()')
            version, = cursor.fetchone()
            self._version_cache[self.database_name] = tuple(map(int,
                RE_VERSION.search(version).groups()))
        return self._version_cache[self.database_name]

    @staticmethod
    def dump(database_name):
        from trytond.tools import exec_pg_command_pipe

        cmd = ['pg_dump', '--format=c', '--no-owner']
        if CONFIG['db_user']:
            cmd.append('--username=' + CONFIG['db_user'])
        if CONFIG['db_host']:
            cmd.append('--host=' + CONFIG['db_host'])
        if CONFIG['db_port']:
            cmd.append('--port=' + CONFIG['db_port'])
        cmd.append(database_name)

        pipe = exec_pg_command_pipe(*tuple(cmd))
        pipe.stdin.close()
        data = pipe.stdout.read()
        res = pipe.wait()
        if res:
            raise Exception('Couldn\'t dump database!')
        return data

    @staticmethod
    def restore(database_name, data):
        from trytond.tools import exec_pg_command_pipe

        database = Database().connect()
        cursor = database.cursor(autocommit=True)
        database.create(cursor, database_name)
        cursor.commit()
        cursor.close()

        cmd = ['pg_restore', '--no-owner']
        if CONFIG['db_user']:
            cmd.append('--username=' + CONFIG['db_user'])
        if CONFIG['db_host']:
            cmd.append('--host=' + CONFIG['db_host'])
        if CONFIG['db_port']:
            cmd.append('--port=' + CONFIG['db_port'])
        cmd.append('--dbname=' + database_name)
        args2 = tuple(cmd)

        if os.name == "nt":
            tmpfile = (os.environ['TMP'] or 'C:\\') + os.tmpnam()
            with open(tmpfile, 'wb') as fp:
                fp.write(data)
            args2 = list(args2)
            args2.append(' ' + tmpfile)
            args2 = tuple(args2)

        pipe = exec_pg_command_pipe(*args2)
        if not os.name == "nt":
            pipe.stdin.write(data)
        pipe.stdin.close()
        res = pipe.wait()
        if res:
            raise Exception('Couldn\'t restore database')

        database = Database(database_name).connect()
        cursor = database.cursor()
        if not cursor.test():
            cursor.close()
            database.close()
            raise Exception('Couldn\'t restore database!')
        cursor.close()
        database.close()
<<<<<<< HEAD
=======
        Database._list_cache = None
>>>>>>> 74f77c21
        return True

    @staticmethod
    def list(cursor):
        now = time.time()
        timeout = int(CONFIG['session_timeout'])
        res = Database._list_cache
        if res and abs(Database._list_cache_timestamp - now) < timeout:
            return res
        db_user = CONFIG['db_user']
        if not db_user and os.name == 'posix':
            db_user = pwd.getpwuid(os.getuid())[0]
        if not db_user:
            cursor.execute("SELECT usename "
                "FROM pg_user "
                "WHERE usesysid = ("
                    "SELECT datdba "
                    "FROM pg_database "
                    "WHERE datname = %s)",
                (CONFIG["db_name"],))
            res = cursor.fetchone()
            db_user = res and res[0]
        if db_user:
            cursor.execute("SELECT datname "
                "FROM pg_database "
                "WHERE datdba = ("
                    "SELECT usesysid "
                    "FROM pg_user "
                    "WHERE usename=%s) "
                    "AND datname not in "
                        "('template0', 'template1', 'postgres') "
                "ORDER BY datname",
                (db_user,))
        else:
            cursor.execute("SELECT datname "
                "FROM pg_database "
                "WHERE datname not in "
                    "('template0', 'template1','postgres') "
                "ORDER BY datname")
        res = []
        for db_name, in cursor.fetchall():
            db_name = db_name.encode('utf-8')
            try:
                database = Database(db_name).connect()
            except Exception:
                continue
            cursor2 = database.cursor()
            if cursor2.test():
                res.append(db_name)
<<<<<<< HEAD
                cursor2.close()
            else:
                cursor2.close()
                database.close()
=======
                cursor2.close(close=True)
            else:
                cursor2.close(close=True)
                database.close()
        Database._list_cache = res
        Database._list_cache_timestamp = now
>>>>>>> 74f77c21
        return res

    @staticmethod
    def init(cursor):
        from trytond.modules import get_module_info
        sql_file = os.path.join(os.path.dirname(__file__), 'init.sql')
        with open(sql_file) as fp:
            for line in fp.read().split(';'):
                if (len(line) > 0) and (not line.isspace()):
                    cursor.execute(line)

        for module in ('ir', 'res', 'webdav'):
            state = 'uninstalled'
            if module in ('ir', 'res'):
                state = 'to install'
            info = get_module_info(module)
            cursor.execute('SELECT NEXTVAL(\'ir_module_module_id_seq\')')
            module_id = cursor.fetchone()[0]
            cursor.execute('INSERT INTO ir_module_module '
                '(id, create_uid, create_date, name, state) '
                'VALUES (%s, %s, now(), %s, %s)',
                (module_id, 0, module, state))
            for dependency in info.get('depends', []):
                cursor.execute('INSERT INTO ir_module_module_dependency '
                    '(create_uid, create_date, module, name) '
                    'VALUES (%s, now(), %s, %s)',
                    (0, module_id, dependency))


class _Cursor(PsycopgCursor):

    def __build_dict(self, row):
        return dict((desc[0], row[i])
                for i, desc in enumerate(self.description))

    def dictfetchone(self):
        row = self.fetchone()
        if row:
            return self.__build_dict(row)
        else:
            return row

    def dictfetchmany(self, size):
        rows = self.fetchmany(size)
        return [self.__build_dict(row) for row in rows]

    def dictfetchall(self):
        rows = self.fetchall()
        return [self.__build_dict(row) for row in rows]


class Cursor(CursorInterface):

    def __init__(self, connpool, conn, database):
        super(Cursor, self).__init__()
        self._connpool = connpool
        self._conn = conn
        self._database = database
        self.cursor = conn.cursor(cursor_factory=_Cursor)
        self.commit()
        self.sql_from_log = {}
        self.sql_into_log = {}
        self.count = {
            'from': 0,
            'into': 0,
        }

    @property
    def database_name(self):
        return self._database.database_name

    # TODO to remove
    @property
    def dbname(self):
        return self.database_name

    def __getattr__(self, name):
        return getattr(self.cursor, name)

    def execute(self, sql, params=None):
        if params:
            return self.cursor.execute(sql, params)
        else:
            return self.cursor.execute(sql)

    def close(self, close=False):
        self.cursor.close()
<<<<<<< HEAD

        # This force the cursor to be freed, and thus, available again. It is
        # important because otherwise we can overload the server very easily
        # because of a cursor shortage (because cursors are not garbage
        # collected as fast as they should). The problem is probably due in
        # part because browse records keep a reference to the cursor.
        del self.cursor
        #if id(self._conn) in self._connpool._rused:
        self.rollback()
        self._connpool.putconn(self._conn)
=======
        self.rollback()
        self._connpool.putconn(self._conn, close=close)
>>>>>>> 74f77c21

    def commit(self):
        super(Cursor, self).commit()
        self._conn.commit()

    def rollback(self):
        super(Cursor, self).rollback()
        self._conn.rollback()

    def test(self):
        self.cursor.execute("SELECT relname "
            "FROM pg_class "
            "WHERE relkind = 'r' AND relname in ("
                "'ir_model', "
                "'ir_model_field', "
                "'ir_ui_view', "
                "'ir_ui_menu', "
                "'res_user', "
                "'res_group', "
                "'ir_module_module', "
                "'ir_module_module_dependency', "
                "'ir_translation', "
                "'ir_lang'"
                ")")
        return len(self.cursor.fetchall()) != 0

    def nextid(self, table):
        self.cursor.execute("SELECT NEXTVAL('" + table + "_id_seq')")
        return self.cursor.fetchone()[0]

    def setnextid(self, table, value):
        self.cursor.execute("SELECT SETVAL('" + table + "_id_seq', %d)"
            % value)

    def currid(self, table):
        self.cursor.execute('SELECT last_value FROM "' + table + '_id_seq"')
        return self.cursor.fetchone()[0]

    def lock(self, table):
        self.cursor.execute('LOCK "%s" IN EXCLUSIVE MODE' % table)

    def has_constraint(self):
        return True

    def limit_clause(self, select, limit=None, offset=None):
        if limit is not None:
            select += ' LIMIT %d' % limit
        if offset is not None and offset != 0:
            select += ' OFFSET %d' % offset
        return select

    def has_returning(self):
        # RETURNING clause is available since PostgreSQL 8.2
        return self._database.get_version(self) >= (8, 2)

register_type(UNICODE)
if PYDATE:
    register_type(PYDATE)
if PYDATETIME:
    register_type(PYDATETIME)
if PYTIME:
    register_type(PYTIME)
<<<<<<< HEAD
register_adapter(Session, AsIs)
=======
register_adapter(float, lambda value: AsIs(repr(value)))
register_adapter(Decimal, lambda value: AsIs(str(value)))
>>>>>>> 74f77c21
<|MERGE_RESOLUTION|>--- conflicted
+++ resolved
@@ -63,11 +63,7 @@
         minconn = int(CONFIG['db_minconn']) or 1
         maxconn = int(CONFIG['db_maxconn']) or 64
         dsn = '%s %s %s %s %s' % (host, port, name, user, password)
-<<<<<<< HEAD
-        self._connpool = ThreadedConnectionPool(1, maxconn, dsn)
-=======
         self._connpool = ThreadedConnectionPool(minconn, maxconn, dsn)
->>>>>>> 74f77c21
         return self
 
     def cursor(self, autocommit=False, readonly=False):
@@ -173,10 +169,7 @@
             raise Exception('Couldn\'t restore database!')
         cursor.close()
         database.close()
-<<<<<<< HEAD
-=======
         Database._list_cache = None
->>>>>>> 74f77c21
         return True
 
     @staticmethod
@@ -226,19 +219,12 @@
             cursor2 = database.cursor()
             if cursor2.test():
                 res.append(db_name)
-<<<<<<< HEAD
-                cursor2.close()
-            else:
-                cursor2.close()
-                database.close()
-=======
                 cursor2.close(close=True)
             else:
                 cursor2.close(close=True)
                 database.close()
         Database._list_cache = res
         Database._list_cache_timestamp = now
->>>>>>> 74f77c21
         return res
 
     @staticmethod
@@ -326,21 +312,8 @@
 
     def close(self, close=False):
         self.cursor.close()
-<<<<<<< HEAD
-
-        # This force the cursor to be freed, and thus, available again. It is
-        # important because otherwise we can overload the server very easily
-        # because of a cursor shortage (because cursors are not garbage
-        # collected as fast as they should). The problem is probably due in
-        # part because browse records keep a reference to the cursor.
-        del self.cursor
-        #if id(self._conn) in self._connpool._rused:
-        self.rollback()
-        self._connpool.putconn(self._conn)
-=======
         self.rollback()
         self._connpool.putconn(self._conn, close=close)
->>>>>>> 74f77c21
 
     def commit(self):
         super(Cursor, self).commit()
@@ -403,9 +376,5 @@
     register_type(PYDATETIME)
 if PYTIME:
     register_type(PYTIME)
-<<<<<<< HEAD
-register_adapter(Session, AsIs)
-=======
 register_adapter(float, lambda value: AsIs(repr(value)))
-register_adapter(Decimal, lambda value: AsIs(str(value)))
->>>>>>> 74f77c21
+register_adapter(Decimal, lambda value: AsIs(str(value)))