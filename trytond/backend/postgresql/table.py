#This file is part of Tryton.  The COPYRIGHT file at the top level of
#this repository contains the full copyright notices and license terms.

from trytond.backend.table import TableHandlerInterface
import logging

__all__ = ['TableHandler']


class TableHandler(TableHandlerInterface):

    def __init__(self, cursor, model, module_name=None, history=False):
        super(TableHandler, self).__init__(cursor, model,
                module_name=module_name, history=history)
        self._columns = {}
        self._constraints = []
        self._fk_deltypes = {}
        self._indexes = []
        self._field2module = {}

        # Create sequence if necessary
        if not self.sequence_exist(self.cursor, self.sequence_name):
            self.cursor.execute('CREATE SEQUENCE "%s"' % self.sequence_name)

        # Create new table if necessary
        if not self.table_exist(self.cursor, self.table_name):
            self.cursor.execute('CREATE TABLE "%s" ()' % self.table_name)

        if model.__doc__:
            self.cursor.execute('COMMENT ON TABLE "%s" IS \'%s\'' %
                (self.table_name, model.__doc__.replace("'", "''")))

        self._update_definitions()
        if 'id' not in self._columns:
            if not self.history:
<<<<<<< HEAD
                self.cursor.execute('ALTER TABLE "%s" ' \
                        'ADD COLUMN id INTEGER ' \
                            'DEFAULT nextval(\'"%s"\') NOT NULL' % \
                            (self.table_name, self.sequence_name))
                self.cursor.execute('ALTER TABLE "%s" ' \
                        'ADD PRIMARY KEY(id)' % self.table_name)
=======
                self.cursor.execute('ALTER TABLE "%s" '
                    'ADD COLUMN id INTEGER '
                    'DEFAULT nextval(\'"%s"\') NOT NULL'
                    % (self.table_name, self.sequence_name))
                self.cursor.execute('ALTER TABLE "%s" '
                    'ADD PRIMARY KEY(id)' % self.table_name)
>>>>>>> fe1fa455
            else:
                self.cursor.execute('ALTER TABLE "%s" '
                    'ADD COLUMN id INTEGER' % self.table_name)
            self._update_definitions()
        if self.history and not '__id' in self._columns:
<<<<<<< HEAD
            self.cursor.execute('ALTER TABLE "%s" ' \
                    'ADD COLUMN __id INTEGER ' \
                        'DEFAULT nextval(\'"%s"\') NOT NULL' % \
                        (self.table_name, self.sequence_name))
            self.cursor.execute('ALTER TABLE "%s" ' \
                    'ADD PRIMARY KEY(__id)' % self.table_name)
        if self.history:
            self.cursor.execute('ALTER TABLE "%s" ' \
                    'ALTER __id SET DEFAULT nextval(\'"%s"\')' % (self.table_name,
                        self.sequence_name))
        else:
            self.cursor.execute('ALTER TABLE "%s" ' \
                    'ALTER id SET DEFAULT nextval(\'"%s"\')' % (self.table_name,
                        self.sequence_name))
=======
            self.cursor.execute('ALTER TABLE "%s" '
                'ADD COLUMN __id INTEGER '
                'DEFAULT nextval(\'"%s"\') NOT NULL' %
                (self.table_name, self.sequence_name))
            self.cursor.execute('ALTER TABLE "%s" '
                'ADD PRIMARY KEY(__id)' % self.table_name)
        if self.history:
            self.cursor.execute('ALTER TABLE "%s" '
                'ALTER __id SET DEFAULT nextval(\'"%s"\')'
                % (self.table_name, self.sequence_name))
        else:
            self.cursor.execute('ALTER TABLE "%s" '
                'ALTER id SET DEFAULT nextval(\'"%s"\')'
                % (self.table_name, self.sequence_name))
>>>>>>> fe1fa455
        self._update_definitions()

    @staticmethod
    def table_exist(cursor, table_name):
        cursor.execute("SELECT relname FROM pg_class "
            "WHERE relkind = 'r' AND relname = %s",
            (table_name,))
        return bool(cursor.rowcount)

    @staticmethod
    def table_rename(cursor, old_name, new_name):
        #Rename table
        if (TableHandler.table_exist(cursor, old_name)
                and not TableHandler.table_exist(cursor, new_name)):
            cursor.execute('ALTER TABLE "%s" RENAME TO "%s"'
                % (old_name, new_name))
        # Rename sequence
        old_sequence = old_name + '_id_seq'
        new_sequence = new_name + '_id_seq'
        TableHandler.sequence_rename(cursor, old_sequence, new_sequence)
        #Rename history table
        old_history = old_name + "__history"
        new_history = new_name + "__history"
        if (TableHandler.table_exist(cursor, old_history)
                and not TableHandler.table_exist(cursor, new_history)):
            cursor.execute('ALTER TABLE "%s" RENAME TO "%s"'
                % (old_history, new_history))

    @staticmethod
    def sequence_exist(cursor, sequence_name):
        cursor.execute('SELECT relname FROM pg_class '
            'WHERE relkind = \'S\' and relname = %s', (sequence_name,))
        return bool(cursor.rowcount)

    @staticmethod
    def sequence_rename(cursor, old_name, new_name):
        if (TableHandler.sequence_exist(cursor, old_name)
                and not TableHandler.sequence_exist(cursor, new_name)):
            cursor.execute('ALTER TABLE "%s" RENAME TO "%s"'
                % (old_name, new_name))

    def column_exist(self, column_name):
        return column_name in self._columns

    def column_rename(self, old_name, new_name, exception=False):
        if (self.column_exist(old_name)
                and not self.column_exist(new_name)):
            self.cursor.execute('ALTER TABLE "%s" '
                'RENAME COLUMN "%s" TO "%s"'
                % (self.table_name, old_name, new_name))
        elif exception and self.column_exist(new_name):
            raise Exception('Unable to rename column %s.%s to %s.%s: '
                '%s.%s already exist!'
                % (self.table_name, old_name, self.table_name, new_name,
                    self.table_name, new_name))

    def _update_definitions(self):
        # Fetch columns definitions from the table
        self.cursor.execute("SELECT at.attname, at.attlen, "
            "at.atttypmod, at.attnotnull, at.atthasdef, ty.typname, "
            "CASE WHEN at.attlen = -1 "
            "THEN at.atttypmod-4 "
            "ELSE at.attlen END as size "
            "FROM pg_class cl "
                "JOIN pg_attribute at on (cl.oid = at.attrelid) "
                "JOIN pg_type ty on (at.atttypid = ty.oid) "
            "WHERE cl.relname = %s AND at.attnum > 0",
            (self.table_name,))
        self._columns = {}
        for line in self.cursor.fetchall():
            column, length, typmod, notnull, hasdef, typname, size = line
            self._columns[column] = {
                "length": length,
                "typmod": typmod,
                "notnull": notnull,
                "hasdef": hasdef,
                "size": size,
                "typname": typname}

        # fetch constraints for the table
        self.cursor.execute("SELECT co.contype, co.confdeltype, at.attname, "
            "cl2.relname, co.conname "
            "FROM pg_constraint co "
                "LEFT JOIN pg_class cl ON (co.conrelid = cl.oid) "
                "LEFT JOIN pg_class cl2 ON (co.confrelid = cl2.oid) "
                "LEFT JOIN pg_attribute at ON (co.conkey[1] = at.attnum) "
            "WHERE cl.relname = %s AND at.attrelid = cl.oid",
            (self.table_name,))
        self._constraints = []
        self._fk_deltypes = {}
        for line in self.cursor.fetchall():
            contype, confdeltype, column, ref, conname = line
            if contype == 'f':
                self._fk_deltypes[column] = confdeltype
            if conname not in self._constraints:
                self._constraints.append(conname)

        # Fetch indexes defined for the table
        self.cursor.execute("SELECT cl2.relname "
            "FROM pg_index ind "
                "JOIN pg_class cl on (cl.oid = ind.indrelid) "
                "JOIN pg_class cl2 on (cl2.oid = ind.indexrelid) "
            "WHERE cl.relname = %s",
            (self.table_name,))
        self._indexes = [l[0] for l in self.cursor.fetchall()]

        # Keep track of which module created each field
        self._field2module = {}
        if self.object_name is not None:
            self.cursor.execute('SELECT f.name, f.module '
                'FROM ir_model_field f '
                    'JOIN ir_model m on (f.model=m.id) '
                'WHERE m.model = %s',
                (self.object_name,))
            for line in self.cursor.fetchall():
                self._field2module[line[0]] = line[1]

    def alter_size(self, column_name, column_type):

        self.cursor.execute("ALTER TABLE \"%s\" "
            "RENAME COLUMN \"%s\" TO _temp_change_size"
            % (self.table_name, column_name))
        self.cursor.execute("ALTER TABLE \"%s\" "
            "ADD COLUMN \"%s\" %s"
            % (self.table_name, column_name, column_type))
        self.cursor.execute("UPDATE \"%s\" "
            "SET \"%s\" = _temp_change_size::%s"
            % (self.table_name, column_name, column_type))
        self.cursor.execute("ALTER TABLE \"%s\" "
            "DROP COLUMN _temp_change_size"
            % (self.table_name,))
        self._update_definitions()

    def alter_type(self, column_name, column_type):
        self.cursor.execute('ALTER TABLE "' + self.table_name + '" '
            'ALTER "' + column_name + '" TYPE ' + column_type)
        self._update_definitions()

    def db_default(self, column_name, value):
        self.cursor.execute('ALTER TABLE "' + self.table_name + '" '
            'ALTER COLUMN "' + column_name + '" SET DEFAULT %s',
            (value,))

    def add_raw_column(self, column_name, column_type, column_format,
            default_fun=None, field_size=None, migrate=True, string=''):
        def comment():
            self.cursor.execute('COMMENT ON COLUMN "%s"."%s" IS \'%s\'' %
                    (self.table_name, column_name, string.replace("'", "''")))
        if self.column_exist(column_name):
            if (column_name in ('create_date', 'write_date')
                    and column_type[1].lower() != 'timestamp(6)'):
                #Migrate dates from timestamp(0) to timestamp
                self.cursor.execute('ALTER TABLE "' + self.table_name + '" '
                    'ALTER COLUMN "' + column_name + '" TYPE timestamp')
            comment()
            if not migrate:
                return
            base_type = column_type[0].lower()
            if base_type != self._columns[column_name]['typname']:
                if (self._columns[column_name]['typname'], base_type) in [
                        ('varchar', 'text'),
                        ('text', 'varchar'),
                        ('date', 'timestamp'),
                        ('int4', 'float8'),
                        ]:
                    self.alter_type(column_name, base_type)
                else:
                    logging.getLogger('init').warning(
                        'Unable to migrate column %s on table %s '
                        'from %s to %s.'
                        % (column_name, self.table_name,
                            self._columns[column_name]['typname'], base_type))

            if (base_type == 'varchar'
                    and self._columns[column_name]['typname'] == 'varchar'):
                # Migrate size
                if field_size is None:
                    if self._columns[column_name]['size'] > 0:
                        self.alter_size(column_name, base_type)
                elif self._columns[column_name]['size'] == field_size:
                    pass
                elif (self._columns[column_name]['size'] > 0
                        and self._columns[column_name]['size'] < field_size):
                    self.alter_size(column_name, column_type[1])
                else:
                    logging.getLogger('init').warning(
                        'Unable to migrate column %s on table %s '
                        'from varchar(%s) to varchar(%s).'
                        % (column_name, self.table_name,
                            self._columns[column_name]['size'] > 0 and
                            self._columns[column_name]['size'] or "",
                            field_size))
            return

        column_type = column_type[1]
        self.cursor.execute('ALTER TABLE "%s" ADD COLUMN "%s" %s'
            % (self.table_name, column_name, column_type))
        comment()

        if column_format:
            # check if table is non-empty:
            self.cursor.execute('SELECT 1 FROM "%s" limit 1' % self.table_name)
            if self.cursor.rowcount:
                # Populate column with default values:
                default = None
                if default_fun is not None:
                    default = default_fun()
                self.cursor.execute('UPDATE "' + self.table_name + '" '
                    'SET "' + column_name + '" = %s',
                    (column_format(default),))

        self._update_definitions()

    def add_fk(self, column_name, reference, on_delete=None):
        on_delete_code = {
            'RESTRICT': 'r',
            'NO ACTION': 'a',
            'CASCADE': 'c',
            'SET NULL': 'n',
            'SET DEFAULT': 'd',
            }
        if on_delete is not None:
            on_delete = on_delete.upper()
            if on_delete not in on_delete_code:
                raise Exception('On delete action not supported!')
        else:
            on_delete = 'SET NULL'
        code = on_delete_code[on_delete]

        self.cursor.execute('SELECT conname FROM pg_constraint '
            'WHERE conname = %s',
            (self.table_name + '_' + column_name + '_fkey',))
        add = False
        if not self.cursor.rowcount:
            add = True
        elif self._fk_deltypes.get(column_name) != code:
            self.drop_fk(column_name)
            add = True
        if add:
            self.cursor.execute('ALTER TABLE "' + self.table_name + '" '
                'ADD FOREIGN KEY ("' + column_name + '") '
                'REFERENCES "' + reference + '" '
                'ON DELETE ' + on_delete)
        self._update_definitions()

    def drop_fk(self, column_name, table=None):
        self.drop_constraint(column_name + '_fkey', table=table)

    def index_action(self, column_name, action='add', table=None):
        if isinstance(column_name, basestring):
            column_name = [column_name]
        index_name = ((table or self.table_name) + "_" + '_'.join(column_name)
            + "_index")
        if self._indexes:
            test_index_name = index_name[:max(map(len, self._indexes))]
        else:
            test_index_name = index_name

        if action == 'add':
            if test_index_name in self._indexes:
                return
            self.cursor.execute('CREATE INDEX "' + index_name + '" '
                'ON "' + self.table_name + '" ( '
                    + ','.join(['"' + x + '"' for x in column_name]) + ')')
            self._update_definitions()
        elif action == 'remove':
            if len(column_name) == 1:
                if (self._field2module.get(column_name[0], self.module_name)
                        != self.module_name):
                    return

            if test_index_name in self._indexes:
                self.cursor.execute('DROP INDEX "%s" ' % (index_name,))
                self._update_definitions()
        else:
            raise Exception('Index action not supported!')

    def not_null_action(self, column_name, action='add'):
        if not self.column_exist(column_name):
            return

        if action == 'add':
            if self._columns[column_name]['notnull']:
                return
            self.cursor.execute('SELECT id FROM "%s" '
                'WHERE "%s" IS NULL'
                % (self.table_name, column_name))
            if not self.cursor.rowcount:
                self.cursor.execute('ALTER TABLE "' + self.table_name + '" '
                    'ALTER COLUMN "' + column_name + '" SET NOT NULL')
                self._update_definitions()
            else:
                logging.getLogger('init').warning(
                    'Unable to set column %s '
                    'of table %s not null !\n'
                    'Try to re-run: '
                    'trytond.py --update=module\n'
                    'If it doesn\'t work, update records '
                    'and execute manually:\n'
                    'ALTER TABLE "%s" ALTER COLUMN "%s" SET NOT NULL'
                    % (column_name, self.table_name, self.table_name,
                        column_name))
        elif action == 'remove':
            if not self._columns[column_name]['notnull']:
                return
            if (self._field2module.get(column_name, self.module_name)
                    != self.module_name):
                return
            self.cursor.execute('ALTER TABLE "%s" '
                'ALTER COLUMN "%s" DROP NOT NULL'
                % (self.table_name, column_name))
            self._update_definitions()
        else:
            raise Exception('Not null action not supported!')

    def add_constraint(self, ident, constraint, exception=False):
        ident = self.table_name + "_" + ident
        if ident in self._constraints:
            # This constrain already exist
            return
        try:
            self.cursor.execute('ALTER TABLE "%s" '
                'ADD CONSTRAINT "%s" %s'
                % (self.table_name, ident, constraint))
        except Exception:
            if exception:
                raise
            logging.getLogger('init').warning(
                'unable to add \'%s\' constraint on table %s !\n'
                'If you want to have it, you should update the records '
                'and execute manually:\n'
                'ALTER table "%s" ADD CONSTRAINT "%s" %s'
                % (constraint, self.table_name, self.table_name, ident,
                    constraint))
        self._update_definitions()

    def drop_constraint(self, ident, exception=False, table=None):
        ident = (table or self.table_name) + "_" + ident
        if ident not in self._constraints:
            return
        try:
            self.cursor.execute('ALTER TABLE "%s" '
                'DROP CONSTRAINT "%s"'
                % (self.table_name, ident))
        except Exception:
            if exception:
                raise
            logging.getLogger('init').warning(
                'unable to drop \'%s\' constraint on table %s!'
                % (ident, self.table_name))
        self._update_definitions()

    def drop_column(self, column_name, exception=False):
        if not self.column_exist(column_name):
            return
        try:
            self.cursor.execute(
                'ALTER TABLE "%s" DROP COLUMN "%s"' %
                (self.table_name, column_name))

        except Exception:
            if exception:
                raise
            logging.getLogger('init').warning(
                'unable to drop \'%s\' column on table %s!'
                % (column_name, self.table_name))
        self._update_definitions()

    @staticmethod
    def drop_table(cursor, model, table, cascade=False):
        cursor.execute('DELETE FROM ir_model_data '
            'WHERE model = \'%s\'' % model)

        query = 'DROP TABLE "%s"' % table
        if cascade:
            query = query + ' CASCADE'
        cursor.execute(query)<|MERGE_RESOLUTION|>--- conflicted
+++ resolved
@@ -33,42 +33,17 @@
         self._update_definitions()
         if 'id' not in self._columns:
             if not self.history:
-<<<<<<< HEAD
-                self.cursor.execute('ALTER TABLE "%s" ' \
-                        'ADD COLUMN id INTEGER ' \
-                            'DEFAULT nextval(\'"%s"\') NOT NULL' % \
-                            (self.table_name, self.sequence_name))
-                self.cursor.execute('ALTER TABLE "%s" ' \
-                        'ADD PRIMARY KEY(id)' % self.table_name)
-=======
                 self.cursor.execute('ALTER TABLE "%s" '
                     'ADD COLUMN id INTEGER '
                     'DEFAULT nextval(\'"%s"\') NOT NULL'
                     % (self.table_name, self.sequence_name))
                 self.cursor.execute('ALTER TABLE "%s" '
                     'ADD PRIMARY KEY(id)' % self.table_name)
->>>>>>> fe1fa455
             else:
                 self.cursor.execute('ALTER TABLE "%s" '
                     'ADD COLUMN id INTEGER' % self.table_name)
             self._update_definitions()
         if self.history and not '__id' in self._columns:
-<<<<<<< HEAD
-            self.cursor.execute('ALTER TABLE "%s" ' \
-                    'ADD COLUMN __id INTEGER ' \
-                        'DEFAULT nextval(\'"%s"\') NOT NULL' % \
-                        (self.table_name, self.sequence_name))
-            self.cursor.execute('ALTER TABLE "%s" ' \
-                    'ADD PRIMARY KEY(__id)' % self.table_name)
-        if self.history:
-            self.cursor.execute('ALTER TABLE "%s" ' \
-                    'ALTER __id SET DEFAULT nextval(\'"%s"\')' % (self.table_name,
-                        self.sequence_name))
-        else:
-            self.cursor.execute('ALTER TABLE "%s" ' \
-                    'ALTER id SET DEFAULT nextval(\'"%s"\')' % (self.table_name,
-                        self.sequence_name))
-=======
             self.cursor.execute('ALTER TABLE "%s" '
                 'ADD COLUMN __id INTEGER '
                 'DEFAULT nextval(\'"%s"\') NOT NULL' %
@@ -83,7 +58,6 @@
             self.cursor.execute('ALTER TABLE "%s" '
                 'ALTER id SET DEFAULT nextval(\'"%s"\')'
                 % (self.table_name, self.sequence_name))
->>>>>>> fe1fa455
         self._update_definitions()
 
     @staticmethod
