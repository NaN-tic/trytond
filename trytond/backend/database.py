#This file is part of Tryton.  The COPYRIGHT file at the top level of
#this repository contains the full copyright notices and license terms.
from trytond.const import MODEL_CACHE_SIZE

DatabaseIntegrityError = None
DatabaseOperationalError = None


class DatabaseInterface(object):
    '''
    Define generic interface for database connection
    '''
    flavor = None

    def __new__(cls, database_name=''):
        return object.__new__(cls)

    def __init__(self, database_name=''):
        self.database_name = database_name

    def connect(self):
        '''
        Connect to the database

        :return: the database
        '''
        raise NotImplementedError

    def cursor(self, autocommit=False, readonly=False):
        '''
        Retreive a cursor on the database

        :param autocommit: a boolean to active autocommit
        :return: a Cursor
        '''
        raise NotImplementedError

    def close(self):
        '''
        Close all connection
        '''
        raise NotImplementedError

    @staticmethod
    def create(cursor, database_name):
        '''
        Create a database

        :param database_name: the database name
        '''
        raise NotImplementedError

    @staticmethod
    def drop(cursor, database_name):
        '''
        Drop a database

        :param cursor: a cursor on an other database
        :param database_name: the database name
        '''
        raise NotImplementedError

    @staticmethod
    def dump(database_name):
        '''
        Dump a database

        :param database_name: the database name
        :return: the dump
        '''
        raise NotImplementedError

    @staticmethod
    def restore(database_name, data):
        '''
        Restore a database

        :param database_name: the database name
        :param data: the data
        :return: True if succeed
        '''
        raise NotImplementedError

    @staticmethod
    def list(cursor):
        '''
        Get the list of database

        :return: a list of database name
        '''
        raise NotImplementedError

    @staticmethod
    def init(cursor):
        '''
        Initialize a database

        :param cursor: a cursor on the database
        '''
        raise NotImplementedError


class CursorInterface(object):
    '''
    Define generic interface for database cursor
    '''
    IN_MAX = 1000

    def __init__(self):
        self.cache = {}

    def get_cache(self, context=None):
        '''
        Return cache for the context

        :param context: the context
        :return: the cache dictionary
        '''
<<<<<<< HEAD
=======
        from trytond.cache import LRUDict
>>>>>>> 6eb38094
        from trytond.transaction import Transaction
        user = Transaction().user
        if context is None:
            context = {}
        cache_ctx = context.copy()
        for i in ('_timestamp', '_delete', '_create_records',
                '_delete_records'):
            if i in cache_ctx:
                del cache_ctx[i]
<<<<<<< HEAD
        return self.cache.setdefault((user, repr(cache_ctx)), {})
=======
        return self.cache.setdefault((user, repr(cache_ctx)),
            LRUDict(MODEL_CACHE_SIZE))
>>>>>>> 6eb38094

    def execute(self, sql, params=None):
        '''
        Execute a query

        :param sql: a sql query string
        :param params: a tuple or list of parameters
        '''
        raise NotImplementedError

    def close(self, close=False):
        '''
        Close the cursor

        :param close: boolean to not release cursor in pool
        '''
        raise NotImplementedError

    def commit(self):
        '''
        Commit the cursor
        '''
        for cache in self.cache.itervalues():
            cache.clear()

    def rollback(self):
        '''
        Rollback the cursor
        '''
        for cache in self.cache.itervalues():
            cache.clear()

    def test(self):
        '''
        Test if it is a Tryton database.
        '''
        raise NotImplementedError

    def nextid(self, table):
        '''
        Return the next sequenced id for a table.

        :param table: the table name
        :return: an integer
        '''

    def setnextid(self, table, value):
        '''
        Set the current sequenced id for a table.

        :param table: the table name
        '''

    def currid(self, table):
        '''
        Return the current sequenced id for a table.

        :param table: the table name
        :return: an integer
        '''

    def lastid(self):
        '''
        Return the last id inserted.

        :return: an integer
        '''

    def lock(self, table):
        '''
        Lock the table

        :param table: the table name
        '''
        raise NotImplementedError

    def has_constraint(self):
        '''
        Return True if database handle constraint.

        :return: a boolean
        '''
        raise NotImplementedError

    def update_auto_increment(self, table, value):
        '''
        Update auto_increment value of table

        :param table: the table name
        :param value: the auto_increment value
        '''
        pass

    def has_returning(self):
        '''
        Return True if database implements RETURNING clause in INSERT or UPDATE
        statements.

        :return: a boolean
        '''<|MERGE_RESOLUTION|>--- conflicted
+++ resolved
@@ -116,10 +116,7 @@
         :param context: the context
         :return: the cache dictionary
         '''
-<<<<<<< HEAD
-=======
         from trytond.cache import LRUDict
->>>>>>> 6eb38094
         from trytond.transaction import Transaction
         user = Transaction().user
         if context is None:
@@ -129,12 +126,8 @@
                 '_delete_records'):
             if i in cache_ctx:
                 del cache_ctx[i]
-<<<<<<< HEAD
-        return self.cache.setdefault((user, repr(cache_ctx)), {})
-=======
         return self.cache.setdefault((user, repr(cache_ctx)),
             LRUDict(MODEL_CACHE_SIZE))
->>>>>>> 6eb38094
 
     def execute(self, sql, params=None):
         '''
