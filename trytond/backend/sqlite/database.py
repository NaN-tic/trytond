--- conflicted
+++ resolved
@@ -6,13 +6,9 @@
 from decimal import Decimal
 import datetime
 import time
-<<<<<<< HEAD
-import threading
-=======
 import sys
 import threading
 import math
->>>>>>> 6eb38094
 
 _FIX_ROWCOUNT = False
 try:
@@ -157,12 +153,7 @@
 
     def __new__(cls, database_name=':memory:'):
         if (database_name == ':memory:'
-<<<<<<< HEAD
-                and hasattr(cls._local, 'memory_database')
-                and cls._local.memory_database):
-=======
                 and getattr(cls._local, 'memory_database', None)):
->>>>>>> 6eb38094
             return cls._local.memory_database
         return DatabaseInterface.__new__(cls, database_name=database_name)
 
@@ -220,16 +211,6 @@
                 return
             path = os.path.join(CONFIG['data_path'],
                     database_name + '.sqlite')
-<<<<<<< HEAD
-        conn = sqlite.connect(path)
-        cursor = conn.cursor()
-        cursor.close()
-        conn.close()
-
-    def drop(self, cursor, database_name):
-        if database_name == ':memory:':
-            self._conn = None
-=======
         with sqlite.connect(path) as conn:
             cursor = conn.cursor()
             cursor.close()
@@ -238,7 +219,6 @@
     def drop(cls, cursor, database_name):
         if database_name == ':memory:':
             cls._local.memory_database._conn = None
->>>>>>> 6eb38094
             return
         if os.sep in database_name:
             return
