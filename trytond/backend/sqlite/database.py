#This file is part of Tryton.  The COPYRIGHT file at the top level of
#this repository contains the full copyright notices and license terms.
from trytond.backend.database import DatabaseInterface, CursorInterface
from trytond.config import CONFIG
import os
from decimal import Decimal
import datetime
import time
<<<<<<< HEAD
import threading
=======
import sys
import threading
import math
>>>>>>> 25dd6f33

_FIX_ROWCOUNT = False
try:
    from pysqlite2 import dbapi2 as sqlite
    from pysqlite2.dbapi2 import IntegrityError as DatabaseIntegrityError
    from pysqlite2.dbapi2 import OperationalError as DatabaseOperationalError
    #pysqlite2 < 2.5 doesn't return correct rowcount
    _FIX_ROWCOUNT = sqlite.version_info < (2, 5, 0)
except ImportError:
    import sqlite3 as sqlite
    from sqlite3 import IntegrityError as DatabaseIntegrityError
    from sqlite3 import OperationalError as DatabaseOperationalError
from sql import Flavor, Table
from sql.functions import Function, Extract, Position, Now, Substring, Overlay

<<<<<<< HEAD
def extract(lookup_type, date):
    if date is None:
        return None
    try:
=======
__all__ = ['Database', 'DatabaseIntegrityError', 'DatabaseOperationalError',
    'Cursor']


class SQLiteExtract(Function):
    __slots__ = ()
    _function = 'EXTRACT'

    @staticmethod
    def extract(lookup_type, date):
        if date is None:
            return None
>>>>>>> 25dd6f33
        if len(date) == 10:
            year, month, day = map(int, date.split('-'))
            date = datetime.date(year, month, day)
        else:
            datepart, timepart = date.split(" ")
            year, month, day = map(int, datepart.split("-"))
            timepart_full = timepart.split(".")
            hours, minutes, seconds = map(int, timepart_full[0].split(":"))
            if len(timepart_full) == 2:
                microseconds = int(timepart_full[1])
<<<<<<< HEAD
            date = datetime.datetime(year, month, day, hours, minutes, seconds,
                    microseconds)
    except:
        return None
    if lookup_type.lower() == 'century':
        return date.year / 100 + (date.year % 100 and 1 or 0)
    elif lookup_type.lower() == 'decade':
        return date.year / 10
    elif lookup_type.lower() == 'dow':
        return (date.weekday() + 1) % 7
    elif lookup_type.lower() == 'doy':
        return date.timetuple().tm_yday
    elif lookup_type.lower() == 'epoch':
        return int(time.mktime(date.timetuple()))
    elif lookup_type.lower() == 'microseconds':
        return date.microsecond
    elif lookup_type.lower() == 'millennium':
        return date.year / 1000 + (date.year % 1000 and 1 or 0)
    elif lookup_type.lower() == 'milliseconds':
        return date.microsecond / 1000
    elif lookup_type.lower() == 'quarter':
        return date.month / 4 + 1
    elif lookup_type.lower() == 'week':
        return date.isocalendar()[1]
    return getattr(date, lookup_type.lower())
=======
            else:
                microseconds = 0
            date = datetime.datetime(year, month, day, hours, minutes, seconds,
                microseconds)
        if lookup_type.lower() == 'century':
            return date.year / 100 + (date.year % 100 and 1 or 0)
        elif lookup_type.lower() == 'decade':
            return date.year / 10
        elif lookup_type.lower() == 'dow':
            return (date.weekday() + 1) % 7
        elif lookup_type.lower() == 'doy':
            return date.timetuple().tm_yday
        elif lookup_type.lower() == 'epoch':
            return int(time.mktime(date.timetuple()))
        elif lookup_type.lower() == 'microseconds':
            return date.microsecond
        elif lookup_type.lower() == 'millennium':
            return date.year / 1000 + (date.year % 1000 and 1 or 0)
        elif lookup_type.lower() == 'milliseconds':
            return date.microsecond / 1000
        elif lookup_type.lower() == 'quarter':
            return date.month / 4 + 1
        elif lookup_type.lower() == 'week':
            return date.isocalendar()[1]
        return getattr(date, lookup_type.lower())

>>>>>>> 25dd6f33

def date_trunc(_type, date):
    if _type == 'second':
        return date
    try:
        tm_tuple = time.strptime(date, '%Y-%m-%d %H:%M:%S')
    except Exception:
        return None
    if _type == 'year':
        return "%i-01-01 00:00:00" % tm_tuple.tm_year
    elif _type == 'month':
        return "%i-%02i-01 00:00:00" % (tm_tuple.tm_year, tm_tuple.tm_mon)
    elif _type == 'day':
        return "%i-%02i-%02i 00:00:00" % (tm_tuple.tm_year, tm_tuple.tm_mon,
                tm_tuple.tm_mday)


def split_part(text, delimiter, count):
    if text is None:
        return None
    return (text.split(delimiter) + [''] * (count - 1))[count - 1]


class SQLitePosition(Function):
    __slots__ = ()
    _function = 'POSITION'

    @staticmethod
    def position(substring, string):
        if string is None:
            return
        try:
            return string.index(substring) + 1
        except ValueError:
            return 0


def replace(text, pattern, replacement):
    return str(text).replace(pattern, replacement)


def now():
    return datetime.datetime.now().isoformat(' ')


class SQLiteSubstring(Function):
    __slots__ = ()
    _function = 'SUBSTR'


class SQLiteOverlay(Function):
    __slots__ = ()
    _function = 'OVERLAY'

    @staticmethod
    def overlay(string, placing_string, from_, for_=None):
        if for_ is None:
            for_ = len(placing_string)
        return string[:from_ - 1] + placing_string + string[from_ - 1 + for_:]


def sign(value):
    return math.copysign(1, value)


MAPPING = {
    Extract: SQLiteExtract,
    Position: SQLitePosition,
    Substring: SQLiteSubstring,
    Overlay: SQLiteOverlay,
    }


class Database(DatabaseInterface):

    _local = threading.local()
    _conn = None
    flavor = Flavor(paramstyle='qmark', function_mapping=MAPPING)

    def __new__(cls, database_name=':memory:'):
        if (database_name == ':memory:'
<<<<<<< HEAD
                and hasattr(cls._local, 'memory_database')
                and cls._local.memory_database):
=======
                and getattr(cls._local, 'memory_database', None)):
>>>>>>> 25dd6f33
            return cls._local.memory_database
        return DatabaseInterface.__new__(cls, database_name=database_name)

    def __init__(self, database_name=':memory:'):
        super(Database, self).__init__(database_name=database_name)
        if database_name == ':memory:':
            Database._local.memory_database = self

    def connect(self):
        if self.database_name == ':memory:':
            path = ':memory:'
        else:
            db_filename = self.database_name + '.sqlite'
            path = os.path.join(CONFIG['data_path'], db_filename)
            if not os.path.isfile(path):
                raise IOError('Database "%s" doesn\'t exist!' % db_filename)
        if self._conn is not None:
            return self
        self._conn = sqlite.connect(path, detect_types=sqlite.PARSE_DECLTYPES)
        self._conn.create_function('extract', 2, SQLiteExtract.extract)
        self._conn.create_function('date_trunc', 2, date_trunc)
        self._conn.create_function('split_part', 3, split_part)
        self._conn.create_function('position', 2, SQLitePosition.position)
        self._conn.create_function('overlay', 3, SQLiteOverlay.overlay)
        self._conn.create_function('overlay', 4, SQLiteOverlay.overlay)
        if sqlite.sqlite_version_info < (3, 3, 14):
            self._conn.create_function('replace', 3, replace)
        self._conn.create_function('now', 0, now)
        self._conn.create_function('sign', 1, sign)
        self._conn.execute('PRAGMA foreign_keys = ON')
        return self

    def cursor(self, autocommit=False, readonly=False):
        if self._conn is None:
            self.connect()
        if autocommit:
            self._conn.isolation_level = None
        else:
            self._conn.isolation_level = 'IMMEDIATE'
        return Cursor(self._conn, self.database_name)

    def close(self):
        if self.database_name == ':memory:':
            return
        if self._conn is None:
            return
        self._conn = None

    @staticmethod
    def create(cursor, database_name):
        if database_name == ':memory:':
            path = ':memory:'
        else:
            if os.sep in database_name:
                return
            path = os.path.join(CONFIG['data_path'],
                    database_name + '.sqlite')
<<<<<<< HEAD
        conn = sqlite.connect(path)
        cursor = conn.cursor()
        cursor.close()
        conn.close()

    def drop(self, cursor, database_name):
        if database_name == ':memory:':
            self._conn = None
=======
        with sqlite.connect(path) as conn:
            cursor = conn.cursor()
            cursor.close()

    @classmethod
    def drop(cls, cursor, database_name):
        if database_name == ':memory:':
            cls._local.memory_database._conn = None
>>>>>>> 25dd6f33
            return
        if os.sep in database_name:
            return
        os.remove(os.path.join(CONFIG['data_path'],
            database_name + '.sqlite'))

    @staticmethod
    def dump(database_name):
        if database_name == ':memory:':
            raise Exception('Unable to dump memory database!')
        if os.sep in database_name:
            raise Exception('Wrong database name!')
        path = os.path.join(CONFIG['data_path'],
                database_name + '.sqlite')
        with open(path, 'rb') as file_p:
            data = file_p.read()
        return data

    @staticmethod
    def restore(database_name, data):
        if database_name == ':memory:':
            raise Exception('Unable to restore memory database!')
        if os.sep in database_name:
            raise Exception('Wrong database name!')
        path = os.path.join(CONFIG['data_path'],
                database_name + '.sqlite')
        if os.path.isfile(path):
            raise Exception('Database already exists!')
        with open(path, 'wb') as file_p:
            file_p.write(data)

    @staticmethod
    def list(cursor):
        res = []
        listdir = [':memory:']
        try:
            listdir += os.listdir(CONFIG['data_path'])
        except OSError:
            pass
        for db_file in listdir:
            if db_file.endswith('.sqlite') or db_file == ':memory:':
                if db_file == ':memory:':
                    db_name = ':memory:'
                else:
                    db_name = db_file[:-7]
                try:
                    database = Database(db_name)
                except Exception:
                    continue
                cursor2 = database.cursor()
                if cursor2.test():
                    res.append(db_name)
                cursor2.close()
        return res

    @staticmethod
    def init(cursor):
        from trytond.modules import get_module_info
        sql_file = os.path.join(os.path.dirname(__file__), 'init.sql')
        with open(sql_file) as fp:
            for line in fp.read().split(';'):
                if (len(line) > 0) and (not line.isspace()):
                    cursor.execute(line)

        ir_module = Table('ir_module_module')
        ir_module_dependency = Table('ir_module_module_dependency')
        for module in ('ir', 'res', 'webdav'):
            state = 'uninstalled'
            if module in ('ir', 'res'):
                state = 'to install'
            info = get_module_info(module)
            insert = ir_module.insert(
                [ir_module.create_uid, ir_module.create_date, ir_module.name,
                    ir_module.state],
                [[0, Now(), module, state]])
            cursor.execute(*insert)
            cursor.execute('SELECT last_insert_rowid()')
            module_id, = cursor.fetchone()
            for dependency in info.get('depends', []):
                insert = ir_module_dependency.insert(
                    [ir_module_dependency.create_uid,
                        ir_module_dependency.create_date,
                        ir_module_dependency.module, ir_module_dependency.name
                        ],
                    [[0, Now(), module_id, dependency]])
                cursor.execute(*insert)


class _Cursor(sqlite.Cursor):

    def __build_dict(self, row):
        return dict((desc[0], row[i])
                for i, desc in enumerate(self.description))

    def dictfetchone(self):
        row = self.fetchone()
        if row:
            return self.__build_dict(row)
        else:
            return row

    def dictfetchmany(self, size):
        rows = self.fetchmany(size)
        return [self.__build_dict(row) for row in rows]

    def dictfetchall(self):
        rows = self.fetchall()
        return [self.__build_dict(row) for row in rows]


class Cursor(CursorInterface):
    IN_MAX = 200

    def __init__(self, conn, database_name):
        super(Cursor, self).__init__()
        self._conn = conn
        self.database_name = database_name
        self.dbname = self.database_name  # XXX to remove
        self.cursor = conn.cursor(_Cursor)

    def __getattr__(self, name):
        if _FIX_ROWCOUNT and name == 'rowcount':
            return -1
        return getattr(self.cursor, name)

    def execute(self, sql, params=None):
        if params:
            return self.cursor.execute(sql, params)
        else:
            return self.cursor.execute(sql)

    def close(self, close=False):
        self.cursor.close()
        self.rollback()

    def commit(self):
        super(Cursor, self).commit()
        self._conn.commit()

    def rollback(self):
        super(Cursor, self).rollback()
        self._conn.rollback()

    def test(self):
        sqlite_master = Table('sqlite_master')
        select = sqlite_master.select(sqlite_master.name)
        select.where = sqlite_master.type == 'table'
        select.where &= sqlite_master.name.in_([
                'ir_model',
                'ir_model_field',
                'ir_ui_view',
                'ir_ui_menu',
                'res_user',
                'res_group',
                'ir_module_module',
                'ir_module_module_dependency',
                'ir_translation',
                'ir_lang',
                ])
        try:
<<<<<<< HEAD
            self.cursor.execute("SELECT name " \
                    "FROM sqlite_master " \
                    "WHERE type = 'table' AND name in (" \
                    "'ir_model', "
                    "'ir_model_field', "
                    "'ir_ui_view', "
                    "'ir_ui_menu', "
                    "'res_user', "
                    "'res_group', "
                    "'wkf', "
                    "'wkf_activity', "
                    "'wkf_transition', "
                    "'wkf_instance', "
                    "'wkf_workitem', "
                    "'wkf_witm_trans', "
                    "'ir_module_module', "
                    "'ir_module_module_dependency', "
                    "'ir_translation', "
                    "'ir_lang'"
                    ")")
        except:
=======
            self.cursor.execute(*select)
        except Exception:
>>>>>>> 25dd6f33
            return False
        return len(self.cursor.fetchall()) != 0

    def lastid(self):
        self.cursor.execute('SELECT last_insert_rowid()')
        return self.cursor.fetchone()[0]

    def lock(self, table):
        pass

    def has_constraint(self):
        return False

sqlite.register_converter('NUMERIC', lambda val: Decimal(val))
if sys.version_info[0] == 2:
    sqlite.register_adapter(Decimal, lambda val: buffer(str(val)))
else:
    sqlite.register_adapter(Decimal, lambda val: bytes(str(val)))


def adapt_datetime(val):
    return val.replace(tzinfo=None).isoformat(" ")
sqlite.register_adapter(datetime.datetime, adapt_datetime)
sqlite.register_adapter(datetime.time, lambda val: val.isoformat())
sqlite.register_converter('TIME', lambda val: datetime.time(*map(int,
            val.split(':'))))<|MERGE_RESOLUTION|>--- conflicted
+++ resolved
@@ -6,13 +6,9 @@
 from decimal import Decimal
 import datetime
 import time
-<<<<<<< HEAD
-import threading
-=======
 import sys
 import threading
 import math
->>>>>>> 25dd6f33
 
 _FIX_ROWCOUNT = False
 try:
@@ -28,12 +24,6 @@
 from sql import Flavor, Table
 from sql.functions import Function, Extract, Position, Now, Substring, Overlay
 
-<<<<<<< HEAD
-def extract(lookup_type, date):
-    if date is None:
-        return None
-    try:
-=======
 __all__ = ['Database', 'DatabaseIntegrityError', 'DatabaseOperationalError',
     'Cursor']
 
@@ -46,7 +36,6 @@
     def extract(lookup_type, date):
         if date is None:
             return None
->>>>>>> 25dd6f33
         if len(date) == 10:
             year, month, day = map(int, date.split('-'))
             date = datetime.date(year, month, day)
@@ -57,33 +46,6 @@
             hours, minutes, seconds = map(int, timepart_full[0].split(":"))
             if len(timepart_full) == 2:
                 microseconds = int(timepart_full[1])
-<<<<<<< HEAD
-            date = datetime.datetime(year, month, day, hours, minutes, seconds,
-                    microseconds)
-    except:
-        return None
-    if lookup_type.lower() == 'century':
-        return date.year / 100 + (date.year % 100 and 1 or 0)
-    elif lookup_type.lower() == 'decade':
-        return date.year / 10
-    elif lookup_type.lower() == 'dow':
-        return (date.weekday() + 1) % 7
-    elif lookup_type.lower() == 'doy':
-        return date.timetuple().tm_yday
-    elif lookup_type.lower() == 'epoch':
-        return int(time.mktime(date.timetuple()))
-    elif lookup_type.lower() == 'microseconds':
-        return date.microsecond
-    elif lookup_type.lower() == 'millennium':
-        return date.year / 1000 + (date.year % 1000 and 1 or 0)
-    elif lookup_type.lower() == 'milliseconds':
-        return date.microsecond / 1000
-    elif lookup_type.lower() == 'quarter':
-        return date.month / 4 + 1
-    elif lookup_type.lower() == 'week':
-        return date.isocalendar()[1]
-    return getattr(date, lookup_type.lower())
-=======
             else:
                 microseconds = 0
             date = datetime.datetime(year, month, day, hours, minutes, seconds,
@@ -110,7 +72,6 @@
             return date.isocalendar()[1]
         return getattr(date, lookup_type.lower())
 
->>>>>>> 25dd6f33
 
 def date_trunc(_type, date):
     if _type == 'second':
@@ -192,12 +153,7 @@
 
     def __new__(cls, database_name=':memory:'):
         if (database_name == ':memory:'
-<<<<<<< HEAD
-                and hasattr(cls._local, 'memory_database')
-                and cls._local.memory_database):
-=======
                 and getattr(cls._local, 'memory_database', None)):
->>>>>>> 25dd6f33
             return cls._local.memory_database
         return DatabaseInterface.__new__(cls, database_name=database_name)
 
@@ -255,16 +211,6 @@
                 return
             path = os.path.join(CONFIG['data_path'],
                     database_name + '.sqlite')
-<<<<<<< HEAD
-        conn = sqlite.connect(path)
-        cursor = conn.cursor()
-        cursor.close()
-        conn.close()
-
-    def drop(self, cursor, database_name):
-        if database_name == ':memory:':
-            self._conn = None
-=======
         with sqlite.connect(path) as conn:
             cursor = conn.cursor()
             cursor.close()
@@ -273,7 +219,6 @@
     def drop(cls, cursor, database_name):
         if database_name == ':memory:':
             cls._local.memory_database._conn = None
->>>>>>> 25dd6f33
             return
         if os.sep in database_name:
             return
@@ -434,32 +379,8 @@
                 'ir_lang',
                 ])
         try:
-<<<<<<< HEAD
-            self.cursor.execute("SELECT name " \
-                    "FROM sqlite_master " \
-                    "WHERE type = 'table' AND name in (" \
-                    "'ir_model', "
-                    "'ir_model_field', "
-                    "'ir_ui_view', "
-                    "'ir_ui_menu', "
-                    "'res_user', "
-                    "'res_group', "
-                    "'wkf', "
-                    "'wkf_activity', "
-                    "'wkf_transition', "
-                    "'wkf_instance', "
-                    "'wkf_workitem', "
-                    "'wkf_witm_trans', "
-                    "'ir_module_module', "
-                    "'ir_module_module_dependency', "
-                    "'ir_translation', "
-                    "'ir_lang'"
-                    ")")
-        except:
-=======
             self.cursor.execute(*select)
         except Exception:
->>>>>>> 25dd6f33
             return False
         return len(self.cursor.fetchall()) != 0
 
