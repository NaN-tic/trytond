CREATE TABLE ir_configuration (
    id INTEGER PRIMARY KEY AUTOINCREMENT,
    language VARCHAR
);

CREATE TABLE ir_model (
    id INTEGER PRIMARY KEY AUTOINCREMENT,
    model VARCHAR,
    name VARCHAR,
    info TEXT,
    module VARCHAR
);

CREATE TABLE ir_model_field (
    id INTEGER PRIMARY KEY AUTOINCREMENT,
    model INTEGER,
    name VARCHAR,
    relation VARCHAR,
    field_description VARCHAR,
    ttype VARCHAR,
    help TEXT,
    module VARCHAR
);


CREATE TABLE ir_ui_view (
    id INTEGER PRIMARY KEY AUTOINCREMENT,
    model VARCHAR,
    "type" VARCHAR,
    data TEXT,
    field_childs VARCHAR,
    priority INTEGER
);

CREATE TABLE ir_ui_menu (
    id INTEGER PRIMARY KEY AUTOINCREMENT,
    parent INTEGER,
    name VARCHAR,
    icon VARCHAR
);

CREATE TABLE ir_translation (
    id INTEGER PRIMARY KEY AUTOINCREMENT,
    lang VARCHAR,
    src TEXT,
    src_md5 VARCHAR(32) NOT NULL,
    name VARCHAR,
    res_id INTEGER,
    value TEXT,
    "type" VARCHAR,
    module VARCHAR,
    fuzzy BOOLEAN
);

CREATE TABLE ir_lang (
    id INTEGER PRIMARY KEY AUTOINCREMENT,
    name VARCHAR,
    code VARCHAR,
    translatable BOOLEAN,
    active BOOLEAN,
    direction VARCHAR
);

CREATE TABLE res_user (
    id INTEGER PRIMARY KEY AUTOINCREMENT,
    name VARCHAR,
    active BOOLEAN,
    login VARCHAR,
    password VARCHAR
);

INSERT INTO res_user (id, login, password, name, active) VALUES (0, 'root', NULL, 'Root', 0);

CREATE TABLE res_group (
    id INTEGER PRIMARY KEY AUTOINCREMENT,
    name VARCHAR
);

CREATE TABLE "res_user-res_group" (
    id INTEGER PRIMARY KEY AUTOINCREMENT,
<<<<<<< HEAD
    uid INTEGER,
    gid INTEGER
);

CREATE TABLE wkf (
    id INTEGER PRIMARY KEY AUTOINCREMENT,
    name VARCHAR,
    model VARCHAR,
    on_create BOOLEAN
);

CREATE TABLE wkf_activity (
    id INTEGER PRIMARY KEY AUTOINCREMENT,
    workflow INTEGER,
    subflow INTEGER,
    split_mode VARCHAR,
    join_mode VARCHAR,
    kind VARCHAR,
    name VARCHAR,
    signal_send VARCHAR,
    flow_start BOOLEAN,
    flow_stop BOOLEAN,
    action TEXT
);

CREATE TABLE wkf_transition (
    id INTEGER PRIMARY KEY AUTOINCREMENT,
    act_from INTEGER,
    act_to INTEGER,
    condition VARCHAR,
    trigger_expr_id VARCHAR,
    signal VARCHAR,
    "group" INTEGER
);

CREATE TABLE wkf_instance (
    id INTEGER PRIMARY KEY AUTOINCREMENT,
    workflow INTEGER,
    uid INTEGER DEFAULT 0,
    res_id INTEGER DEFAULT 0,
    res_type VARCHAR,
    state VARCHAR
);

CREATE TABLE wkf_workitem (
    id INTEGER PRIMARY KEY AUTOINCREMENT,
    activity INTEGER,
    instance INTEGER,
    subflow INTEGER,
    state VARCHAR
);

CREATE TABLE wkf_witm_trans (
    id INTEGER PRIMARY KEY AUTOINCREMENT,
    trans_id INTEGER,
    inst_id INTEGER
);

=======
    "user" INTEGER,
    "group" INTEGER
);

>>>>>>> 6eb38094
CREATE TABLE ir_module_module (
    id INTEGER PRIMARY KEY AUTOINCREMENT,
    create_uid INTEGER,
    create_date TIMESTAMP,
    write_date TIMESTAMP,
    write_uid INTEGER,
    name VARCHAR,
    state VARCHAR
);

CREATE TABLE ir_module_module_dependency (
    id INTEGER PRIMARY KEY AUTOINCREMENT,
    create_uid INTEGER,
    create_date TIMESTAMP,
    write_date TIMESTAMP,
    write_uid INTEGER,
    name VARCHAR,
    module INTEGER
);<|MERGE_RESOLUTION|>--- conflicted
+++ resolved
@@ -78,71 +78,10 @@
 
 CREATE TABLE "res_user-res_group" (
     id INTEGER PRIMARY KEY AUTOINCREMENT,
-<<<<<<< HEAD
-    uid INTEGER,
-    gid INTEGER
-);
-
-CREATE TABLE wkf (
-    id INTEGER PRIMARY KEY AUTOINCREMENT,
-    name VARCHAR,
-    model VARCHAR,
-    on_create BOOLEAN
-);
-
-CREATE TABLE wkf_activity (
-    id INTEGER PRIMARY KEY AUTOINCREMENT,
-    workflow INTEGER,
-    subflow INTEGER,
-    split_mode VARCHAR,
-    join_mode VARCHAR,
-    kind VARCHAR,
-    name VARCHAR,
-    signal_send VARCHAR,
-    flow_start BOOLEAN,
-    flow_stop BOOLEAN,
-    action TEXT
-);
-
-CREATE TABLE wkf_transition (
-    id INTEGER PRIMARY KEY AUTOINCREMENT,
-    act_from INTEGER,
-    act_to INTEGER,
-    condition VARCHAR,
-    trigger_expr_id VARCHAR,
-    signal VARCHAR,
-    "group" INTEGER
-);
-
-CREATE TABLE wkf_instance (
-    id INTEGER PRIMARY KEY AUTOINCREMENT,
-    workflow INTEGER,
-    uid INTEGER DEFAULT 0,
-    res_id INTEGER DEFAULT 0,
-    res_type VARCHAR,
-    state VARCHAR
-);
-
-CREATE TABLE wkf_workitem (
-    id INTEGER PRIMARY KEY AUTOINCREMENT,
-    activity INTEGER,
-    instance INTEGER,
-    subflow INTEGER,
-    state VARCHAR
-);
-
-CREATE TABLE wkf_witm_trans (
-    id INTEGER PRIMARY KEY AUTOINCREMENT,
-    trans_id INTEGER,
-    inst_id INTEGER
-);
-
-=======
     "user" INTEGER,
     "group" INTEGER
 );
 
->>>>>>> 6eb38094
 CREATE TABLE ir_module_module (
     id INTEGER PRIMARY KEY AUTOINCREMENT,
     create_uid INTEGER,
