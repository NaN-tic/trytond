#This file is part of Tryton.  The COPYRIGHT file at the top level of
#this repository contains the full copyright notices and license terms.
from trytond.backend.database import DatabaseInterface, CursorInterface
from trytond.config import CONFIG
import MySQLdb
import MySQLdb.cursors
import MySQLdb.converters
from MySQLdb import IntegrityError as DatabaseIntegrityError
from MySQLdb import OperationalError as DatabaseOperationalError
import os
import time
import tempfile
from sql import Flavor, Expression
from sql.functions import Extract, Overlay, CharLength

<<<<<<< HEAD
QUOTE_SEPARATION = re.compile(r"(.*?)('.*?')", re.DOTALL)
EXTRACT_EPOCH_PATTERN = re.compile(r'EXTRACT\s*\(\s*EPOCH\s+FROM',
        re.I)
CAST_VARCHAR_PATTERN = re.compile(r' AS VARCHAR\)', re.I)
CAST_INTEGER_PATTERN = re.compile(r' AS (INTEGER|BIGINT)\)', re.I)
SPLIT_PART_LEFT_PATTERN = re.compile(r'SPLIT_PART\((.*?),', re.I)
SPLIT_PART_RIGHT_PATTERN = re.compile(r'^,(\d)', re.I)
def _replace_split_part_right(mobj):
    pos = int(mobj.group(1))
    if pos not in (1, 2):
        raise Exception('SPLIT_PART is only partially implemented for MySQL')
    if pos == 2:
        return ', -1'
    return ', 1'
=======
__all__ = ['Database', 'DatabaseIntegrityError', 'DatabaseOperationalError',
    'Cursor']


class MySQLExtract(Extract):

    def is_epoch(self):
        return self.args[0].upper() == 'EPOCH'

    def __str__(self):
        if self.is_epoch():
            return 'UNIX_TIMESTAMP(%s)' % self._format(self.args[1])
        return super(MySQLExtract, self).__str__()

    @property
    def params(self):
        if self.is_epoch():
            arg = self.args[1]
            if isinstance(arg, Expression):
                return arg.params
            else:
                return (arg,)
        return super(MySQLExtract, self).params


class MySQLOverlay(Overlay):

    @property
    def mysql_args(self):
        if len(self.args) == 3:
            string, placing, from_ = self.args
            for_ = CharLength(placing)
        else:
            string, placing, from_, for_ = self.args
        return (string, from_, placing, string, from_, for_)

    def __str__(self):
        return ('CONCAT(SUBSTRING(%s FROM 1 FOR %s), %s, '
            'SUBSTRING(%s FROM %s + 1 + %s))'
            % tuple(map(self._format, self.mysql_args)))

    @property
    def params(self):
        p = ()
        for arg in self.mysql_args:
            if isinstance(arg, Expression):
                p += arg.params
            else:
                p += (arg,)
        return p


MAPPING = {
    Extract: MySQLExtract,
    Overlay: MySQLOverlay,
    }
>>>>>>> 47d4a76e


class Database(DatabaseInterface):

    _list_cache = None
    _list_cache_timestamp = None
    flavor = Flavor(max_limit=18446744073709551610, function_mapping=MAPPING)

    def connect(self):
        return self

    def cursor(self, autocommit=False, readonly=False):
        conv = MySQLdb.converters.conversions.copy()
        conv[float] = lambda value, _: repr(value)
        conv[MySQLdb.constants.FIELD_TYPE.TIME] = MySQLdb.times.Time_or_None
        args = {
            'db': self.database_name,
            'sql_mode': 'traditional,postgresql',
            'use_unicode': True,
            'charset': 'utf8',
            'conv': conv,
        }
        if CONFIG['db_host']:
            args['host'] = CONFIG['db_host']
        if CONFIG['db_port']:
            args['port'] = int(CONFIG['db_port'])
        if CONFIG['db_user']:
            args['user'] = CONFIG['db_user']
        if CONFIG['db_password']:
            args['passwd'] = CONFIG['db_password']
        conn = MySQLdb.connect(**args)
        cursor = Cursor(conn, self.database_name)
        cursor.execute('SET time_zone = `UTC`')
        return cursor

    def close(self):
        return

    @classmethod
    def create(cls, cursor, database_name):
        cursor.execute('CREATE DATABASE `' + database_name + '` '
            'DEFAULT CHARACTER SET = \'utf8\'')
        cls._list_cache = None

    @classmethod
    def drop(cls, cursor, database_name):
        cursor.execute('DROP DATABASE `' + database_name + '`')
        cls._list_cache = None

    @staticmethod
    def dump(database_name):
        from trytond.tools import exec_pg_command_pipe

        cmd = ['mysqldump', '--no-create-db']
        if CONFIG['db_user']:
            cmd.append('--user=' + CONFIG['db_user'])
        if CONFIG['db_host']:
            cmd.append('--host=' + CONFIG['db_host'])
        if CONFIG['db_port']:
            cmd.append('--port=' + CONFIG['db_port'])
        if CONFIG['db_password']:
            cmd.append('--password=' + CONFIG['db_password'])
        cmd.append(database_name)

        pipe = exec_pg_command_pipe(*tuple(cmd))
        pipe.stdin.close()
        data = pipe.stdout.read()
        res = pipe.wait()
        if res:
            raise Exception('Couldn\'t dump database!')
        return data

    @staticmethod
    def restore(database_name, data):
        from trytond.tools import exec_pg_command_pipe

        database = Database().connect()
        cursor = database.cursor(autocommit=True)
        database.create(cursor, database_name)
        cursor.commit()
        cursor.close()

        cmd = ['mysql']
        if CONFIG['db_user']:
            cmd.append('--user=' + CONFIG['db_user'])
        if CONFIG['db_host']:
            cmd.append('--host=' + CONFIG['db_host'])
        if CONFIG['db_port']:
            cmd.append('--port=' + CONFIG['db_port'])
        if CONFIG['db_password']:
            cmd.append('--password=' + CONFIG['db_password'])
        cmd.append(database_name)

        fd, file_name = tempfile.mkstemp()
        with os.fdopen(fd, 'wb+') as fd:
            fd.write(data)

        cmd.append('<')
        cmd.append(file_name)

        args2 = tuple(cmd)

        pipe = exec_pg_command_pipe(*args2)
        pipe.stdin.close()
        res = pipe.wait()
        os.remove(file_name)
        if res:
            raise Exception('Couldn\'t restore database')

        database = Database(database_name).connect()
        cursor = database.cursor()
        if not cursor.test():
            cursor.close()
            database.close()
            raise Exception('Couldn\'t restore database!')
        cursor.close()
        database.close()
        Database._list_cache = None
        return True

    @staticmethod
    def list(cursor):
        now = time.time()
        timeout = int(CONFIG['session_timeout'])
        res = Database._list_cache
        if res and abs(Database._list_cache_timestamp - now) < timeout:
            return res
        cursor.execute('SHOW DATABASES')
        res = []
        for db_name, in cursor.fetchall():
            try:
                database = Database(db_name).connect()
            except Exception:
                continue
            cursor2 = database.cursor()
            if cursor2.test():
                res.append(db_name)
                cursor2.close(close=True)
            else:
                cursor2.close()
                database.close()
        Database._list_cache = res
        Database._list_cache_timestamp = now
        return res

    @staticmethod
    def init(cursor):
        from trytond.modules import get_module_info
        sql_file = os.path.join(os.path.dirname(__file__), 'init.sql')
        with open(sql_file) as fp:
            for line in fp.read().split(';'):
                if (len(line) > 0) and (not line.isspace()):
                    cursor.execute(line)

        for module in ('ir', 'res', 'webdav'):
            state = 'uninstalled'
            if module in ('ir', 'res'):
                state = 'to install'
            info = get_module_info(module)
            cursor.execute('INSERT INTO ir_module_module '
                '(create_uid, create_date, name, state) '
                'VALUES (%s, now(), %s, %s)',
                (0, module, state))
            cursor.execute('SELECT LAST_INSERT_ID()')
            module_id, = cursor.fetchone()
            for dependency in info.get('depends', []):
                cursor.execute('INSERT INTO ir_module_module_dependency '
                    '(create_uid, create_date, module, name) '
                    'VALUES (%s, now(), %s, %s)',
                    (0, module_id, dependency))


class _Cursor(MySQLdb.cursors.Cursor):

    def __build_dict(self, row):
        return dict((desc[0], row[i])
                for i, desc in enumerate(self.description))

    def dictfetchone(self):
        row = self.fetchone()
        if row:
            return self.__build_dict(row)
        else:
            return row

    def dictfetchmany(self, size):
        rows = self.fetchmany(size)
        return [self.__build_dict(row) for row in rows]

    def dictfetchall(self):
        rows = self.fetchall()
        return [self.__build_dict(row) for row in rows]

    def fetchall(self):
        return list(super(_Cursor, self).fetchall())


class Cursor(CursorInterface):

    def __init__(self, conn, database_name):
        super(Cursor, self).__init__()
        self._conn = conn
        self.database_name = database_name
        self.dbname = self.database_name  # XXX to remove
        self.cursor = conn.cursor(_Cursor)

    def __getattr__(self, name):
        return getattr(self.cursor, name)

    def execute(self, sql, params=None):
<<<<<<< HEAD
        buf = ""
        split_part_found = False
        for nquote, quote in QUOTE_SEPARATION.findall(sql+"''"):
            nquote = nquote.replace('ilike', 'like')
            nquote = re.sub(EXTRACT_EPOCH_PATTERN, r'UNIX_TIMESTAMP(',
                    nquote)
            nquote = re.sub(CAST_VARCHAR_PATTERN, r' AS CHAR)',
                    nquote)
            nquote = re.sub(CAST_INTEGER_PATTERN, r' AS SIGNED INTEGER)',
                    nquote)
            if split_part_found:
                nquote = re.sub(SPLIT_PART_RIGHT_PATTERN, 
                        _replace_split_part_right, nquote)
                split_part_found = False
            nquote, split_part_found = re.subn(SPLIT_PART_LEFT_PATTERN,
                    r'SUBSTRING_INDEX(\1, ', nquote)

            buf += nquote + quote
        sql = buf[:-2]
        try:
            if params:
                res = self.cursor.execute(sql, params)
            else:
                res = self.cursor.execute(sql)
        except Exception, exception:
            logger = logging.getLogger('sql')
            logger.error('Wrong SQL: ' + sql + ' ' + str(params))
            if isinstance(exception, MySQLdb.Error):
                exception.args = exception.args[1:]
                raise exception
            raise
        return res
=======
        if params:
            return self.cursor.execute(sql, params)
        else:
            return self.cursor.execute(sql)
>>>>>>> 47d4a76e

    def close(self, close=False):
        self.cursor.close()
        self.rollback()

    def commit(self):
        super(Cursor, self).commit()
        self._conn.commit()

    def rollback(self):
        super(Cursor, self).rollback()
        self._conn.rollback()

    def test(self):
        self.cursor.execute("SHOW TABLES")
        for table, in self.cursor.fetchall():
            if table in (
                    'ir_model',
                    'ir_model_field',
                    'ir_ui_view',
                    'ir_ui_menu',
                    'res_user',
                    'res_group',
                    'ir_module_module',
                    'ir_module_module_dependency',
                    'ir_translation',
                    'ir_lang',
                    ):
                return True
        return False

    def lastid(self):
        self.cursor.execute('SELECT LAST_INSERT_ID()')
        return self.cursor.fetchone()[0]

    def lock(self, table):
        # Lock of table doesn't work because MySQL require
        # that the session locks all tables that will be accessed
        # but 'FLUSH TABLES WITH READ LOCK' creates deadlock
        pass

    def has_constraint(self):
        return False

    def limit_clause(self, select, limit=None, offset=None):
        if offset and limit is None:
            limit = 18446744073709551610  # max bigint
        if limit is not None:
            select += ' LIMIT %d' % limit
        if offset is not None and offset != 0:
            select += ' OFFSET %d' % offset
        return select

    def update_auto_increment(self, table, value):
        self.cursor.execute('ALTER TABLE `%s` AUTO_INCREMENT = %%s' % table,
                value)<|MERGE_RESOLUTION|>--- conflicted
+++ resolved
@@ -13,22 +13,6 @@
 from sql import Flavor, Expression
 from sql.functions import Extract, Overlay, CharLength
 
-<<<<<<< HEAD
-QUOTE_SEPARATION = re.compile(r"(.*?)('.*?')", re.DOTALL)
-EXTRACT_EPOCH_PATTERN = re.compile(r'EXTRACT\s*\(\s*EPOCH\s+FROM',
-        re.I)
-CAST_VARCHAR_PATTERN = re.compile(r' AS VARCHAR\)', re.I)
-CAST_INTEGER_PATTERN = re.compile(r' AS (INTEGER|BIGINT)\)', re.I)
-SPLIT_PART_LEFT_PATTERN = re.compile(r'SPLIT_PART\((.*?),', re.I)
-SPLIT_PART_RIGHT_PATTERN = re.compile(r'^,(\d)', re.I)
-def _replace_split_part_right(mobj):
-    pos = int(mobj.group(1))
-    if pos not in (1, 2):
-        raise Exception('SPLIT_PART is only partially implemented for MySQL')
-    if pos == 2:
-        return ', -1'
-    return ', 1'
-=======
 __all__ = ['Database', 'DatabaseIntegrityError', 'DatabaseOperationalError',
     'Cursor']
 
@@ -85,7 +69,6 @@
     Extract: MySQLExtract,
     Overlay: MySQLOverlay,
     }
->>>>>>> 47d4a76e
 
 
 class Database(DatabaseInterface):
@@ -296,45 +279,10 @@
         return getattr(self.cursor, name)
 
     def execute(self, sql, params=None):
-<<<<<<< HEAD
-        buf = ""
-        split_part_found = False
-        for nquote, quote in QUOTE_SEPARATION.findall(sql+"''"):
-            nquote = nquote.replace('ilike', 'like')
-            nquote = re.sub(EXTRACT_EPOCH_PATTERN, r'UNIX_TIMESTAMP(',
-                    nquote)
-            nquote = re.sub(CAST_VARCHAR_PATTERN, r' AS CHAR)',
-                    nquote)
-            nquote = re.sub(CAST_INTEGER_PATTERN, r' AS SIGNED INTEGER)',
-                    nquote)
-            if split_part_found:
-                nquote = re.sub(SPLIT_PART_RIGHT_PATTERN, 
-                        _replace_split_part_right, nquote)
-                split_part_found = False
-            nquote, split_part_found = re.subn(SPLIT_PART_LEFT_PATTERN,
-                    r'SUBSTRING_INDEX(\1, ', nquote)
-
-            buf += nquote + quote
-        sql = buf[:-2]
-        try:
-            if params:
-                res = self.cursor.execute(sql, params)
-            else:
-                res = self.cursor.execute(sql)
-        except Exception, exception:
-            logger = logging.getLogger('sql')
-            logger.error('Wrong SQL: ' + sql + ' ' + str(params))
-            if isinstance(exception, MySQLdb.Error):
-                exception.args = exception.args[1:]
-                raise exception
-            raise
-        return res
-=======
         if params:
             return self.cursor.execute(sql, params)
         else:
             return self.cursor.execute(sql)
->>>>>>> 47d4a76e
 
     def close(self, close=False):
         self.cursor.close()
