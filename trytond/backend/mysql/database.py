--- conflicted
+++ resolved
@@ -64,17 +64,11 @@
                 p += (arg,)
         return p
 
-<<<<<<< HEAD
-QUOTE_SEPARATION = re.compile(r"(.*?)('.*?')", re.DOTALL)
-EXTRACT_EPOCH_PATTERN = re.compile(r'EXTRACT\s*\(\s*EPOCH\s+FROM',
-        re.I)
-=======
 
 MAPPING = {
     Extract: MySQLExtract,
     Overlay: MySQLOverlay,
     }
->>>>>>> fe1fa455
 
 
 class Database(DatabaseInterface):
@@ -285,33 +279,10 @@
         return getattr(self.cursor, name)
 
     def execute(self, sql, params=None):
-<<<<<<< HEAD
-        buf = ""
-        for nquote, quote in QUOTE_SEPARATION.findall(sql+"''"):
-            nquote = nquote.replace('ilike', 'like')
-            nquote = re.sub(EXTRACT_EPOCH_PATTERN, r'UNIX_TIMESTAMP(',
-                    nquote)
-            buf += nquote + quote
-        sql = buf[:-2]
-        try:
-            if params:
-                res = self.cursor.execute(sql, params)
-            else:
-                res = self.cursor.execute(sql)
-        except Exception, exception:
-            logger = logging.getLogger('sql')
-            logger.error('Wrong SQL: ' + sql + ' ' + str(params))
-            if isinstance(exception, MySQLdb.Error):
-                exception.args = exception.args[1:]
-                raise exception
-            raise
-        return res
-=======
         if params:
             return self.cursor.execute(sql, params)
         else:
             return self.cursor.execute(sql)
->>>>>>> fe1fa455
 
     def close(self, close=False):
         self.cursor.close()
