#This file is part of Tryton.  The COPYRIGHT file at the top level of this repository contains the full copyright notices and license terms.
# -*- coding: utf-8 -*-
from trytond.netsvc import Logger, LOG_ERROR, LOG_WARNING, LocalService
import fields
from trytond.tools import Cache
import md5
import time
import traceback
import datetime
from lxml import etree
import copy
<<<<<<< HEAD
from decimal import Decimal
=======
from trytond.sql_db import table_handler
>>>>>>> 145c8b63

ID_MAX = 1000

def intersect(i, j):
    return [x for x in j if x in i]

def exclude(i, j):
    return [x for x in i if x not in j]


# TODO: execute an object method on BrowseRecordList
class BrowseRecordList(list):
    '''
    A list of BrowseRecord
    '''

    def __init__(self, lst, context=None):
        super(BrowseRecordList, self).__init__(lst)
        self.context = context

browse_record_list = BrowseRecordList


class BrowseRecord(object):
    '''
    A object that represents record defined by a ORM object.
    '''

    def __init__(self, cursor, user, object_id, table, cache, context=None):
        '''
        table : the object (inherited from orm)
        context : a dictionnary with an optionnal context
        '''
        self._cursor = cursor
        self._user = user
        self._id = object_id
        self._table = table
        self._table_name = self._table._name
        self._context = context
        self._language_cache = {}

        cache.setdefault(table._name, {})
        self._data = cache[table._name]
        if not object_id in self._data:
            self._data[object_id] = {'id': object_id}
        self._cache = cache

    def __getitem__(self, name):
        if name == 'id':
            return self._id
        if name == 'setLang':
            return self.setLang
        if not self._data[self._id].has_key(name) and self._id:
            # build the list of fields we will fetch

            # fetch the definition of the field which was asked for
            if name in self._table._columns:
                col = self._table._columns[name]
            elif name in self._table._inherit_fields:
                col = self._table._inherit_fields[name][2]
            elif hasattr(self._table, name):
                return getattr(self._table, name)
            else:
                raise Exception('Error', 'Programming error: field "%s" ' \
                        'does not exist in object "%s"!' \
                        % (name, self._table._name))

            # if the field is a classic one or a many2one,
            # we'll fetch all classic and many2one fields
            if col._classic_write:
                # gen the list of "local" (ie not inherited)
                # fields which are classic or many2one
                ffields = [x for x in self._table._columns.items() \
                        if x[1]._classic_write]
                # gen the list of inherited fields
                inherits = [(x[0], x[1][2]) for x in \
                        self._table._inherit_fields.items()]
                # complete the field list with the inherited fields
                # which are classic or many2one
                ffields += [x for x in inherits if x[1]._classic_write]
            # otherwise we fetch only that field
            else:
                ffields = [(name, col)]
            ids = [x for x in self._data.keys() \
                    if not self._data[x].has_key(name) and x]
            # read the data
            datas = self._table.read(self._cursor, self._user, ids,
                    [x[0] for x in ffields], context=self._context,
                    load="_classic_write")

            # create browse records for 'remote' objects
            for data in datas:
                for i, j in ffields:
                    if not j._obj in self._table.pool.object_name_list():
                        continue
                    obj = self._table.pool.get(j._obj)
                    if j._type in ('many2one',):
                        if not j._classic_write and data[i]:
                            if isinstance(data[i][0], (list, tuple)):
                                ids2 = data[i][0][0]
                            else:
                                ids2 = data[i][0]
                        else:
                            ids2 = data[i]
                        data[i] = BrowseRecord(self._cursor, self._user,
                                ids2, obj, self._cache,
                                context=self._context)
                    elif j._type in ('one2many', 'many2many') and len(data[i]):
                        data[i] = BrowseRecordList([BrowseRecord(self._cursor,
                            self._user, x, obj,
                            self._cache, context=self._context) for x in data[i]],
                            self._context)
                self._data[data['id']].update(data)
        return self._data[self._id][name]

    def __getattr__(self, name):
        # TODO raise an AttributeError exception
        return self[name]

    def __contains__(self, name):
        return (name in self._table._columns) \
                or (name in self._table._inherit_fields) \
                or hasattr(self._table, name)

    def __hasattr__(self, name):
        return name in self

    def __int__(self):
        return self._id

    def __str__(self):
        return "BrowseRecord(%s, %d)" % (self._table_name, self._id)

    def __eq__(self, other):
        return (self._table_name, self._id) == (other._table_name, other._id)

    def __ne__(self, other):
        return (self._table_name, self._id) != (other._table_name, other._id)

    # we need to define __unicode__ even though we've already defined __str__
    # because we have overridden __getattr__
    def __unicode__(self):
        return unicode(str(self))

    def __hash__(self):
        return hash((self._table_name, self._id))

    def __nonzero__(self):
        return bool(self._id)

    __repr__ = __str__

    def setLang(self, lang):
        self._context = self._context.copy()
        self._context['language'] = lang
        for table in self._cache:
            for obj_id in self._cache[table]:
                self._language_cache.setdefault(self._context['language'],
                        {}).setdefault(table, {}).update(
                                self._cache[table][obj_id])
                if lang in self._language_cache \
                        and table in self._language_cache[lang] \
                        and obj_id in self._language_cache[lang][table]:
                    self._cache[table][obj_id] = \
                            self._language_cache[lang][table][obj_id]
                else:
                    self._cache[table][obj_id] = {'id': obj_id}

browse_record = BrowseRecord


class ORM(object):
    """
    Object relationnal mapping to postgresql module
       . Hierarchical structure
       . Constraints consistency, validations
       . Object meta Data depends on its status
       . Optimised processing by complex query (multiple actions at once)
       . Default fields value
       . Permissions optimisation
       . Persistant object: DB postgresql
       . Datas conversions
       . Multi-level caching system
       . 2 different inheritancies
       . Fields:
            - classicals (varchar, integer, boolean, ...)
            - relations (one2many, many2one, many2many)
            - functions
    """
    _log_access = True
    _table = None
    _name = None
    _rec_name = 'name'
    _order_name = None # Use to force order field when sorting on Many2One
    _date_name = 'date'
    _order = None
    _inherits = {} #XXX remove from class instance
    _sequence = None
    _description = ''
    _auto = True
    _obj = None
    _sql = ''
    pool = None
    __columns = None
    __defaults = None

    def _reset_columns(self):
        self.__columns = None

    def _getcolumns(self):
        if self.__columns:
            return self.__columns
        res = {}
        for attr in dir(self):
            if attr in ('_columns', '_defaults'):
                continue
            if isinstance(getattr(self, attr), fields.Column):
                res[attr] = getattr(self, attr)
        self.__columns = res
        return res

    _columns = property(fget=_getcolumns)

    def _reset_defaults(self):
        self.__defaults = None

    def _getdefaults(self):
        if self.__defaults:
            return self.__defaults
        res = {}
        columns = self._columns.keys()
        columns += self._inherit_fields.keys()
        for column in columns:
            if getattr(self, 'default_' + column, False):
                res[column] = getattr(self, 'default_' + column)
        self.__defaults = res
        return res

    _defaults = property(fget=_getdefaults)

    def _field_create(self, cursor, module_name):
        cursor.execute("SELECT id FROM ir_model WHERE model = %s",
                (self._name,))
        if not cursor.rowcount:
            # reference model in order to have a description
            # of its fonctionnality in custom_report
            cursor.execute("INSERT INTO ir_model " \
                    "(model, name, info) VALUES (%s, %s, %s)",
                    (self._name, self._description, self.__doc__))
            cursor.execute("SELECT id FROM ir_model WHERE model = %s",
                    (self._name,))
        (model_id,) = cursor.fetchone()

        cursor.execute('SELECT f.id AS id, f.name AS name, ' \
                    'f.field_description AS field_description, ' \
                    'f.ttype AS ttype, f.relation AS relation, ' \
                    'f.group_name AS group_name, f.view_load AS view_load, ' \
                    'f.module as module '\
                'FROM ir_model_field AS f, ir_model AS m ' \
                'WHERE f.model = m.id ' \
                    'AND m.model = %s ' \
                    'AND f.module = %s ',
                        (self._name, module_name))
        columns = {}
        for column in cursor.dictfetchall():
            columns[column['name']] = column
        cursor.execute('SELECT id, name, src, type FROM ir_translation ' \
                'WHERE lang = %s ' \
                    'AND type IN (%s, %s, %s) ' \
                    'AND name IN ' \
                        '(' + ','.join(['%s' for x in self._columns]) + ')',
                        ('en_US', 'field', 'help', 'selection') + \
                                tuple([self._name + ',' + x \
                                    for x in self._columns]))
        trans_columns = {}
        trans_help = {}
        trans_selection = {}
        for trans in cursor.dictfetchall():
            if trans['type'] == 'field':
                trans_columns[trans['name']] = trans
            elif trans['type'] == 'help':
                trans_help[trans['name']] = trans
            elif trans['type'] == 'selection':
                trans_selection.setdefault(trans['name'], {})
                trans_selection[trans['name']][trans['src']] = trans
        for k in self._columns:
            field = self._columns[k]
            if k not in columns:
                cursor.execute("INSERT INTO ir_model_field " \
                        "(model, name, field_description, ttype, " \
                            "relation, group_name, view_load, help, module) " \
                        "VALUES (%s, %s, %s, %s, %s, %s, %s, %s, %s)",
                        (model_id, k, field.string, field._type,
                            field._obj or '', field.group_name or '',
                            (field.view_load and 'True') or 'False',
                            field.help, module_name))
            elif columns[k]['field_description'] != field.string \
                    or columns[k]['ttype'] != field._type \
                    or columns[k]['relation'] != (field._obj or '') \
                    or columns[k]['group_name'] != (field.group_name or '') \
                    or columns[k]['view_load'] != \
                        ((field.view_load and 'True') or 'False') \
                    or columns[k]['help'] != field.help:
                cursor.execute('UPDATE ir_model_field ' \
                        'SET field_description = %s, ' \
                            'ttype = %s, ' \
                            'relation = %s, ' \
                            'group_name = %s, ' \
                            'view_load = %s, ' \
                            'help = %s ' \
                        'WHERE id = %s ',
                        (field.string, field._type, field._obj or '',
                            field.group_name or '',
                            (field.view_load and 'True') or 'False',
                            field.help, columns[k]['id']))
            trans_name = self._name + ',' + k
            if trans_name not in trans_columns:
                if k not in ('create_uid', 'create_date',
                            'write_uid', 'write_date', 'id'):
                    cursor.execute('INSERT INTO ir_translation ' \
                            '(name, lang, type, src, value, module) ' \
                            'VALUES (%s, %s, %s, %s, %s, %s)',
                            (trans_name, 'en_US', 'field',
                                field.string, '', module_name))
            elif trans_columns[trans_name]['src'] != field.string:
                cursor.execute('UPDATE ir_translation ' \
                        'SET src = %s ' \
                        'WHERE id = %s ',
                        (field.string, trans_columns[trans_name]['id']))
            if trans_name not in trans_help:
                if field.help:
                    cursor.execute('INSERT INTO ir_translation ' \
                            '(name, lang, type, src, value, module) ' \
                            'VALUES (%s, %s, %s, %s, %s, %s)',
                            (trans_name, 'en_US', 'help',
                                field.help, '', module_name))
            elif trans_help[trans_name]['src'] != field.help:
                cursor.execute('UPDATE ir_translation ' \
                        'SET src = %s ' \
                        'WHERE id = %s ',
                        (field.help, trans_help[trans_name]['id']))
            if hasattr(field, 'selection') \
                    and isinstance(field.selection, (tuple, list)):
                for (key, val) in field.selection:
                    if trans_name not in trans_selection \
                            or val not in trans_selection[trans_name]:
                        cursor.execute('INSERT INTO ir_translation ' \
                                '(name, lang, type, src, value, ' \
                                    'module) ' \
                                'VALUES (%s, %s, %s, %s, %s, %s)',
                                (trans_name, 'en_US', 'selection', val, '',
                                    module_name))
        # Clean ir_model_field from field that are no more existing.
        for k in columns:
            if columns[k]['module'] == module_name and k not in self._columns:
                # XXX This delete field even when it is defined later in the module
                cursor.execute('DELETE FROM ir_model_field '\
                                   'WHERE id = %s',
                               (columns[k]['id'],))

    def auto_init(self, cursor, module_name):
        self.init(cursor, module_name)
        self._auto_init(cursor, module_name)

    def init(self, cursor, module_name):
        cursor.execute('SELECT id, src FROM ir_translation ' \
                'WHERE lang = %s ' \
                    'AND type = %s ' \
                    'AND name = %s',
                ('en_US', 'error', self._name))
        trans_error = {}
        for trans in cursor.dictfetchall():
            trans_error[trans['src']] = trans

        for error in self._error_messages.values():
            if error not in trans_error:
                cursor.execute('INSERT INTO ir_translation ' \
                        '(name, lang, type, src, value, module) ' \
                        'VALUES (%s, %s, %s, %s, %s, %s)',
                        (self._name, 'en_US', 'error', error, '', module_name))



    def _auto_init(self, cursor, module_name):
        logger = Logger()
        self._field_create(cursor, module_name)
        if not self._auto or self.table_query():
            # No db table for this object.
            return

        table = table_handler(cursor, self._table, self._name, module_name)
        if self._log_access:
            logs = (
                ('create_date', 'timestamp', 'TIMESTAMP'),
                ('write_date', 'timestamp', 'TIMESTAMP'),
                ('create_uid', 'int4',
                 'INTEGER REFERENCES res_user ON DELETE SET NULL'),
                ('write_uid', 'int4',
                 'INTEGER REFERENCES res_user ON DELETE SET NULL'),
                )
            for log in logs:
                table.add_raw_column(log[0], (log[1], log[2]), migrate=False)
        for field_name, field in self._columns.iteritems():
            default_fun = None
            if field_name in (
                    'id',
                    'write_uid',
                    'write_date',
                    'create_uid',
                    'create_date',
                    ):
                continue

            if field._classic_write:
                if isinstance(field, (fields.Integer, fields.Float)):
                    default = 0  #XXX why ?

                if field_name in self._defaults:
                    default_fun = self._defaults[field_name]

                    def unpack_wrapper(fun):
                        def unpack_result(*a):
                            try: # XXX ugly hack
                                result = fun(*a)
                            except:
                                return None
                            clean_results = self.__clean_defaults(
                                {field_name: result})
                            return clean_results[field_name]
                        return unpack_result
                    default_fun = unpack_wrapper(default_fun)

                print field.sql_type()

                table.add_raw_column(
                    field_name, field.sql_type(), default_fun, field.size)

                if isinstance(field, fields.Many2One):
                    if field._obj in ('res.user', 'res.group'):
                        ref = field._obj.replace('.','_')
                    else:
                        ref = self.pool.get(field._obj)._table
                    table.add_fk(field_name, ref, field.ondelete)

                if not isinstance(field, fields.Many2One):
                    # Postgres does not allow index on fk
                    table.index_action(
                        field_name, action=field.select and 'add' or 'remove')
                table.not_null_action(
                    field_name, action=field.required and 'add' or 'remove')

            elif isinstance(field, fields.Many2Many):
                if field._obj in ('res.user', 'res.group'):
                    ref = field._obj.replace('.','_')
                else:
                    ref = self.pool.get(field._obj)._table
                table.add_m2m(field_name, ref, field._rel, field._id1, field._id2)

            elif not isinstance(field, (fields.One2Many, fields.Function)):
                raise Exception('Unknow field type !')


            if "type has changed":
                pass #try_to_migrate


        for field_name, field in self._columns.iteritems():
            if isinstance(field, fields.Many2One) \
                    and field._obj == self._name \
                    and field.left and field.right:
                cursor.execute('SELECT id FROM "%s" ' \
                        'WHERE "%s" IS NULL OR "%s" IS NULL '\
                            'OR "%s" = 0 OR "%s" = 0'% \
                        (self._table, field.left, field.right,
                            field.left, field.right))
                if cursor.rowcount:
                    self._rebuild_tree(cursor, 0, field, False, 0)


        for ident, constraint, msg in self._sql_constraints:
            table.add_constraint( ident, constraint)


    def __init__(self):
        self._rpc_allowed = [
                'read',
                'write',
                'create',
                'default_get',
                'delete',
                'fields_get',
                'fields_view_get',
                'search',
                'name_get',
                'name_search',
                'copy',
                'import_data',
                'export_data',
                'search_count',
                'search_read',
                ]
        self._sql_constraints = []
        self._constraints = []
        self._inherit_fields = []
        self._order = [('id', 'ASC')]
        self._error_messages = {
            'delete_xml_record': 'You are not allowed to delete this record.',
            'xml_record_desc': "This record is part of the base configuration.",
            'write_xml_record': 'You are not allowed to modify this record.'}
        # reinit the cache on _columns and _defaults
        self.__columns = None
        self.__defaults = None

        if not self._table:
            self._table = self._name.replace('.', '_')
        if not self._description:
            self._description = self._name

        self._inherits_reload()
        if not self._sequence:
            self._sequence = self._table+'_id_seq'

        if self._log_access:
            self.create_uid = fields.Many2One('res.user',
                    'Create User', required=True, readonly=True)
            self.create_date = fields.DateTime('Create Date',
                    required=True, readonly=True)
            self.write_uid = fields.Many2One('res.user',
                       'Write User', readonly=True)
            self.write_date = fields.DateTime(
                    'Write Date', readonly=True)
        self.id = fields.Integer('ID', readonly=True)
        # reinit the cache on _columns
        self.__columns = None

        for name in self._columns:
            if isinstance(self._columns[name], (fields.Selection, fields.Reference)) \
                    and not isinstance(self._columns[name].selection, (list, tuple)) \
                    and self._columns[name].selection not in self._rpc_allowed:
                self._rpc_allowed.append(self._columns[name].selection)
            if self._columns[name].on_change:
                on_change = 'on_change_' + name
                if on_change not in self._rpc_allowed:
                    self._rpc_allowed.append(on_change)
            if self._columns[name].on_change_with:
                on_change_with = 'on_change_with_' + name
                if on_change_with not in self._rpc_allowed:
                    self._rpc_allowed.append(on_change_with)

        for k in self._defaults:
            assert (k in self._columns) or (k in self._inherit_fields), \
            'Default function defined in %s but field %s does not exist!' % \
                (self._name, k,)

    def _inherits_reload_src(self):
        "Update objects that uses this one to update their _inherits fields"
        for obj in self.pool.object_name_pool.values():
            if self._name in obj._inherits:
                obj._inherits_reload()

    def _inherits_reload(self):
        res = {}
        for table in self._inherits:
            res.update(self.pool.get(table)._inherit_fields)
            for col in self.pool.get(table)._columns.keys():
                res[col] = (table, self._inherits[table],
                        self.pool.get(table)._columns[col])
            for col in self.pool.get(table)._inherit_fields.keys():
                res[col] = (table, self._inherits[table],
                        self.pool.get(table)._inherit_fields[col][2])
        self._inherit_fields = res
        self._inherits_reload_src()

    def default_create_uid(self, cursor, user, context=None):
        "Default value for uid field"
        return user

    def default_create_date(self, cursor, user, context=None):
        "Default value for create_date field"
        return datetime.datetime.today()

    def table_query(self, context=None):
        '''
        Return None if the table object is a real table in the database
        or return a tuple wiht the query for the table object and the arguments
        '''
        return None

    def raise_user_error(self, cursor, error, error_args=None,
            error_description='', error_description_args=None, context=None):
        '''
        Raise an exception that will be display as an error message
        in the client.

        :param cursor: the database cursor
        :param error: the key of the dictionary _error_messages used
            for error message
        :param error_args: the arguments that will be used
            for "%"-based substitution
        :param error_description: the key of the dictionary
            _error_messages used for error description
        :param error_description_args: the arguments that will be used
            for "%"-based substitution
        :param context: the context in which the language key will
            be used for translation
        '''
        translation_obj = self.pool.get('ir.translation')

        if context is None:
            context = {}

        error = self._error_messages.get(error, error)

        res = translation_obj._get_source(cursor, self._name, 'error',
                context.get('language', 'en_US'), error)
        if res:
            error = res

        if error_args:
            error = error % error_args

        if error_description:
            error_description = self._error_messages.get(error_description,
                    error_description)

            res = translation_obj._get_source(cursor, self._name, 'error',
                    context.get('language', 'en_US'), error_description)
            if res:
                error_description = res

            if error_description_args:
                error_description = error_description % error_description_args

            raise Exception('UserError', error, error_description)
        raise Exception('UserError', error)

    def browse(self, cursor, user, ids, context=None):
        '''
        Return a browse a BrowseRecordList for the ids
            or BrowseRecord if ids is a integer.
        '''
        cache = {}
        # need to accepts ints and longs because ids coming from a method
        # launched by button in the interface have a type long...
        if isinstance(ids, (int, long)):
            return BrowseRecord(cursor, user, ids, self, cache,
                    context=context)
        return BrowseRecordList([BrowseRecord(cursor, user, x, self, cache,
            context=context) for x in ids], context)

    def __export_row(self, cursor, user, row, fields_names, context=None):
        lines = []
        data = ['' for x in range(len(fields_names))]
        done = []
        for fpos in range(len(fields_names)):
            field = fields_names[fpos]
            if field:
                row2 = row
                i = 0
                while i < len(field):
                    row2 = row2[field[i]]
                    if not row2:
                        break
                    if isinstance(row2, (BrowseRecordList, list)):
                        first = True
                        fields2 = [(x[:i+1]==field[:i+1] and x[i+1:]) \
                                or [] for x in fields_names]
                        if fields2 in done:
                            break
                        done.append(fields2)
                        for row2 in row2:
                            lines2 = self.__export_row(cursor, user, row2,
                                    fields2, context)
                            if first:
                                for fpos2 in range(len(fields_names)):
                                    if lines2 and lines2[0][fpos2]:
                                        data[fpos2] = lines2[0][fpos2]
                                lines += lines2[1:]
                                first = False
                            else:
                                lines += lines2
                        break
                    i += 1
                if i == len(field):
                    data[fpos] = str(row2 or '')
        return [data] + lines

    def export_data(self, cursor, user, ids, fields_names, context=None):
        '''
        Return list of list of values for each ids.
        The list of values follow the fields_names.
        Relational fields are defined with '/' at any deep.
        '''
        fields_names = [x.split('/') for x in fields_names]
        datas = []
        for row in self.browse(cursor, user, ids, context):
            datas += self.__export_row(cursor, user, row, fields_names, context)
        return datas

    # TODO: Send a request with the result and multi-thread !
    def import_data(self, cursor, user, fields_names, datas, context=None):
        '''
        Create record for each values in datas.
        The fields name of values must be defined in fields_names.
        '''
        if context is None:
            context = {}
        fields_names = [x.split('/') for x in fields_names]
        logger = Logger()

        def process_liness(self, datas, prefix, fields_def, position=0):
            line = datas[position]
            row = {}
            translate = {}
            todo = []
            warning = ''

            # Import normal fields_names
            for i in range(len(fields_names)):
                if i >= len(line):
                    raise Exception('ImportError',
                            'Please check that all your lines have %d cols.' % \
                            (len(fields_names),))
                field = fields_names[i]
                if (len(field) == len(prefix) + 1) \
                        and field[len(prefix)].endswith(':id'):
                    res_id = False
                    if line[i]:
                        if fields_def[field[len(prefix)][:-3]]['type'] \
                                == 'many2many':
                            res_id = []
                            for word in line[i].split(','):
                                module, xml_id = word.rsplit('.', 1)
                                ir_model_data_obj = \
                                        self.pool.get('ir.model.data')
                                new_id = ir_model_data_obj._get_id(cursor,
                                        user, module, xml_id)
                                res_id2 = ir_model_data_obj.read(cursor, user,
                                        [new_id], ['res_id'])[0]['res_id']
                                if res_id2:
                                    res_id.append(res_id2)
                            if len(res_id):
                                res_id = [('set', res_id)]
                        else:
                            module, xml_id = line[i].rsplit('.', 1)
                            ir_model_data_obj = self.pool.get('ir.model.data')
                            new_id = ir_model_data_obj._get_id(cursor, user,
                                    module, xml_id)
                            res_id = ir_model_data_obj.read(cursor, user,
                                    [new_id], ['res_id'])[0]['res_id']
                    row[field[0][:-3]] = res_id or False
                    continue
                if (len(field) == len(prefix)+1) and \
                        len(field[len(prefix)].split(':lang=')) == 2:
                    field, lang = field[len(prefix)].split(':lang=')
                    translate.setdefault(lang, {})[field]=line[i] or False
                    continue
                if (len(field) == len(prefix)+1) and \
                        (prefix == field[0:len(prefix)]):
                    if fields_def[field[len(prefix)]]['type'] == 'integer':
                        res = line[i] and int(line[i])
                    elif fields_def[field[len(prefix)]]['type'] == 'float':
                        res = line[i] and float(line[i])
                    elif fields_def[field[len(prefix)]]['type'] == 'selection':
                        res = False
                        if isinstance(
                                fields_def[field[len(prefix)]]['selection'],
                                (tuple, list)):
                            sel = fields_def[field[len(prefix)]]['selection']
                        else:
                            sel = getattr(self, fields_def[field[len(prefix)]]\
                                    ['selection'])(cursor, user, context)
                        for key, val in sel:
                            if str(key) == line[i]:
                                res = key
                        if line[i] and not res:
                            logger.notify_channel("import", LOG_WARNING,
                                    "key '%s' not found " \
                                            "in selection field '%s'" % \
                                            (line[i], field[len(prefix)]))
                    elif fields_def[field[len(prefix)]]['type'] == 'many2one':
                        res = False
                        if line[i]:
                            relation = \
                                    fields_def[field[len(prefix)]]['relation']
                            res2 = self.pool.get(relation).name_search(cursor,
                                    user, line[i], [], operator='=')
                            res = (res2 and res2[0][0]) or False
                            if not res:
                                warning += ('Relation not found: ' + line[i] + \
                                        ' on ' + relation + ' !\n')
                                logger.notify_channel("import",
                                        LOG_WARNING,
                                        'Relation not found: ' + line[i] + \
                                                ' on ' + relation + ' !\n')
                    elif fields_def[field[len(prefix)]]['type'] == 'many2many':
                        res = []
                        if line[i]:
                            relation = \
                                    fields_def[field[len(prefix)]]['relation']
                            for word in line[i].split(','):
                                res2 = self.pool.get(relation).name_search(
                                        cursor, user, word, [], operator='=')
                                res3 = (res2 and res2[0][0]) or False
                                if not res3:
                                    warning += ('Relation not found: ' + \
                                            line[i] + ' on '+relation + ' !\n')
                                    logger.notify_channel("import",
                                            LOG_WARNING,
                                            'Relation not found: ' + line[i] + \
                                                    ' on '+relation + ' !\n')
                                else:
                                    res.append(res3)
                            if len(res):
                                res = [('set', res)]
                    else:
                        res = line[i] or False
                    row[field[len(prefix)]] = res
                elif (prefix==field[0:len(prefix)]):
                    if field[0] not in todo:
                        todo.append(field[len(prefix)])

            # Import one2many fields
            nbrmax = 1
            for field in todo:
                newfd = self.pool.get(fields_def[field]['relation']).fields_get(
                        cursor, user, context=context)
                res = process_liness(self, datas, prefix + [field], newfd,
                        position)
                (newrow, max2, warning2, translate2) = res
                nbrmax = max(nbrmax, max2)
                warning = warning + warning2
                reduce(lambda x, y: x and y, newrow)
                row[field] = (reduce(lambda x, y: x or y, newrow.values()) and \
                        [('create', newrow)]) or []
                i = max2
                while (position+i)<len(datas):
                    test = True
                    for j in range(len(fields_names)):
                        field2 = fields_names[j]
                        if (len(field2) <= (len(prefix)+1)) \
                                and datas[position+i][j]:
                            test = False
                    if not test:
                        break

                    (newrow, max2, warning2, translate2) = \
                            process_liness(self, datas, prefix+[field], newfd,
                                    position + i)
                    warning = warning + warning2
                    if reduce(lambda x, y: x or y, newrow.values()):
                        row[field].append(('create', newrow))
                    i += max2
                    nbrmax = max(nbrmax, i)

            if len(prefix) == 0:
                for i in range(max(nbrmax, 1)):
                    datas.pop(0)
            result = (row, nbrmax, warning, translate)
            return result

        fields_def = self.fields_get(cursor, user, context=context)
        done = 0

        while len(datas):
            res = {}
            try:
                (res, other, warning, translate) = \
                        process_liness(self, datas, [], fields_def)
                if warning:
                    cursor.rollback()
                    return (-1, res, warning, '')
                new_id = self.create(cursor, user, res, context=context)
                for lang in translate:
                    context2 = context.copy()
                    context2['language'] = lang
                    self.write(cursor, user, new_id, translate[lang],
                            context=context2)
            except Exception, exp:
                logger.notify_channel("import", LOG_ERROR, exp)
                cursor.rollback()
                return (-1, res, exp[0], warning)
            done += 1
        return (done, 0, 0, 0)

    def read(self, cursor, user, ids, fields_names=None, context=None,
            load='_classic_read'):
        '''
        Return list of a dict for each ids or just a dict if ids is an integer.
        The dict have fields_names as keys.
        '''
        self.pool.get('ir.model.access').check(cursor, user, self._name, 'read')
        if not fields_names:
            fields_names = self._columns.keys() + \
                    exclude(self._inherit_fields.keys(), self._columns.keys())
        select = ids
        if isinstance(ids, (int, long)):
            select = [ids]
        result =  self._read_flat(cursor, user, select, fields_names, context,
                load)
        for i in result:
            for key, j in i.items():
                if j is None:
                    i[key] = False
        if isinstance(ids, (int, long)):
            return result[0]
        return result

    def _read_flat(self, cursor, user, ids, fields_names, context=None,
            load='_classic_read'):
        if context is None:
            context = {}
        if not ids:
            return []

        if fields_names is None:
            fields_names = self._columns.keys()

        # construct a clause for the rules :
        domain1, domain2 = self.pool.get('ir.rule').domain_get(cursor, user,
                self._name)

        # all inherited fields + all non inherited fields
        # for which the attribute whose name is in load is True
        fields_pre = [x for x in fields_names if x in self._columns \
                and getattr(self._columns[x], '_classic_write')] + \
                self._inherits.values()

        res = []
        table_query = ''
        table_args = []
        if self.table_query(context):
            table_query, table_args = self.table_query(context)
            table_query = '(' + table_query + ') AS '
        if len(fields_pre) :
            fields_pre2 = [(x in ('create_date', 'write_date')) \
                    and ('date_trunc(\'second\', ' + x + ') as ' + x) \
                    or '"' + x + '"' for x in fields_pre]
            for i in range((len(ids) / ID_MAX) + ((len(ids) % ID_MAX) and 1 or 0)):
                sub_ids = ids[ID_MAX * i:ID_MAX * (i + 1)]
                if domain1:
                    cursor.execute(('SELECT ' + \
                            ','.join(fields_pre2 + ['id']) + \
                            ' FROM ' + table_query + '\"' + self._table +'\" ' \
                            'WHERE id IN ' \
                                '(' + ','.join([str(x) for x in sub_ids]) + ')'\
                            ' AND (' + domain1 + ') ORDER BY ' + \
                            ','.join([self._table + '.' + x[0] + ' ' + x[1] \
                            for x in self._order])),
                            table_args + domain2)
                    if not cursor.rowcount == len({}.fromkeys(sub_ids)):
                        raise Exception('ValidateError',
                                'You try to bypass an access rule ' \
                                        '(Document type: %s).' % \
                                        self._description)
                else:
                    cursor.execute('SELECT ' + \
                            ','.join(fields_pre2 + ['id']) + \
                            ' FROM ' + table_query + '\"' + self._table + '\" ' \
                            'WHERE id IN ' \
                                '(' + ','.join([str(x) for x in sub_ids]) + ')'\
                            ' ORDER BY ' + \
                            ','.join([self._table + '.' + x[0] + ' ' + x[1] \
                            for x in self._order]), table_args)
                res.extend(cursor.dictfetchall())
        else:
            res = [{'id': x} for x in ids]

        for field in fields_pre:
            if self._columns[field].translate:
                ids = [x['id'] for x in res]
                res_trans = self.pool.get('ir.translation')._get_ids(cursor,
                        self._name + ',' + field, 'model',
                        context.get('language', False) or 'en_US', ids)
                for i in res:
                    i[field] = res_trans.get(i['id'], False) or i[field]

        for table in self._inherits:
            col = self._inherits[table]
            cols = intersect(self._inherit_fields.keys(), fields_names)
            cols = exclude(cols, self._columns.keys())
            if not cols:
                continue
            res2 = self.pool.get(table).read(cursor, user,
                    [x[col] for x in res], cols, context, load)

            res3 = {}
            for i in res2:
                res3[i['id']] = i
                del i['id']

            for record in res:
                record.update(res3[record[col]])
                if col not in fields_names:
                    del record[col]

        # all fields which need to be post-processed
        # by a simple function (symbol_get)
        fields_post = [x for x in fields_names if x in self._columns \
                and self._columns[x]._symbol_get]
        if fields_post:
            # maybe it would be faster to iterate on the fields_names then
            # on res,  so that we wouldn't need to get the _symbol_get
            # in each occurence
            for i in res:
                for field in fields_post:
                    i[field] = self._columns[field]._symbol_get(i[field])
        ids = [x['id'] for x in res]

        # all non inherited fields for which the attribute
        # whose name is in load is False
        fields_post = [x for x in fields_names if x in self._columns \
                and not getattr(self._columns[x], load)]
        for field in fields_post:
            # get the value of that field for all records/ids
            res2 = self._columns[field].get(cursor, self, ids, field, user,
                    context=context, values=res)
            for record in res:
                record[field] = res2[record['id']]
        return res

    def _validate(self, cursor, user, ids):
        field_error = []
        field_err_str = []
        for field in self._constraints:
            if not getattr(self, field[0])(cursor, user, ids):
                if len(field) > 1:
                    field_error += field[2]
                field_err_str.append(field[1])
        if len(field_err_str):
            raise Exception('UserError',
                    ('\n'.join(field_err_str), ','.join(field_error)))

    def default_get(self, cursor, user, fields_names, context=None):
        '''
        Return a dict with the default values for each fields_names.
        '''
        value = {}
        # get the default values for the inherited fields
        for i in self._inherits.keys():
            value.update(self.pool.get(i).default_get(cursor, user,
                fields_names, context=context))

        # get the default values defined in the object
        for field in fields_names:
            if field in self._defaults:
                value[field] = self._defaults[field](cursor, user, context)
            if field in self._columns:
                if isinstance(self._columns[field], fields.Property):
                    property_obj = self.pool.get('ir.property')
                    value[field] = property_obj.get(cursor, user, field,
                            self._name)
                    if self._columns[field]._type in ('many2one',) \
                            and value[field]:
                        obj = self.pool.get(self._columns[field]._obj)
                        if isinstance(value[field], (int, long)):
                            value[field] = obj.name_get(cursor, user,
                                    value[field], context=context)[0]

        # get the default values set by the user and override the default
        # values defined in the object
        ir_default_obj = self.pool.get('ir.default')
        defaults = ir_default_obj.get_default(cursor, user,
                self._name, False, context=context)
        for field, field_value in defaults.items():
            if field in fields_names:
                fld_def = (field in self._columns) and self._columns[field] \
                        or self._inherit_fields[field][2]
                if fld_def._type in ('many2one',):
                    obj = self.pool.get(fld_def._obj)
                    if not obj.search(cursor, user, [('id', '=', field_value)]):
                        continue
                    if isinstance(field_value, (int, long)):
                        field_value = obj.name_get(cursor, user, field_value,
                                context=context)[0]
                if fld_def._type in ('many2many'):
                    obj = self.pool.get(fld_def._obj)
                    field_value2 = []
                    for i in range(len(field_value)):
                        if not obj.search(cursor, user, [('id', '=',
                            field_value[i])]):
                            continue
                        field_value2.append(field_value[i])
                    field_value = field_value2
                if fld_def._type in ('one2many'):
                    obj = self.pool.get(fld_def._obj)
                    field_value2 = []
                    for i in range(len(field_value or [])):
                        field_value2.append({})
                        for field2 in field_value[i]:
                            if obj._columns[field2]._type \
                                    in ('many2one',):
                                obj2 = self.pool.get(obj._columns[field2]._obj)
                                if not obj2.search(cursor, user,
                                        [('id', '=', field_value[i][field2])]):
                                    continue
                                if isinstance(field_value[i][field2],
                                        (int, long)):
                                    field_value[i][field2] = obj2.name_get(
                                            cursor, user,
                                            field_value[i][field2],
                                            context=context)[0]
                            # TODO add test for many2many and one2many
                            field_value2[i][field2] = field_value[i][field2]
                    field_value = field_value2
                value[field] = field_value
        value = self._default_on_change(cursor, user, value, context=context)
        return value

    def _default_on_change(self, cursor, user, value, context=None):
        res = value.copy()
        val = {}
        for i in self._inherits.keys():
            val.update(self.pool.get(i)._default_on_change(cursor, user,
                value, context=context))
        for field in value.keys():
            if field in self._columns:
                if self._columns[field].on_change:
                    args = {}
                    for arg in self._columns[field].on_change:
                        args[arg] = value.get(arg, False)
                        if arg in self._columns \
                                and self._columns[arg]._type == 'many2one':
                            if isinstance(args[arg], (list, tuple)):
                                args[arg] = args[arg][0]
                    val.update(getattr(self, 'on_change_' + field)(cursor, user,
                        [], args, context=context))
                if self._columns[field]._type in ('one2many',):
                    obj = self.pool.get(self._columns[field]._obj)
                    for val2 in res[field]:
                        val2.update(obj._default_on_change(cursor, user,
                            val2, context=context))
        res.update(val)
        return res

    def delete(self, cursor, user, ids, context=None):
        '''
        Remove the ids.
        '''
        if context is None:
            context = {}
        if not ids:
            return True
        if isinstance(ids, (int, long)):
            ids = [ids]
        if self.table_query(context):
            return True
        delta = context.get('read_delta', False)
        if delta and self._log_access:
            for i in range((len(ids) / ID_MAX) + \
                    ((len(ids) % ID_MAX) and 1 or 0)):
                sub_ids = ids[ID_MAX * i:ID_MAX * (i + 1)]
                cursor.execute(
                        "SELECT (now()  - min(write_date)) <= '%s'::interval " \
                        "FROM \"%s\" WHERE id in (%s)" % \
                        (delta, self._table,
                            ",".join([str(x) for x in sub_ids])))
                res = cursor.fetchone()
                if res and res[0]:
                    raise Exception('ConcurrencyException',
                            'This record was modified in the meanwhile')
            del context['read_delta']

        self.pool.get('ir.model.access').check(cursor, user, self._name,
                'delete')

        cursor.execute(
            "SELECT id FROM wkf_instance "\
                "WHERE res_id IN (" + ",".join(["%s" for i in ids]) + ") "\
                "AND res_type = %s AND state != 'complete'",
            ids + [self._name])
        if cursor.rowcount != 0:
            raise Exception('UserError',
                    'You cannot delete a record with a running workflow.')

        wf_service = LocalService("workflow")
        for obj_id in ids:
            wf_service.trg_delete(user, self._name, obj_id, cursor)

        if not self.check_xml_record(cursor, user, ids, None, context=context):
            self.raise_user_error(cursor, 'delete_xml_record',
                                  error_description='xml_record_desc',
                                  context=context)

        domain1, domain2 = self.pool.get('ir.rule').domain_get(cursor, user,
                self._name)
        if domain1:
            domain1 = ' AND (' + domain1 + ') '
        for i in range((len(ids) / ID_MAX) + \
                ((len(ids) % ID_MAX) and 1 or 0)):
            sub_ids = ids[ID_MAX * i:ID_MAX * (i + 1)]
            str_d = ','.join(('%s',) * len(sub_ids))
            if domain1:
                cursor.execute('SELECT id FROM "'+self._table+'" ' \
                        'WHERE id IN (' + str_d + ') ' + domain1,
                        sub_ids + domain2)
                if not cursor.rowcount == len({}.fromkeys(sub_ids)):
                    raise Exception('AccessError',
                            'You try to bypass an access rule ' \
                                '(Document type: %s).' % self._description)

            if domain1:
                cursor.execute('DELETE FROM "'+self._table+'" ' \
                        'WHERE id IN (' + str_d + ') ' + domain1,
                        sub_ids + domain2)
            else:
                cursor.execute('DELETE FROM "'+self._table+'" ' \
                        'WHERE id IN (' + str_d + ')', sub_ids)
        return True

    def check_xml_record(self, cursor, user, ids, values, context=None):
        """
        Check if a list of records and their corresponding fields are
        originating from xml data. This is used by write and delete
        functions: if the return value is True the records can be
        written/deleted, False otherwise. The default behaviour is to
        forbid all modification on records/fields originating from
        xml. Values is the dictionary of written values. If values is
        equal to None, no field by field check is performed, False is
        return has soon has one of the record comes from the xml.
        """
        # Allow root user to update/delete
        if user == 0:
            return True
        cursor.execute('SELECT values ' \
                'FROM ir_model_data ' \
                'WHERE model = %s ' \
                    'AND db_id in (' + ','.join('%s' for x in ids)+ ') ',
                [self._name] + ids)
        if cursor.rowcount == 0:
            return True
        if values == None:
            return False
        for line in cursor.fetchall():
            xml_values = eval(line[0], {
                'Decimal': Decimal,
                'datetime': datetime,
                })
            for key, val in values.iteritems():
                if key in xml_values and val != xml_values[key]:
                    return False
        return True

    def write(self, cursor, user, ids, vals, context=None):
        '''
        Update ids with the content of vals.
        vals is a dict with fields name as keys.
        '''
        if context is None:
            context = {}
        if not ids:
            return True
        if self.table_query(context):
            return True

        vals = vals.copy()

        if isinstance(ids, (int, long)):
            ids = [ids]
        delta = context.get('read_delta', False)
        if delta and self._log_access:
            for i in range((len(ids) / ID_MAX) + \
                    ((len(ids) % ID_MAX) and 1 or 0)):
                sub_ids = ids[ID_MAX * i:ID_MAX * (i + 1)]
                cursor.execute("SELECT " \
                            "(now() - min(write_date)) <= '%s'::interval"\
                        " FROM %s WHERE id IN (%s)" % \
                        (delta, self._table,
                            ",".join([str(x) for x in sub_ids])))
                res = cursor.fetchone()
                if res and res[0]:
                    for field in vals:
                        if field in self._columns \
                                and self._columns[field]._classic_write:
                            raise Exception('ConcurrencyException',
                                    'This record was modified in the meanwhile')
            del context['read_delta']

        self.pool.get('ir.model.access').check(cursor, user, self._name,
                'write')

        if 'write_uid' in vals:
            del vals['write_uid']
        if 'write_date' in vals:
            del vals['write_date']
        if 'id' in vals:
            del vals['id']

        #for v in self._inherits.values():
        #    assert v not in vals, (v, vals)
        upd0 = []
        upd1 = []
        upd_todo = []
        updend = []
        direct = []
        for field in vals:
            if field in self._columns:
                if self._columns[field]._classic_write:
                    if (not self._columns[field].translate) \
                            or context.get('language', 'en_US') == 'en_US':
                        upd0.append('"' + field + '"=' + \
                                self._columns[field]._symbol_set[0])
                        upd1.append(self._columns[field]._symbol_set[1](
                            vals[field]))
                    direct.append(field)
                else:
                    upd_todo.append(field)
            else:
                updend.append(field)
            if field in self._columns \
                    and hasattr(self._columns[field], 'selection') \
                    and vals[field]:
                if self._columns[field]._type == 'reference':
                    val = vals[field].split(',')[0]
                else:
                    val = vals[field]
                if isinstance(self._columns[field].selection, (tuple, list)):
                    if val not in dict(self._columns[field].selection):
                        raise Exception('ValidateError',
                        'The value "%s" for the field "%s" ' \
                                'is not in the selection' % \
                                (val, field))
                else:
                    if val not in dict(getattr(self,
                        self._columns[field].selection)(
                        cursor, user, context=context)):
                        raise Exception('ValidateError',
                        'The value "%s" for the field "%s" ' \
                                'is not in the selection' % \
                                (val, field))

        if not self.check_xml_record(cursor, user, ids, vals, context=context):
            self.raise_user_error(cursor, 'write_xml_record',
                                  error_description='xml_record_desc',
                                  context=context)

        if self._log_access:
            upd0.append('write_uid = %s')
            upd0.append('write_date = now()')
            upd1.append(user)

        if len(upd0):
            domain1, domain2 = self.pool.get('ir.rule').domain_get(cursor,
                    user, self._name)
            if domain1:
                domain1 = ' AND (' + domain1 + ') '
            for i in range((len(ids) / ID_MAX) + \
                    ((len(ids) % ID_MAX) and 1 or 0)):
                sub_ids = ids[ID_MAX * i:ID_MAX * (i + 1)]
                ids_str = ','.join([str(x) for x in sub_ids])
                if domain1:
                    cursor.execute('SELECT id FROM "' + self._table + '" ' \
                            'WHERE id IN (' + ids_str + ') ' + domain1, domain2)
                    if not cursor.rowcount == len({}.fromkeys(sub_ids)):
                        raise Exception('AccessError',
                                'You try to bypass an access rule ' \
                                        '(Document type: %s).' % \
                                        self._description)
                else:
                    cursor.execute('SELECT id FROM "' + self._table + '" ' \
                            'WHERE id IN (' + ids_str + ')')
                    if not cursor.rowcount == len({}.fromkeys(sub_ids)):
                        raise Exception('AccessError',
                                'You try to bypass an access rule ' \
                                        '(Document type: %s).' % \
                                        self._description)
                if domain1:
                    cursor.execute('UPDATE "' + self._table + '" ' \
                            'SET ' + ','.join(upd0) + ' ' \
                            'WHERE id IN (' + ids_str + ') ' + domain1,
                            upd1 + domain2)
                else:
                    cursor.execute('UPDATE "' + self._table + '" ' \
                            'SET ' + ','.join(upd0) + ' ' \
                            'WHERE id IN (' + ids_str + ') ', upd1)

            for field in direct:
                if self._columns[field].translate:
                    self.pool.get('ir.translation')._set_ids(cursor, user,
                            self._name + ',' + field, 'model',
                            context.get('language','en_US'), ids, vals[field])

        # call the 'set' method of fields which are not classic_write
        upd_todo.sort(lambda x, y: self._columns[x].priority - \
                self._columns[y].priority)
        for field in upd_todo:
            for select_id in ids:
                self._columns[field].set(cursor, self, select_id, field,
                        vals[field], user, context=context)

        for table in self._inherits:
            col = self._inherits[table]
            nids = []
            for i in range((len(ids) / ID_MAX) + \
                    ((len(ids) % ID_MAX) and 1 or 0)):
                sub_ids = ids[ID_MAX * i:ID_MAX * (i +1)]
                ids_str = ','.join([str(x) for x in sub_ids])
                cursor.execute('SELECT DISTINCT "' + col + '" ' \
                        'FROM "' + self._table + '" WHERE id IN (' + ids_str + ')',
                        upd1)
                nids.extend([x[0] for x in cursor.fetchall()])

            vals2 = {}
            for val in updend:
                if self._inherit_fields[val][0] == table:
                    vals2[val] = vals[val]
            self.pool.get(table).write(cursor, user, nids, vals2,
                    context=context)

        self._validate(cursor, user, ids)

        # Check for Modified Preorder Tree Traversal
        for k in self._columns:
            field = self._columns[k]
            if isinstance(field, fields.Many2One) \
                    and field._obj == self._name \
                    and field.left and field.right:
                if field.left in vals or field.right in vals:
                    raise Exception('ValidateError', 'You can not update fields: ' \
                            '"%s", "%s"' % (field.left, field.right))
                if k in vals:
                    for object_id in ids:
                        self._update_tree(cursor, user, object_id, k,
                                field.left, field.right)

        # Restart rule cache
        if self.pool.get('ir.rule.group').search(cursor, 0, [
            ('model.model', '=', self._name),
            ], context=context):
            self.pool.get('ir.rule').domain_get(cursor.dbname)

        wf_service = LocalService("workflow")
        for obj_id in ids:
            wf_service.trg_write(user, self._name, obj_id, cursor)
        return True

    def __clean_defaults(self, defaults):
        vals = {}
        for field in defaults.keys():
            fld_def = (field in self._columns) and self._columns[field] \
                    or self._inherit_fields[field][2]
            if fld_def._type in ('many2one',):
                if isinstance(defaults[field], (list, tuple)):
                    vals[field] = defaults[field][0]
                else:
                    vals[field] = defaults[field]
            elif fld_def._type in ('one2many',):
                obj = self.pool.get(self._columns[field]._obj)
                vals[field] = []
                for defaults2 in defaults[field]:
                    vals2 = obj.__clean_defaults(defaults2)
                    vals[field].append(('create', vals2))
            elif fld_def._type in ('many2many',):
                vals[field] = [('set', defaults[field])]
            elif fld_def._type in ('boolean',):
                vals[field] = bool(defaults[field])
            else:
                vals[field] = defaults[field]
        return vals

    def create(self, cursor, user, vals, context=None):
        """
        Create a record with the content of vals.
        vals is a dict with fields name as key.
        """
        if self.table_query(context):
            return False

        vals = vals.copy()

        self.pool.get('ir.model.access').check(cursor, user, self._name,
                'create')

        if 'create_uid' in vals:
            del vals['create_uid']
        if 'create_date' in vals:
            del vals['create_date']
        if 'id' in vals:
            del vals['id']

        default = []
        avoid_table = []
        for (i, j) in self._inherits.items():
            if j in vals:
                avoid_table.append(i)
        for i in self._columns.keys(): # + self._inherit_fields.keys():
            if not i in vals \
                    and i not in ('create_uid', 'create_date',
                            'write_uid', 'write_date'):
                default.append(i)
        for i in self._inherit_fields.keys():
            if (not i in vals) \
                    and (not self._inherit_fields[i][0] in avoid_table):
                default.append(i)

        if len(default):
            defaults = self.default_get(cursor, user, default, context)
            vals.update(self.__clean_defaults(defaults))

        tocreate = {}
        for i in self._inherits:
            if self._inherits[i] not in vals:
                tocreate[i] = {}

        (upd0, upd1, upd2) = ('', '', [])
        upd_todo = []

        for i in vals.keys():
            if i in self._inherit_fields:
                (table, col, col_detail) = self._inherit_fields[i]
                tocreate[table][i] = vals[i]
                del vals[i]

        cursor.execute("SELECT NEXTVAL('" + self._sequence + "')")
        (id_new,) = cursor.fetchone()
        for table in tocreate:
            new_id = self.pool.get(table).create(cursor, user, tocreate[table],
                    context=context)
            upd0 += ',' + self._inherits[table]
            upd1 += ',%s'
            upd2.append(new_id)

        for field in vals:
            if self._columns[field]._classic_write:
                upd0 = upd0 + ',"' + field + '"'
                upd1 = upd1 + ',' + self._columns[field]._symbol_set[0]
                upd2.append(self._columns[field]._symbol_set[1](vals[field]))
            else:
                upd_todo.append(field)
            if field in self._columns \
                    and hasattr(self._columns[field], 'selection') \
                    and vals[field]:
                if self._columns[field]._type == 'reference':
                    val = vals[field].split(',')[0]
                else:
                    val = vals[field]
                if isinstance(self._columns[field].selection, (tuple, list)):
                    if val not in dict(self._columns[field].selection):
                        raise Exception('ValidateError',
                        'The value "%s" for the field "%s" ' \
                                'is not in the selection' % \
                                (val, field))
                else:
                    if val not in dict(getattr(self,
                        self._columns[field].selection)(
                        cursor, user, context=context)):
                        raise Exception('ValidateError',
                        'The value "%s" for the field "%s" ' \
                                'is not in the selection' % \
                                (val, field))
        if self._log_access:
            upd0 += ', create_uid, create_date'
            upd1 += ', %s, now()'
            upd2.append(user)
        cursor.execute('INSERT INTO "' + self._table + '" ' \
                '(id' + upd0 + ') ' \
                'VALUES (' + str(id_new) + upd1 + ')', tuple(upd2))
        upd_todo.sort(lambda x, y: self._columns[x].priority - \
                self._columns[y].priority)
        for field in upd_todo:
            self._columns[field].set(cursor, self, id_new, field, vals[field],
                    user=user, context=context)

        self._validate(cursor, user, [id_new])

        # Check for Modified Preorder Tree Traversal
        for k in self._columns:
            field = self._columns[k]
            if isinstance(field, fields.Many2One) \
                    and field._obj == self._name \
                    and field.left and field.right:
                self._update_tree(cursor, user, id_new, k, field.left, field.right)

        wf_service = LocalService("workflow")
        wf_service.trg_create(user, self._name, id_new, cursor)
        return id_new

    def fields_get(self, cursor, user, fields_names=None, context=None):
        """
        Returns the definition of each field in the object
        the optional fields_names parameter can limit the result to some fields
        """
        if context is None:
            context = {}
        res = {}
        translation_obj = self.pool.get('ir.translation')
        model_access_obj = self.pool.get('ir.model.access')
        for parent in self._inherits:
            res.update(self.pool.get(parent).fields_get(cursor, user,
                fields_names, context))
        write_access = model_access_obj.check(cursor, user, self._name, 'write',
                raise_exception=False)
        if self.table_query(context):
            write_access = False

        #Add translation to cache
        trans_args = []
        for field in self._columns.keys():
            trans_args.append((self._name + ',' + field, 'field',
                context.get('language', 'en_US'), None))
            trans_args.append((self._name + ',' + field, 'help',
                context.get('language', 'en_US'), None))
            if hasattr(self._columns[field], 'selection'):
                if isinstance(self._columns[field].selection, (tuple, list)):
                    sel = self._columns[field].selection
                    for (key, val) in sel:
                        trans_args.append((self._name + ',' + field,
                            'selection', context.get('language', 'en_US'),
                            val))
        translation_obj._get_sources(cursor, trans_args)

        for field in self._columns.keys():
            res[field] = {'type': self._columns[field]._type}
            for arg in (
                    'string',
                    'readonly',
                    'states',
                    'size',
                    'required',
                    'change_default',
                    'translate',
                    'help',
                    'select',
                    'on_change',
                    'add_remove',
                    'on_change_with',
                    ):
                if getattr(self._columns[field], arg, False):
                    res[field][arg] = getattr(self._columns[field], arg)
            if not write_access:
                res[field]['readonly'] = True
                if res[field].get('states') and \
                        'readonly' in res[field]['states']:
                    res[field]['states'] = res[field]['states'].copy()
                    del res[field]['states']['readonly']
            for arg in ('digits', 'invisible'):
                if hasattr(self._columns[field], arg) \
                        and getattr(self._columns[field], arg):
                    res[field][arg] = getattr(self._columns[field], arg)
            if isinstance(self._columns[field], fields.Function) \
                    and not self._columns[field].order_field:
                res[field]['sortable'] = False

            # translate the field label
            res_trans = translation_obj._get_source(cursor,
                    self._name + ',' + field, 'field',
                    context.get('language', 'en_US'))
            if res_trans:
                res[field]['string'] = res_trans
            help_trans = translation_obj._get_source(cursor,
                    self._name + ',' + field, 'help',
                    context.get('language', 'en_US'))
            if help_trans:
                res[field]['help'] = help_trans

            if hasattr(self._columns[field], 'selection'):
                if isinstance(self._columns[field].selection, (tuple, list)):
                    sel = self._columns[field].selection
                    # translate each selection option
                    sel2 = []
                    for (key, val) in sel:
                        val2 = translation_obj._get_source(cursor,
                                self._name + ',' + field, 'selection',
                                context.get('language', 'en_US'), val)
                        sel2.append((key, val2 or val))
                    sel = sel2
                    res[field]['selection'] = sel
                else:
                    # call the 'dynamic selection' function
                    res[field]['selection'] = self._columns[field].selection
            if res[field]['type'] in (
                    'one2many',
                    'many2many',
                    'many2one',
                    ):
                res[field]['relation'] = self._columns[field]._obj
                res[field]['domain'] = self._columns[field]._domain
                res[field]['context'] = self._columns[field]._context
            if res[field]['type'] == 'one2many':
                res[field]['relation_field'] = self._columns[field]._field

        if fields_names:
            # filter out fields which aren't in the fields_names list
            for i in res.keys():
                if i not in fields_names:
                    del res[i]
        return res

    def view_header_get(self, cursor, user, value, view_type='form',
            context=None):
        """
        Overload this method if you need a window title
        which depends on the context
        """
        return False

    def __view_look_dom(self, cursor, user, element, type, context=None):
        if context is None:
            context = {}
        result = False
        fields_attrs = {}
        childs = True
        fields_width = {}
        if type == 'tree':
            viewtreewidth_obj = self.pool.get('ir.ui.view_tree_width')
            viewtreewidth_ids = viewtreewidth_obj.search(cursor, user, [
                ('model', '=', self._name),
                ('user', '=', user),
                ], context=context)
            for viewtreewidth in viewtreewidth_obj.browse(cursor, user,
                    viewtreewidth_ids, context=context):
                fields_width[viewtreewidth.field] = viewtreewidth.width
        if element.tag in ('field', 'label', 'separator', 'group'):
            for attr in ('name', 'icon'):
                if element.get(attr):
                    attrs = {}
                    try:
                        if element.get(attr) in self._columns:
                            relation = self._columns[element.get(attr)]._obj
                        else:
                            relation = self._inherit_fields[element.get(attr)][2]._obj
                    except:
                        relation = False
                    if relation and element.tag == 'field':
                        childs = False
                        views = {}
                        for field in element:
                            if field.tag in ('form', 'tree', 'graph'):
                                field2 = copy.copy(field)
                                xarch, xfields = self.pool.get(relation
                                        )._view_look_dom_arch(cursor, user, field2,
                                                field.tag, context)
                                views[field.tag] = {
                                    'arch': xarch,
                                    'fields': xfields
                                }
                                element.remove(field)
                        attrs = {'views': views}
                    fields_attrs[element.get(attr)] = attrs
            if element.get('name') in fields_width:
                element.set('width', str(fields_width[element.get('name')]))

        if element.tag in ('form', 'tree', 'graph'):
            value = ''
            if element.get('string'):
                value = element.get('string')
            result = self.view_header_get(cursor, user, value, element.tag,
                    context)
            if result:
                element.set('string', result)

        # translate view
        translation_obj = self.pool.get('ir.translation')
        if ('language' in context) and not result:
            if element.get('string'):
                trans = translation_obj._get_source(cursor,
                        self._name, 'view', context['language'],
                        element.get('string'))
                if trans:
                    element.set('string', trans)
            if element.get('sum'):
                trans = translation_obj._get_source(cursor,
                        self._name, 'view', context['language'],
                        element.get('sum'))
                if trans:
                    element.set('sum', trans)
        # Add view for properties !
        if element.tag == 'properties':
            parent = element.getparent()
            models = ["'" + x + "'" for x in  [self._name] + \
                    self._inherits.keys()]
            cursor.execute('SELECT f.name AS name, ' \
                        'f.group_name AS group_name ' \
                    'FROM ir_model_field AS f, ir_model AS m ' \
                    'WHERE f.model = m.id ' \
                        'AND m.model in (' + ','.join(models) + ') ' \
                        'AND f.view_load ORDER BY f.group_name, f.id')
            oldgroup = None
            for fname, gname in cursor.fetchall():
                if oldgroup != gname:
                    child = etree.Element('separator')
                    child.set('string', gname)
                    child.set('colspan', '4')
                    oldgroup = gname
                    parent.insert(parent.index(element), child)

                child = etree.Element('label')
                child.set('name', fname)
                parent.insert(parent.index(element), child)
                child = etree.Element('field')
                child.set('name', fname)
                parent.insert(parent.index(element), child)
            parent.remove(element)
            element = parent

        if childs:
            for field in element:
                fields_attrs.update(self.__view_look_dom(cursor, user, field,
                    type, context))
        return fields_attrs

    def _view_look_dom_arch(self, cursor, user, tree, type, context=None):
        tree_root = tree.getroottree().getroot()
        fields_def = self.__view_look_dom(cursor, user, tree_root, type,
                context=context)
        arch = etree.tostring(tree, encoding='utf-8')
        fields2 = self.fields_get(cursor, user, fields_def.keys(), context)
        for field in fields_def:
            if field in fields2:
                fields2[field].update(fields_def[field])
        return arch, fields2

    def fields_view_get(self, cursor, user, view_id=None, view_type='form',
            context=None, toolbar=False, hexmd5=None):
        '''
        Return a dict with keys:
            - arch: the xml description of the view.
            - fields: a dict with the definition of each fields.
            - toolbar: if toolbar is True, a dict with 'print', 'action', 'relate'
                keyword action defintion for the view.
            - md5: the check sum of the above dict that will be used for caching.
        view_id can specify the id of the view, if empty the system
            will select the first view
        view_type specify the type of the view if view_id is empty
        If hexmd5 is fill, the function will return True if the view have the same
            md5 or the dict.
        '''

        def _inherit_apply(src, inherit):

            def _find(tree, element):
                if element.tag == 'xpath':
                    res = tree.xpath(element.get('expr'))
                    if res:
                        return res[0]
                return None

            tree_src = etree.fromstring(src)
            tree_inherit = etree.fromstring(inherit)
            root_inherit = tree_inherit.getroottree().getroot()
            for element2 in root_inherit:
                element = _find(tree_src, element2)
                if element is not None:
                    pos = element2.get('position', 'inside')
                    if pos == 'replace':
                        parent = element.getparent()
                        parent.remove(element)
                        parent.extend(element2.getchildren())
                    elif pos == 'inside':
                        element.extend(element2.getchildren())
                    elif pos == 'after':
                        parent = element.getparent()
                        next = element.getnext()
                        if next is not None:
                            for child in element2:
                                index = parent.index(next)
                                parent.insert(index, child)
                        else:
                            parent.extend(element2.getchildren())
                    elif pos == 'before':
                        parent = element.getparent()
                        for child in element2:
                            index = parent.index(element)
                            parent.insert(index, child)
                    else:
                        raise AttributeError('Unknown position ' \
                                'in inherited view %s!' % pos)
                else:
                    raise AttributeError('Couldn\'t find tag in parent view!')
            return etree.tostring(tree_src, encoding='utf-8')

        result = {'type': view_type, 'model': self._name}

        test = True
        model = True
        sql_res = False
        while test:
            if view_id:
                where = (model and (" and model='%s'" % (self._name,))) or ''
                cursor.execute('SELECT arch, field_childs, id, type, ' \
                            'inherit ' \
                        'FROM ir_ui_view WHERE id = %s ' + where, (view_id,))
            else:
                cursor.execute('SELECT arch, field_childs, id, type, ' \
                        'inherit ' \
                        'FROM ir_ui_view ' \
                        'WHERE model = %s AND type = %s AND inherit IS NULL ' \
                        'ORDER BY priority',
                        (self._name,view_type))
            sql_res = cursor.fetchone()
            if not sql_res:
                break
            test = sql_res[4]
<<<<<<< HEAD
            view_id = test or sql_res[2]
=======
            view_id = test or sql_res[3]
>>>>>>> 145c8b63
            model = False

        # if a view was found
        if sql_res:
            result['type'] = sql_res[3]
            result['view_id'] = sql_res[2]
            result['arch'] = sql_res[0]

            def _inherit_apply_rec(result, inherit_id):
                # get all views which inherit from (ie modify) this view
                cursor.execute('SELECT arch, id FROM ir_ui_view ' \
                        'WHERE inherit = %s AND model = %s ' \
                        'ORDER BY priority', (inherit_id, self._name))
                sql_inherit = cursor.fetchall()
                for (inherit, view_id) in sql_inherit:
                    result = _inherit_apply(result, inherit)
                    result = _inherit_apply_rec(result, view_id)
                return result

            result['arch'] = _inherit_apply_rec(result['arch'], sql_res[2])
<<<<<<< HEAD

            result['field_childs'] = sql_res[1] or False
=======
            result['field_childs'] = sql_res[2] or False
>>>>>>> 145c8b63
        # otherwise, build some kind of default view
        else:
            if view_type == 'form':
                res = self.fields_get(cursor, user, context=context)
                xml = '''<?xml version="1.0" encoding="utf-8"?>''' \
                '''<form string="%s">''' % (self._description,)
                for i in res:
                    if i in ('create_uid', 'create_date',
                            'write_uid', 'write_date', 'id'):
                        continue
                    if res[i]['type'] not in ('one2many', 'many2many'):
                        xml += '<label name="%s"/>' % (i,)
                        xml += '<field name="%s"/>' % (i,)
                        if res[i]['type'] == 'text':
                            xml += "<newline/>"
                xml += "</form>"
            elif view_type == 'tree':
                field = 'id'
                if self._rec_name in self._columns:
                    field = self._rec_name
                xml = '''<?xml version="1.0" encoding="utf-8"?>''' \
                '''<tree string="%s"><field name="%s"/></tree>''' \
                % (self._description, field)
            elif view_type == 'calendar':
                xml = '''<?xml version="1.0" encoding="utf-8"?>''' \
                '''<calendar string="%s" date_start="%s">''' \
                '''<field name="%s"/></calendar>''' \
                % (self._description, self._date_name, self._rec_name)
            else:
                xml = ''
            result['type'] = view_type
            result['arch'] = xml
            result['field_childs'] = False
            result['view_id'] = 0

        tree = etree.fromstring(result['arch'])
        xarch, xfields = self._view_look_dom_arch(cursor, user, tree,
                result['type'], context=context)
        result['arch'] = xarch
        result['fields'] = xfields
        if toolbar:
            action_obj = self.pool.get('ir.action.keyword')
            prints = action_obj.get_keyword(cursor, user, 'form_print',
                    (self._name, 0), context=context)
            actions = action_obj.get_keyword(cursor, user, 'form_action',
                    (self._name, 0), context=context)
            relates = action_obj.get_keyword(cursor, user, 'form_relate',
                    (self._name, 0), context=context)
            result['toolbar'] = {
                'print': prints,
                'action': actions,
                'relate': relates,
            }
        result['md5'] = md5.new(str(result)).hexdigest()
        if hexmd5 == result['md5']:
            return True
        return result

    fields_view_get = Cache('orm.fields_view_get')(fields_view_get)

    def _where_calc(self, cursor, user, args, active_test=True, context=None):
        if context is None:
            context = {}
        args = args[:]
        # if the object has a field named 'active', filter out all inactive
        # records unless they were explicitely asked for
        if 'active' in self._columns \
                and (active_test and context.get('active_test', True)):
            i = 0
            active_found = False
            while i < len(args):
                if args[i][0] == 'active':
                    active_found = True
                i += 1
            if not active_found:
                args.append(('active', '=', 1))

        i = 0
        table_query = ''
        table_args = []
        if self.table_query(context):
            table_query, table_args = self.table_query(context)
            table_query = '(' + table_query + ') AS '
        tables = [table_query + '"' + self._table + '"']
        tables_args = table_args
        joins = []
        while i < len(args):
            if args[i][1] not in (
                    'child_of',
                    '=',
                    'like',
                    'ilike',
                    '',
                    '!=',
                    'in',
                    '<=',
                    '>=',
                    '<',
                    '>'):
                raise Exception('ValidateError', 'Argument "%s" not supported' \
                        % args[i][1])

            table = self
            if args[i][0] in self._inherit_fields:
                itable = self.pool.get(self._inherit_fields[args[i][0]][0])
                table_query = ''
                table_arg = []
                if itable.table_query(context):
                    table_query, table_args = self.table_query(context)
                    table_query = '(' + table_query + ') AS '
                if (table_query + '"' + itable._table + '"' not in tables):
                    tables.append(table_query + '"' + itable._table + '"')
                    tables_args += table_arg
                    joins.append(('id', 'join', '%s.%s' % \
                            (self._table, self._inherits[itable._name]), itable))
            fargs = args[i][0].split('.', 1)
            field = table._columns.get(fargs[0], False)
            if not field:
                if not fargs[0] in self._inherit_fields:
                    raise Exception('ValidateError', 'Field "%s" doesn\'t ' \
                            'exist' % fargs[0])
                table = self.pool.get(self._inherit_fields[args[i][0]][0])
                field = table._columns.get(fargs[0], False)
            if len(fargs) > 1:
                if field._type == 'many2one':
                    args[i] = (fargs[0], 'inselect',
                            self.pool.get(field._obj).search(cursor, user,
                                [(fargs[1], args[i][1], args[i][2])],
                                context=context, query_string=True))
                    i += 1
                    continue
                else:
                    i += 1
                    continue
            if field._properties:
                arg = [args.pop(i)]
                j = i
                while j < len(args):
                    if args[j][0] == arg[0][0]:
                        arg.append(args.pop(j))
                    else:
                        j += 1
                if field._fnct_search:
                    args.extend(field.search(cursor, user, self,
                        arg[0][0], arg, context=context))
            elif field._type == 'one2many':
                field_obj = self.pool.get(field._obj)

                if isinstance(args[i][2], basestring):
                    # get the ids of the records of the "distant" resource
                    ids2 = [x[0] for x in field_obj.name_search(cursor, user,
                        args[i][2], [], args[i][1], context=context)]
                else:
                    ids2 = args[i][2]
                if not ids2:
                    args[i] = ('id', '=', '0')
                else:
                    table_query = ''
                    table_args = []
                    if field_obj.table_query(context):
                        table_query, table_args = field_obj.table_query(context)
                        table_query = '(' + table_query + ') AS '
                    if len(ids2) < ID_MAX:
                        query1 = 'SELECT "' + field._field + '" ' \
                                'FROM ' + table_query + '"' + field_obj._table + '" ' \
                                'WHERE id IN (' + \
                                    ','.join(['%s' for x in ids2]) + ')'
                        query2 = table_args + [str(x) for x in ids2]
                        args[i] = ('id', 'inselect', (query1, query2))
                    else:
                        ids3 = []
                        for i in range((len(ids2) / ID_MAX) + \
                                (len(ids2) % ID_MAX)):
                            sub_ids = ids2[ID_MAX * i:ID_MAX * (i + 1)]
                            cursor.execute(
                                'SELECT "' + field._field + \
                                '" FROM ' + table_query + '"' + field_obj._table + '" ' \
                                'WHERE id IN (' + \
                                    ','.join(['%s' for x in sub_ids2]) + ')',
                                table_args + [str(x) for x in sub_ids2])

                            ids3.extend([x[0] for x in cursor.fetchall()])

                        args[i] = ('id', 'in', ids3)
                i += 1
            elif field._type == 'many2many':
                # XXX must find a solution for long id list
                if args[i][1] == 'child_of':
                    if isinstance(args[i][2], basestring):
                        ids2 = [x[0] for x in self.pool.get(
                        field._obj).name_search(cursor, user, args[i][2], [],
                            'like', context=context)]
                    elif isinstance(args[i][2], (int, long)):
                        ids2 = [args[i][2]]
                    else:
                        ids2 = args[i][2]

                    def _rec_get(ids, table, parent):
                        if not ids:
                            return []
                        ids2 = table.search(cursor, user,
                                [(parent, 'in', ids), (parent, '!=', False)],
                                context=context)
                        return ids + _rec_get(ids2, table, parent)

                    if field._obj != table._name:
                        raise Exception('Error', 'Programming error: ' \
                                'child_of on field "%s" is not allowed!' % \
                                (args[i][0],))

                    parent = None
                    for k in table._columns:
                        field2 = table._columns[k]
                        if field2._type == 'many2many' \
                                and field._rel == field2._rel \
                                and field._id1 == field2._id2 \
                                and field._id2 == field2._id1:
                            parent = k
                            break
                    if not parent:
                        raise Exception('Error', 'Programming error: ' \
                                'child_of on field "%s" is not allowed!' % \
                                (args[i][0],))
                    args[i] = ('id', 'in', ids2 + _rec_get(ids2,
                        table, parent))
                else:
                    if isinstance(args[i][2], basestring):
                        res_ids = [x[0] for x in self.pool.get(field._obj
                            ).name_search(cursor, user, args[i][2], [],
                                args[i][1], context=context)]
                    else:
                        res_ids = args[i][2]
                    if res_ids == True or res_ids == False:
                        query1 = 'SELECT "' + field._id1 + '" ' \
                                'FROM "' + field._rel + '"'
                        query2 = []
                        clause = 'inselect'
                        if res_ids == False:
                            clause = 'notinselect'
                        args[i] = ('id', clause, (query1, query2))
                    elif not res_ids:
                        args[i] = ('id', '=', '0')
                    else:
                        query1 = 'SELECT "' + field._id1 + '" ' \
                                'FROM "' + field._rel + '" ' \
                                'WHERE "' + field._id2 + '" IN (' + \
                                    ','.join(['%s' for x in res_ids]) + ')'
                        query2 = [str(x) for x in res_ids]
                        args[i] = ('id', 'inselect', (query1, query2))
                i += 1

            elif field._type == 'many2one':
                # XXX must find a solution for long id list
                if args[i][1] == 'child_of':
                    if isinstance(args[i][2], basestring):
                        ids2 = [x[0] for x in self.pool.get(
                            field._obj).name_search(cursor, user, args[i][2],
                                [], 'like', context=context)]
                    elif isinstance(args[i][2], (int, long)):
                        ids2 = [args[i][2]]
                    else:
                        ids2 = args[i][2]

                    def _rec_get(ids, table, parent):
                        if not ids:
                            return []
                        ids2 = table.search(cursor, user,
                                [(parent, 'in', ids), (parent, '!=', False)],
                                context=context)
                        return ids + _rec_get(ids2, table, parent)

                    if field._obj != table._name:
                        raise Exception('Error', 'Programming error: ' \
                                'child_of on field "%s" is not allowed!' % \
                                (args[i][0],))
                    else:
                        if field.left and field.right:
                            cursor.execute('SELECT "' + field.left + '", ' \
                                        '"' + field.right + '" ' + \
                                    'FROM "' + self._table + '" ' + \
                                    'WHERE id IN ' + \
                                        '(' + ','.join(['%s' for x in ids2]) + ')',
                                        ids2)
                            clause = ''
                            for left, right in cursor.fetchall():
                                if clause:
                                    clause += 'OR '
                                clause += '( "' + field.left + '" >= ' + \
                                        str(left) + ' ' + \
                                        'AND "' + field.right + '" <= ' + \
                                        str(right) + ')'

                            query = 'SELECT id FROM "' + self._table + '" ' + \
                                    'WHERE ' + clause
                            args[i] = ('id', 'inselect', (query, []))
                        else:
                            args[i] = ('id', 'in', ids2 + _rec_get(ids2, table,
                                args[i][0]), table)
                else:
                    if isinstance(args[i][2], basestring):
                        res_ids = self.pool.get(field._obj).name_search(cursor,
                                user, args[i][2], [], args[i][1],
                                context=context)
                        args[i] = (args[i][0], 'in', [x[0] for x in res_ids],
                                table)
                    else:
                        args[i] += (table,)
                i += 1
            else:
                if field.translate:
                    if args[i][1] in ('like', 'ilike'):
                        args[i] = (args[i][0], args[i][1],
                                '%%%s%%' % args[i][2])
                        query1 = '(SELECT res_id FROM ir_translation ' \
                                'WHERE name = %s AND lang = %s ' \
                                    'AND type = %s ' \
                                    'AND VALUE ' + args[i][1] + ' %s)'
                        query2 = [table._name + ',' + args[i][0],
                                context.get('language', False) or 'en_US',
                                'model', args[i][2]]
                        query1 += ' UNION '
                        table_query = ''
                        table_args = []
                        if table.table_query(context):
                            table_query, table_args = table.table_query(context)
                            table_query = '(' + table_query  + ') AS '
                        query1 += '(SELECT id FROM ' + table_query + \
                                '"' + table._table + '" ' \
                                'WHERE "' + args[i][0] + '" ' + \
                                args[i][1] + ' %s)'
                        query2 += table_args + [args[i][2]]
                        args[i] = ('id', 'inselect', (query1, query2), table)
                else:
                    args[i] += (table,)
                i += 1
        args.extend(joins)

        qu1, qu2 = [], []
        for arg in args:
            table = self
            if len(arg) > 3:
                table = arg[3]
            if arg[1] in ('inselect', 'notinselect'):
                clause = 'IN'
                if arg[1] == 'notinselect':
                    clause = 'NOT IN'
                qu1.append('(%s.%s %s (%s))' % (table._table, arg[0], clause,
                    arg[2][0]))
                qu2 += arg[2][1]
            elif arg[1] == 'in':
                if len(arg[2]) > 0:
                    todel = []
                    for xitem in range(len(arg[2])):
                        if arg[2][xitem] == False \
                                and isinstance(arg[2][xitem],bool):
                            todel.append(xitem)
                    for xitem in todel[::-1]:
                        del arg[2][xitem]
                    #TODO fix max_stack_depth
                    if len(arg[2]):
                        if arg[0] == 'id':
                            qu1.append('(%s.id in (%s))' % \
                                    (table._table,
                                        ','.join(['%s'] * len(arg[2])),))
                        else:
                            qu1.append('(%s.%s in (%s))' % \
                                    (table._table, arg[0], ','.join(
                                        [table._columns[arg[0]].\
                                                _symbol_set[0]] * len(arg[2]))))
                        if todel:
                            qu1[-1] = '(' + qu1[-1] + ' or ' + arg[0] + ' is null)'
                        qu2 += arg[2]
                    elif todel:
                        qu1.append('(' + arg[0] + ' IS NULL)')
                else:
                    qu1.append(' false')
            else:
                if (arg[2] is False) and (arg[1] == '='):
                    qu1.append('(%s.%s IS NULL)' % \
                            (table._table, arg[0]))
                elif (arg[2] is False) and (arg[1] == '<>' or arg[1] == '!='):
                    qu1.append('(%s.%s IS NOT NULL)' % \
                            (table._table, arg[0]))
                else:
                    if arg[0] == 'id':
                        if arg[1] == 'join':
                            qu1.append('(%s.%s = %s)' % \
                                    (table._table, arg[0], arg[2]))
                        else:
                            qu1.append('(%s.%s %s %%s)' % \
                                    (table._table, arg[0], arg[1]))
                            qu2.append(arg[2])
                    else:
                        add_null = False
                        if arg[1] in ('like', 'ilike'):
                            qu2.append('%%%s%%' % arg[2])
                            if not arg[2]:
                                add_null = True
                        else:
                            if arg[0] in table._columns:
                                qu2.append(table._columns[arg[0]].\
                                        _symbol_set[1](arg[2]))
                        if arg[0] in table._columns:
                            if arg[1] in ('like', 'ilike'):
                                qu1.append('(%s.%s %s %s)' % (table._table,
                                    arg[0], arg[1], '%s'))
                            else:
                                qu1.append('(%s.%s %s %s)' % (table._table,
                                    arg[0], arg[1],
                                    table._columns[arg[0]]._symbol_set[0]))
                        else:
                            qu1.append('(%s.%s %s \'%s\')' % \
                                    (table._table, arg[0], arg[1], arg[2]))

                        if add_null:
                            qu1[-1] = '('+qu1[-1]+' or '+arg[0]+' is null)'

        return (qu1, qu2, tables, tables_args)

    def search_count(self, cursor, user, args, context=None):
        '''
        Return the number of record that match the clause defined in args.
        see function search
        '''
        res = self.search(cursor, user, args, context=context, count=True)
        if isinstance(res, list):
            return len(res)
        return res

    def _order_calc(self, cursor, user, field, otype, context=None):
        order_by = []
        tables = []
        field_name = None
        table_name = None
        link_field = None
        clause = ''

        if field in self._columns:
            table_name = self._table

            if self._columns[field]._classic_write:
                field_name = field

            if self._columns[field].order_field:
                field_name = self._columns[field].order_field

            if isinstance(self._columns[field], fields.Many2One):
                obj = self.pool.get(self._columns[field]._obj)
                table_name = obj._table
                link_field = field
                field_name = None

                if obj._rec_name in obj._columns:
                    field_name = obj._rec_name

                if obj._order_name in obj._columns:
                    field_name = obj._order_name

                if field_name:
                    order_by, tables, clause = obj._order_calc(cursor, user,
                            field_name, otype, context=context)
                    if '"' + table_name + '"' not in tables:
                        tables.append('"' + table_name + '"')
                        if clause:
                            clause += ' AND '
                        clause += ' %s.%s = %s.id' % (self._table, link_field,
                                table_name)
                    return order_by, tables, clause

                obj2 = None
                if obj._rec_name in obj._inherit_fields.keys():
                    obj2 = self.pool.get(obj._inherit_fields[obj._rec_name][0])
                    field_name = obj._rec_name

                if obj._order_name in obj._inherit_fields.keys():
                    obj2 = self.pool.get(obj._inherit_fields[obj._order_name][0])
                    field_name = obj._order_name

                if obj2 and field_name:
                    table_name2 = obj2._table
                    link_field2 = obj._inherits[obj2._name]
                    order_by, tables, clause = obj2._order_calc(cursor, user,
                            field_name, otype, context=context)

                    if '"' + table_name + '"' not in tables:
                        tables.append('"' + table_name + '"')
                        if clause:
                            clause += ' AND '
                        clause += ' %s.%s = %s.id' % (self._table, link_field,
                                table_name)

                    if '"' + table_name2 + '"' not in tables:
                        tables.append('"' + table_name2 + '"')
                        if clause:
                            clause += ' AND '
                        clause += ' %s.%s = %s.id' % (obj._table, link_field2,
                                table_name2)
                    return order_by, tables, clause

            if field_name:
                order_by.append(table_name + '.' + field_name + ' ' + otype)
                return order_by, tables, clause

        if field in self._inherit_fields.keys():
            obj = self.pool.get(self._inherit_fields[field][0])
            table_name = obj._table
            link_field = self._inherits[obj._name]
            order_by, tables, clause = obj._order_calc(cursor, user, field,
                    otype, context=context)
            if '"' + table_name + '"' not in tables:
                tables.append('"' + table_name + '"')
                if clause:
                    clause += ' AND '
                clause += ' %s.%s = %s.id' % (self._table, link_field,
                        table_name)
            return order_by, tables, clause

        raise Exception('Error', 'Wrong field name (%s) in order!' \
                % field)

    def search(self, cursor, user, args, offset=0, limit=None, order=None,
            context=None, count=False, query_string=False):
        '''
        Return a list of id that match the clause defined in args.
        args is a list of tuple that are construct like this:
            ('field name', 'operator', value)
            field name: is the name of a field of the object
                or a relational field by using '.' as separator.
            operator can be:
                child_of  (all the child of a relation field)
                =
                like
                ilike (case insensitive)
                !=
                in
                <=
                >=
                <
                >
        offset can be used to specify a offset in the result
        limit can be used to limit the number of ids return
        order is a list of tupe that are construct like this:
            ('field name', 'DESC|ASC')
            it allow to specify the order of the ids in the return list
        count can be used to return just the len of the list
        if query_string is True, the function will return a tuple with
            the SQL query string and the arguments.
        '''
        # compute the where, order by, limit and offset clauses
        (qu1, qu2, tables, tables_args) = self._where_calc(cursor, user, args,
                context=context)

        if len(qu1):
            qu1 = ' WHERE ' + ' AND '.join(qu1)
        else:
            qu1 = ''

        order_by = []
        for field, otype in (order or self._order):
            if otype.upper() not in ('DESC', 'ASC'):
                raise Exception('Error', 'Wrong order type (%s)!' % otype)
            order_by2, tables2, clause = self._order_calc(cursor, user,
                    field, otype, context=context)
            order_by += order_by2
            for table in tables2:
                if table not in tables:
                    tables.append(table)
            if clause:
                if qu1:
                    qu1 += ' AND ' + clause
                else:
                    qu1 += 'WHERE ' + clause

        order_by = ','.join(order_by)

        limit_str = limit and (type(limit) in (float, int, long))\
                    and ' LIMIT %d' % limit or ''
        offset_str = offset and (type(offset) in (float, int, long))\
                     and ' OFFSET %d' % offset or ''


        # construct a clause for the rules :
        domain1, domain2 = self.pool.get('ir.rule').domain_get(cursor, user,
                self._name)
        if domain1:
            qu1 = qu1 and qu1 + ' AND ' + domain1 or ' WHERE ' + domain1
            qu2 += domain2

        if count:
            cursor.execute('SELECT COUNT(%s.id) FROM ' % self._table +
                    ','.join(tables) + qu1 + limit_str + offset_str,
                    tables_args + qu2)
            res = cursor.fetchall()
            return res[0][0]
        # execute the "main" query to fetch the ids we were searching for
        query_str = 'SELECT %s.id FROM ' % self._table + \
                ','.join(tables) + qu1 + ' order by ' + order_by + \
                limit_str + offset_str
        if query_string:
            return (query_str, tables_args + qu2)
        cursor.execute(query_str, tables_args + qu2)
        res = cursor.fetchall()
        return [x[0] for x in res]

    def name_get(self, cursor, user, ids, context=None):
        '''
        Return a list of tuple for each ids.
        The tuple contains the id and the name of the record.
        '''
        if not ids:
            return []
        if isinstance(ids, (int, long)):
            ids = [ids]
        return [(r['id'], unicode(r[self._rec_name])) for r in self.read(cursor,
            user, ids, [self._rec_name], context, load='_classic_write')]

    def name_search(self, cursor, user, name='', args=None, operator='ilike',
            context=None, limit=None):
        '''
        Return a list of ids where the name and the args clause matches.
        args is a clause like in the function search.
        operator is the operator used to compare the name.
        limit can be used to limit the number of id.
        '''
        if args is None:
            args = []
        args = args[:]
        if name:
            args += [(self._rec_name, operator, name)]
        ids = self.search(cursor, user, args, limit=limit, context=context)
        res = self.name_get(cursor, user, ids, context=context)
        return res

    def copy(self, cursor, user, object_id, default=None, context=None):
        '''
        Duplicate the object_id record.
        default can be a dict with field name as keys,
        it will replace the value of the record.
        '''
        if default is None:
            default = {}
        if 'state' not in default:
            if 'state' in self._defaults:
                default['state'] = self._defaults['state'](cursor, user,
                        context)
        data = self.read(cursor, user, object_id, context=context)
        fields2 = self.fields_get(cursor, user)
        for field in fields2:
            ftype = fields2[field]['type']

            if self._log_access \
                     and (field in (
                         'create_date',
                         'create_uid',
                         'write_date',
                         'write_uid',
                         )):
                del data[field]

            if field in default:
                data[field] = default[field]
            elif ftype == 'function':
                del data[field]
            elif ftype == 'many2one':
                try:
                    data[field] = data[field] and data[field][0]
                except:
                    pass
            elif ftype in ('one2many',):
                res = []
                rel = self.pool.get(fields2[field]['relation'])
                for rel_id in data[field]:
                    # the lines are first duplicated using the wrong (old)
                    # parent but then are reassigned to the correct one thanks
                    # to the ('add', ...)
                    res.append(('add', rel.copy(cursor, user, rel_id,
                        context=context)))
                data[field] = res
            elif ftype == 'many2many':
                data[field] = [('set', data[field])]
        del data['id']
        for i in self._inherits:
            del data[self._inherits[i]]
        return self.create(cursor, user, data, context=context)

    def search_read(self, cursor, user, args, offset=0, limit=None, order=None,
            context=None, fields_names=None, load='_classic_read'):
        '''
        Call search function and read in once.
        Usefull for the client to reduce the number of calls.
        '''
        ids = self.search(cursor, user, args, offset=offset, limit=limit,
                order=order, context=context)
        if limit == 1:
            ids = ids[0]
        return self.read(cursor, user, ids, fields_names=fields_names,
                context=context, load=load)

    def check_recursion(self, cursor, user, ids, parent='parent'):
        '''
        Function that check if there is no recursion in the tree
        composed with parent as parent field name.
        '''
        ids_parent = ids[:]
        while len(ids_parent):
            ids_parent2 = []
            for i in range((len(ids) / ID_MAX) + \
                    ((len(ids) % ID_MAX) and 1 or 0)):
                sub_ids_parent = ids_parent[ID_MAX * i:ID_MAX * (i + 1)]
                cursor.execute('SELECT distinct "' + parent + '" ' +
                    'FROM "' + self._table + '" ' +
                    'WHERE id IN ' \
                        '(' + ','.join([str(x) for x in sub_ids_parent]) + ')')
                ids_parent2.extend(filter(None,
                    [x[0] for x in cursor.fetchall()]))
            ids_parent = ids_parent2
            for i in ids_parent:
                if i in ids:
                    return False
        return True

    def default_sequence(self, cursor, user, context=None):
        '''
        Return the default value for sequence field.
        '''
        cursor.execute('SELECT MAX(sequence) ' \
                'FROM "' + self._table + '"')
        res = cursor.fetchone()
        if res:
            return res[0]
        return 0

    def _rebuild_tree(self, cursor, user, parent, parent_id, left):
        '''
        Rebuild left, right value for the tree.
        '''
        right = left + 1

        if not parent_id:
            cursor.execute('SELECT id FROM "' + self._table + '" ' \
                    'WHERE "' + parent + '" IS NULL')
        else:
            cursor.execute('SELECT id FROM "' + self._table + '" ' \
                    'WHERE "' + parent + '" = %s', (parent_id,))
        child_ids = [x[0] for x in cursor.fetchall()]

        for child_id in child_ids:
            right = self._rebuild_tree(cursor, user, parent, child_id, right)

        field = self._columns[parent]

        if parent_id:
            cursor.execute('UPDATE "' + self._table + '" ' \
                    'SET "' + field.left + '" = %s, ' \
                        '"' + field.right + '" = %s ' \
                    'WHERE id = %s', (left, right, parent_id))
        return right + 1

    def _update_tree(self, cursor, user, object_id, field_name, left, right):
        '''
        Update left, right values for the tree.
        '''
        cursor.execute('SELECT "' + right + '" ' \
                'FROM "' + self._table + '" ' \
                'WHERE id IN (' \
                    'SELECT "' + field_name + '" FROM "' + self._table + '" ' \
                    'WHERE id = %s)', (object_id,))
        if cursor.rowcount:
            parent_right = cursor.fetchone()[0]
            cursor.execute('UPDATE "' + self._table + '" ' \
                    'SET "' + left + '" = "' + left + '" + 2 ' \
                    'WHERE "' + left + '" >= %s', (parent_right,))
            cursor.execute('UPDATE "' + self._table + '" ' \
                    'SET "' + right + '" = "' + right + '" + 2 ' \
                    'WHERE "' + right + '" >= %s', (parent_right,))
            cursor.execute('UPDATE "' +  self._table + '" ' \
                    'SET "' + left + '" = %s, ' \
                        '"' + right + '" = %s ' \
                    'WHERE id = %s', (parent_right, parent_right + 1, object_id))
        else:
            max_right = 0
            cursor.execute('SELECT MAX("' + right + '") ' \
                    'FROM "' + self._table + '" ' \
                    'WHERE "' + field_name + '" IS NULL')
            if cursor.rowcount:
                max_right = cursor.fetchone()[0]

            cursor.execute('UPDATE "' +  self._table + '" ' \
                    'SET "' + left + '" = %s, ' \
                        '"' + right + '" = %s ' \
                    'WHERE id = %s', (max_right + 1, max_right + 2, object_id))

orm = ORM<|MERGE_RESOLUTION|>--- conflicted
+++ resolved
@@ -9,11 +9,8 @@
 import datetime
 from lxml import etree
 import copy
-<<<<<<< HEAD
+from trytond.sql_db import table_handler
 from decimal import Decimal
-=======
-from trytond.sql_db import table_handler
->>>>>>> 145c8b63
 
 ID_MAX = 1000
 
@@ -1907,11 +1904,7 @@
             if not sql_res:
                 break
             test = sql_res[4]
-<<<<<<< HEAD
             view_id = test or sql_res[2]
-=======
-            view_id = test or sql_res[3]
->>>>>>> 145c8b63
             model = False
 
         # if a view was found
@@ -1932,12 +1925,8 @@
                 return result
 
             result['arch'] = _inherit_apply_rec(result['arch'], sql_res[2])
-<<<<<<< HEAD
 
             result['field_childs'] = sql_res[1] or False
-=======
-            result['field_childs'] = sql_res[2] or False
->>>>>>> 145c8b63
         # otherwise, build some kind of default view
         else:
             if view_type == 'form':
