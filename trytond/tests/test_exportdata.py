# -*- coding: utf-8 -*-
#This file is part of Tryton.  The COPYRIGHT file at the top level of
#this repository contains the full copyright notices and license terms.
import sys
try:
    import cdecimal
    if 'decimal' not in sys.modules:
        sys.modules['decimal'] = cdecimal
except ImportError:
    import decimal
    sys.modules['cdecimal'] = decimal
import unittest
from decimal import Decimal
import datetime
from trytond.tests.test_tryton import POOL, DB_NAME, USER, CONTEXT, \
        install_module
from trytond.transaction import Transaction


class ExportDataTestCase(unittest.TestCase):
    'Test export_data'

    def setUp(self):
        install_module('tests')
        self.export_data = POOL.get('test.export_data')
        self.export_data_target = POOL.get('test.export_data.target')
        self.export_data_relation = POOL.get('test.export_data.relation')

    def test0010boolean(self):
<<<<<<< HEAD
        '''
        Test boolean.
        '''
        with Transaction().start(DB_NAME, USER,
                context=CONTEXT) as transaction:
            export1_id = self.export_data.create({
                'boolean': True,
                })
            self.assert_(self.export_data.export_data([export1_id],
                ['boolean']) == [[True]])

            export2_id = self.export_data.create({
                'boolean': False,
                })
            self.assert_(self.export_data.export_data([export2_id],
                ['boolean']) == [[False]])

            self.assert_(self.export_data.export_data( [export1_id,
                export2_id], ['boolean']) == [[True], [False]])
=======
        'Test boolean'
        with Transaction().start(DB_NAME, USER,
                context=CONTEXT) as transaction:
            export1, = self.export_data.create([{
                        'boolean': True,
                        }])
            self.assertEqual(
                self.export_data.export_data([export1], ['boolean']), [[True]])

            export2, = self.export_data.create([{
                        'boolean': False,
                        }])
            self.assertEqual(
                self.export_data.export_data([export2], ['boolean']),
                [[False]])

            self.assertEqual(
                self.export_data.export_data([export1, export2],
                    ['boolean']),
                [[True], [False]])
>>>>>>> 7d8707e3

            transaction.cursor.rollback()

    def test0020integer(self):
<<<<<<< HEAD
        '''
        Test integer.
        '''
        with Transaction().start(DB_NAME, USER,
                context=CONTEXT) as transaction:
            export1_id = self.export_data.create({
                'integer': 2,
                })
            self.assert_(self.export_data.export_data([export1_id],
                ['integer']) == [[2]])

            export2_id = self.export_data.create({
                'integer': 0,
                })
            self.assert_(self.export_data.export_data([export2_id],
                ['integer']) == [[0]])

            self.assert_(self.export_data.export_data([export1_id, export2_id],
                ['integer']) == [[2], [0]])
=======
        'Test integer'
        with Transaction().start(DB_NAME, USER,
                context=CONTEXT) as transaction:
            export1, = self.export_data.create([{
                        'integer': 2,
                        }])
            self.assertEqual(
                self.export_data.export_data([export1], ['integer']), [[2]])

            export2, = self.export_data.create([{
                        'integer': 0,
                        }])
            self.assertEqual(
                self.export_data.export_data([export2], ['integer']), [[0]])

            self.assertEqual(
                self.export_data.export_data([export1, export2], ['integer']),
                [[2], [0]])
>>>>>>> 7d8707e3

            transaction.cursor.rollback()

    def test0030float(self):
<<<<<<< HEAD
        '''
        Test float.
        '''
        with Transaction().start(DB_NAME, USER,
                context=CONTEXT) as transaction:
            export1_id = self.export_data.create({
                'float': 1.1,
                })
            self.assert_(self.export_data.export_data([export1_id],
                ['float']) == [[1.1]])

            export2_id = self.export_data.create({
                'float': 0,
                })
            self.assert_(self.export_data.export_data([export2_id],
                ['float']) == [[0]])

            self.assert_(self.export_data.export_data([export1_id, export2_id],
                ['float']) == [[1.1], [0]])
=======
        'Test float'
        with Transaction().start(DB_NAME, USER,
                context=CONTEXT) as transaction:
            export1, = self.export_data.create([{
                        'float': 1.1,
                        }])
            self.assertEqual(
                self.export_data.export_data([export1], ['float']), [[1.1]])

            export2, = self.export_data.create([{
                        'float': 0,
                        }])
            self.assertEqual(
                self.export_data.export_data([export2], ['float']), [[0]])

            self.assertEqual(
                self.export_data.export_data([export1, export2], ['float']),
                [[1.1], [0]])
>>>>>>> 7d8707e3

            transaction.cursor.rollback()

    def test0040numeric(self):
<<<<<<< HEAD
        '''
        Test numeric.
        '''
        with Transaction().start(DB_NAME, USER,
                context=CONTEXT) as transaction:
            export1_id = self.export_data.create({
                'numeric': Decimal('1.1'),
                })
            self.assert_(self.export_data.export_data([export1_id],
                ['numeric']) == [[Decimal('1.1')]])

            export2_id = self.export_data.create({
                'numeric': Decimal('0'),
                })
            self.assert_(self.export_data.export_data([export2_id],
                ['numeric']) == [[Decimal('0')]])

            self.assert_(self.export_data.export_data([export1_id, export2_id],
                ['numeric']) == [[Decimal('1.1')], [Decimal('0')]])
=======
        'Test numeric'
        with Transaction().start(DB_NAME, USER,
                context=CONTEXT) as transaction:
            export1, = self.export_data.create([{
                        'numeric': Decimal('1.1'),
                        }])
            self.assertEqual(
                self.export_data.export_data([export1], ['numeric']),
                [[Decimal('1.1')]])

            export2, = self.export_data.create([{
                        'numeric': Decimal('0'),
                        }])
            self.assertEqual(
                self.export_data.export_data([export2], ['numeric']),
                [[Decimal('0')]])

            self.assertEqual(
                self.export_data.export_data([export1, export2], ['numeric']),
                [[Decimal('1.1')], [Decimal('0')]])
>>>>>>> 7d8707e3

            transaction.cursor.rollback()

    def test0050char(self):
<<<<<<< HEAD
        '''
        Test char.
        '''
        with Transaction().start(DB_NAME, USER,
                context=CONTEXT) as transaction:
            export1_id = self.export_data.create({
                'char': 'test',
                })
            self.assert_(self.export_data.export_data([export1_id],
                ['char']) == [['test']])

            export2_id = self.export_data.create({
                'char': False,
                })
            self.assert_(self.export_data.export_data([export2_id],
                ['char']) == [['']])

            self.assert_(self.export_data.export_data([export1_id, export2_id],
                ['char']) == [['test'], ['']])
=======
        'Test char'
        with Transaction().start(DB_NAME, USER,
                context=CONTEXT) as transaction:
            export1, = self.export_data.create([{
                        'char': 'test',
                        }])
            self.assertEqual(
                self.export_data.export_data([export1], ['char']), [['test']])

            export2, = self.export_data.create([{
                        'char': None,
                        }])
            self.assertEqual(
                self.export_data.export_data([export2], ['char']), [['']])

            self.assertEqual(
                self.export_data.export_data([export1, export2], ['char']),
                [['test'], ['']])
>>>>>>> 7d8707e3

            transaction.cursor.rollback()

    def test0060text(self):
<<<<<<< HEAD
        '''
        Test text.
        '''
        with Transaction().start(DB_NAME, USER,
                context=CONTEXT) as transaction:
            export1_id = self.export_data.create({
                'text': 'test',
                })
            self.assert_(self.export_data.export_data([export1_id],
                ['text']) == [['test']])

            export2_id = self.export_data.create({
                'text': False,
                })
            self.assert_(self.export_data.export_data([export2_id],
                ['text']) == [['']])

            self.assert_(self.export_data.export_data([export1_id, export2_id],
                ['text']) == [['test'], ['']])
=======
        'Test text'
        with Transaction().start(DB_NAME, USER,
                context=CONTEXT) as transaction:
            export1, = self.export_data.create([{
                        'text': 'test',
                        }])
            self.assertEqual(
                self.export_data.export_data([export1], ['text']), [['test']])

            export2, = self.export_data.create([{
                        'text': None,
                        }])
            self.assertEqual(
                self.export_data.export_data([export2], ['text']), [['']])

            self.assertEqual(
                self.export_data.export_data([export1, export2], ['text']),
                [['test'], ['']])
>>>>>>> 7d8707e3

            transaction.cursor.rollback()

    def test0070sha(self):
<<<<<<< HEAD
        '''
        Test sha.
        '''
        with Transaction().start(DB_NAME, USER,
                context=CONTEXT) as transaction:
            export1_id = self.export_data.create({
                'sha': 'Test',
                })
            self.assert_(self.export_data.export_data([export1_id],
                ['sha']) == [['640ab2bae07bedc4c163f679a746f7ab7fb5d1fa']])
=======
        'Test sha'
        with Transaction().start(DB_NAME, USER,
                context=CONTEXT) as transaction:
            export1, = self.export_data.create([{
                        'sha': 'Test',
                        }])
            self.assertEqual(
                self.export_data.export_data([export1], ['sha']),
                [['640ab2bae07bedc4c163f679a746f7ab7fb5d1fa']])
>>>>>>> 7d8707e3

            transaction.cursor.rollback()

    def test0080date(self):
<<<<<<< HEAD
        '''
        Test date.
        '''
        with Transaction().start(DB_NAME, USER,
                context=CONTEXT) as transaction:
            export1_id = self.export_data.create({
                'date': datetime.date(2010, 1, 1),
                })
            self.assert_(self.export_data.export_data([export1_id],
=======
        'Test date'
        with Transaction().start(DB_NAME, USER,
                context=CONTEXT) as transaction:
            export1, = self.export_data.create([{
                        'date': datetime.date(2010, 1, 1),
                        }])
            self.assert_(self.export_data.export_data([export1],
>>>>>>> 7d8707e3
                ['date']) == [[datetime.date(2010, 1, 1)]])

            export2, = self.export_data.create([{
                        'date': None,
                        }])
            self.assertEqual(
                self.export_data.export_data([export2], ['date']), [['']])

            self.assertEqual(
                self.export_data.export_data([export1, export2], ['date']),
                [[datetime.date(2010, 1, 1)], ['']])

            transaction.cursor.rollback()

    def test0090datetime(self):
<<<<<<< HEAD
        '''
        Test datetime.
        '''
        with Transaction().start(DB_NAME, USER,
                context=CONTEXT) as transaction:
            export1_id = self.export_data.create({
                'datetime': datetime.datetime(2010, 1, 1, 12, 0, 0),
                })
            self.assert_(self.export_data.export_data([export1_id],
                ['datetime']) == [[datetime.datetime(2010, 1, 1, 12, 0, 0)]])

            export2_id = self.export_data.create({
                'datetime': False,
                })
            self.assert_(self.export_data.export_data([export2_id],
                ['datetime']) == [['']])

            self.assert_(self.export_data.export_data([export1_id, export2_id],
                ['datetime']) == [[datetime.datetime(2010, 1, 1, 12, 0, 0)],
                    ['']])
=======
        'Test datetime'
        with Transaction().start(DB_NAME, USER,
                context=CONTEXT) as transaction:
            export1, = self.export_data.create([{
                        'datetime': datetime.datetime(2010, 1, 1, 12, 0, 0),
                        }])
            self.assertEqual(
                self.export_data.export_data([export1], ['datetime']),
                [[datetime.datetime(2010, 1, 1, 12, 0, 0)]])

            export2, = self.export_data.create([{
                        'datetime': None,
                        }])
            self.assertEqual(
                self.export_data.export_data([export2], ['datetime']),
                [['']])

            self.assertEqual(
                self.export_data.export_data([export1, export2], ['datetime']),
                [[datetime.datetime(2010, 1, 1, 12, 0, 0)], ['']])
>>>>>>> 7d8707e3

            transaction.cursor.rollback()

    def test0100selection(self):
<<<<<<< HEAD
        '''
        Test selection.
        '''
        with Transaction().start(DB_NAME, USER,
                context=CONTEXT) as transaction:
            export1_id = self.export_data.create({
                'selection': 'select1',
                })
            self.assert_(self.export_data.export_data([export1_id],
                ['selection']) == [['select1']])

            export2_id = self.export_data.create({
                'selection': False,
                })
            self.assert_(self.export_data.export_data([export2_id],
                ['selection']) == [['']])

            self.assert_(self.export_data.export_data([export1_id, export2_id],
                ['selection']) == [['select1'], ['']])
=======
        'Test selection'
        with Transaction().start(DB_NAME, USER,
                context=CONTEXT) as transaction:
            export1, = self.export_data.create([{
                        'selection': 'select1',
                        }])
            self.assertEqual(
                self.export_data.export_data([export1], ['selection']),
                [['select1']])

            export2, = self.export_data.create([{
                        'selection': None,
                        }])
            self.assertEqual(
                self.export_data.export_data([export2], ['selection']), [['']])

            self.assertEqual(
                self.export_data.export_data([export1, export2],
                    ['selection']),
                [['select1'], ['']])
>>>>>>> 7d8707e3

            transaction.cursor.rollback()

    def test0110many2one(self):
<<<<<<< HEAD
        '''
        Test many2one.
        '''
        with Transaction().start(DB_NAME, USER,
                context=CONTEXT) as transaction:
            target_id = self.export_data_target.create({
                'name': 'Target Test',
                })
            export1_id = self.export_data.create({
                'many2one': target_id,
                })
            self.assert_(self.export_data.export_data([export1_id],
                ['many2one/name']) == [['Target Test']])

            export2_id = self.export_data.create({
                'many2one': False,
                })
            self.assert_(self.export_data.export_data([export2_id],
                ['many2one/name']) == [['']])

            self.assert_(self.export_data.export_data([export1_id, export2_id],
                ['many2one/name']) == [['Target Test'], ['']])
=======
        'Test many2one'
        with Transaction().start(DB_NAME, USER,
                context=CONTEXT) as transaction:
            target, = self.export_data_target.create([{
                        'name': 'Target Test',
                        }])
            export1, = self.export_data.create([{
                        'many2one': target.id,
                        }])
            self.assertEqual(
                self.export_data.export_data([export1], ['many2one/name']),
                [['Target Test']])

            export2, = self.export_data.create([{
                    'many2one': None,
                    }])
            self.assertEqual(
                self.export_data.export_data([export2], ['many2one/name']),
                [['']])

            self.assertEqual(
                self.export_data.export_data([export1, export2],
                    ['many2one/name']),
                [['Target Test'], ['']])
>>>>>>> 7d8707e3

            transaction.cursor.rollback()

    def test0120many2many(self):
<<<<<<< HEAD
        '''
        Test many2many.
        '''
        with Transaction().start(DB_NAME, USER,
                context=CONTEXT) as transaction:
            target1_id = self.export_data_target.create({
                'name': 'Target 1',
                })
            export1_id = self.export_data.create({
                'many2many': [('set', [target1_id])],
                })
            self.assert_(self.export_data.export_data([export1_id],
                ['many2many/name']) == [['Target 1']])

            target2_id = self.export_data_target.create({
                'name': 'Target 2',
                })
            self.export_data.write(export1_id, {
                'many2many': [('set', [target1_id, target2_id])],
                })
            self.assert_(self.export_data.export_data([export1_id], ['id',
                'many2many/name']) == [[export1_id, 'Target 1'],
                ['', 'Target 2']])

            export2_id = self.export_data.create({
                'many2many': False,
                })
            self.assert_(self.export_data.export_data([export2_id],
                ['many2many/name']) == [['']])

            self.assert_(self.export_data.export_data([export1_id, export2_id],
                ['id', 'many2many/name']) == [[export1_id, 'Target 1'],
                    ['', 'Target 2'], [export2_id, '']])
=======
        'Test many2many'
        with Transaction().start(DB_NAME, USER,
                context=CONTEXT) as transaction:
            target1, = self.export_data_target.create([{
                        'name': 'Target 1',
                        }])
            export1, = self.export_data.create([{
                        'many2many': [('add', [target1])],
                        }])
            self.assertEqual(
                self.export_data.export_data([export1], ['many2many/name']),
                [['Target 1']])

            target2, = self.export_data_target.create([{
                        'name': 'Target 2',
                        }])
            self.export_data.write([export1], {
                    'many2many': [('add', [target1.id, target2.id])],
                    })
            self.assertEqual(
                self.export_data.export_data([export1], ['id',
                        'many2many/name']),
                [[export1.id, 'Target 1'], ['', 'Target 2']])

            export2, = self.export_data.create([{
                        'many2many': None,
                        }])
            self.assertEqual(
                self.export_data.export_data([export2], ['many2many/name']),
                [['']])

            self.assertEqual(
                self.export_data.export_data([export1, export2],
                    ['id', 'many2many/name']),
                [[export1.id, 'Target 1'], ['', 'Target 2'], [export2.id, '']])
>>>>>>> 7d8707e3

            transaction.cursor.rollback()

    def test0130one2many(self):
<<<<<<< HEAD
        '''
        Test one2many.
        '''
        with Transaction().start(DB_NAME, USER,
                context=CONTEXT) as transaction:
            export1_id = self.export_data.create({})
            target1_id = self.export_data_target.create({
                'name': 'Target 1',
                'one2many': export1_id,
                })
            self.assert_(self.export_data.export_data([export1_id],
                ['one2many/name']) == [['Target 1']])

            target2_id = self.export_data_target.create({
                'name': 'Target 2',
                'one2many': export1_id,
                })
            self.assert_(self.export_data.export_data([export1_id],
                ['id', 'one2many/name']) ==
                [[export1_id, 'Target 1'], ['', 'Target 2']])

            export2_id = self.export_data.create({})
            self.assert_(self.export_data.export_data([export2_id],
                ['one2many/name']) == [['']])

            self.assert_(self.export_data.export_data([export1_id, export2_id],
                ['id', 'one2many/name']) == [[export1_id, 'Target 1'],
                    ['', 'Target 2'], [export2_id, '']])
=======
        'Test one2many'
        with Transaction().start(DB_NAME, USER,
                context=CONTEXT) as transaction:
            export1, = self.export_data.create([{}])
            self.export_data_target.create([{
                        'name': 'Target 1',
                        'one2many': export1.id,
                        }])
            self.assertEqual(
                self.export_data.export_data([export1], ['one2many/name']),
                [['Target 1']])

            self.export_data_target.create([{
                        'name': 'Target 2',
                        'one2many': export1.id,
                        }])
            self.assertEqual(
                self.export_data.export_data([export1],
                    ['id', 'one2many/name']),
                [[export1.id, 'Target 1'], ['', 'Target 2']])

            export2, = self.export_data.create([{}])
            self.assertEqual(
                self.export_data.export_data([export2], ['one2many/name']),
                [['']])

            self.assertEqual(
                self.export_data.export_data([export1, export2], ['id',
                        'one2many/name']),
                [[export1.id, 'Target 1'], ['', 'Target 2'], [export2.id, '']])
>>>>>>> 7d8707e3

            transaction.cursor.rollback()

    def test0140reference(self):
<<<<<<< HEAD
        '''
        Test reference.
        '''
        with Transaction().start(DB_NAME, USER,
                context=CONTEXT) as transaction:
            target1_id = self.export_data_target.create({})
            export1_id = self.export_data.create({
                'reference': 'test.export_data.target,%s' % target1_id,
                })
            self.assert_(self.export_data.export_data([export1_id],
                ['reference']) ==
                [['test.export_data.target,%s' % target1_id]])

            export2_id = self.export_data.create({
                'reference': False,
                })
            self.assert_(self.export_data.export_data([export2_id],
                ['reference']) == [['']])

            self.assert_(self.export_data.export_data([export1_id, export2_id],
                ['reference']) == [['test.export_data.target,%s' % target1_id],
                    ['']])
=======
        'Test reference'
        with Transaction().start(DB_NAME, USER,
                context=CONTEXT) as transaction:
            target1, = self.export_data_target.create([{}])
            export1, = self.export_data.create([{
                        'reference': str(target1),
                        }])
            self.assertEqual(
                self.export_data.export_data([export1], ['reference']),
                [[str(target1)]])

            export2, = self.export_data.create([{
                        'reference': None,
                        }])
            self.assertEqual(
                self.export_data.export_data([export2], ['reference']), [['']])

            self.assertEqual(
                self.export_data.export_data([export1, export2],
                    ['reference']),
                [[str(target1)], ['']])
>>>>>>> 7d8707e3

            transaction.cursor.rollback()


def suite():
    return unittest.TestLoader().loadTestsFromTestCase(ExportDataTestCase)<|MERGE_RESOLUTION|>--- conflicted
+++ resolved
@@ -27,27 +27,6 @@
         self.export_data_relation = POOL.get('test.export_data.relation')
 
     def test0010boolean(self):
-<<<<<<< HEAD
-        '''
-        Test boolean.
-        '''
-        with Transaction().start(DB_NAME, USER,
-                context=CONTEXT) as transaction:
-            export1_id = self.export_data.create({
-                'boolean': True,
-                })
-            self.assert_(self.export_data.export_data([export1_id],
-                ['boolean']) == [[True]])
-
-            export2_id = self.export_data.create({
-                'boolean': False,
-                })
-            self.assert_(self.export_data.export_data([export2_id],
-                ['boolean']) == [[False]])
-
-            self.assert_(self.export_data.export_data( [export1_id,
-                export2_id], ['boolean']) == [[True], [False]])
-=======
         'Test boolean'
         with Transaction().start(DB_NAME, USER,
                 context=CONTEXT) as transaction:
@@ -68,32 +47,10 @@
                 self.export_data.export_data([export1, export2],
                     ['boolean']),
                 [[True], [False]])
->>>>>>> 7d8707e3
 
             transaction.cursor.rollback()
 
     def test0020integer(self):
-<<<<<<< HEAD
-        '''
-        Test integer.
-        '''
-        with Transaction().start(DB_NAME, USER,
-                context=CONTEXT) as transaction:
-            export1_id = self.export_data.create({
-                'integer': 2,
-                })
-            self.assert_(self.export_data.export_data([export1_id],
-                ['integer']) == [[2]])
-
-            export2_id = self.export_data.create({
-                'integer': 0,
-                })
-            self.assert_(self.export_data.export_data([export2_id],
-                ['integer']) == [[0]])
-
-            self.assert_(self.export_data.export_data([export1_id, export2_id],
-                ['integer']) == [[2], [0]])
-=======
         'Test integer'
         with Transaction().start(DB_NAME, USER,
                 context=CONTEXT) as transaction:
@@ -112,32 +69,10 @@
             self.assertEqual(
                 self.export_data.export_data([export1, export2], ['integer']),
                 [[2], [0]])
->>>>>>> 7d8707e3
 
             transaction.cursor.rollback()
 
     def test0030float(self):
-<<<<<<< HEAD
-        '''
-        Test float.
-        '''
-        with Transaction().start(DB_NAME, USER,
-                context=CONTEXT) as transaction:
-            export1_id = self.export_data.create({
-                'float': 1.1,
-                })
-            self.assert_(self.export_data.export_data([export1_id],
-                ['float']) == [[1.1]])
-
-            export2_id = self.export_data.create({
-                'float': 0,
-                })
-            self.assert_(self.export_data.export_data([export2_id],
-                ['float']) == [[0]])
-
-            self.assert_(self.export_data.export_data([export1_id, export2_id],
-                ['float']) == [[1.1], [0]])
-=======
         'Test float'
         with Transaction().start(DB_NAME, USER,
                 context=CONTEXT) as transaction:
@@ -156,32 +91,10 @@
             self.assertEqual(
                 self.export_data.export_data([export1, export2], ['float']),
                 [[1.1], [0]])
->>>>>>> 7d8707e3
 
             transaction.cursor.rollback()
 
     def test0040numeric(self):
-<<<<<<< HEAD
-        '''
-        Test numeric.
-        '''
-        with Transaction().start(DB_NAME, USER,
-                context=CONTEXT) as transaction:
-            export1_id = self.export_data.create({
-                'numeric': Decimal('1.1'),
-                })
-            self.assert_(self.export_data.export_data([export1_id],
-                ['numeric']) == [[Decimal('1.1')]])
-
-            export2_id = self.export_data.create({
-                'numeric': Decimal('0'),
-                })
-            self.assert_(self.export_data.export_data([export2_id],
-                ['numeric']) == [[Decimal('0')]])
-
-            self.assert_(self.export_data.export_data([export1_id, export2_id],
-                ['numeric']) == [[Decimal('1.1')], [Decimal('0')]])
-=======
         'Test numeric'
         with Transaction().start(DB_NAME, USER,
                 context=CONTEXT) as transaction:
@@ -202,32 +115,10 @@
             self.assertEqual(
                 self.export_data.export_data([export1, export2], ['numeric']),
                 [[Decimal('1.1')], [Decimal('0')]])
->>>>>>> 7d8707e3
 
             transaction.cursor.rollback()
 
     def test0050char(self):
-<<<<<<< HEAD
-        '''
-        Test char.
-        '''
-        with Transaction().start(DB_NAME, USER,
-                context=CONTEXT) as transaction:
-            export1_id = self.export_data.create({
-                'char': 'test',
-                })
-            self.assert_(self.export_data.export_data([export1_id],
-                ['char']) == [['test']])
-
-            export2_id = self.export_data.create({
-                'char': False,
-                })
-            self.assert_(self.export_data.export_data([export2_id],
-                ['char']) == [['']])
-
-            self.assert_(self.export_data.export_data([export1_id, export2_id],
-                ['char']) == [['test'], ['']])
-=======
         'Test char'
         with Transaction().start(DB_NAME, USER,
                 context=CONTEXT) as transaction:
@@ -246,32 +137,10 @@
             self.assertEqual(
                 self.export_data.export_data([export1, export2], ['char']),
                 [['test'], ['']])
->>>>>>> 7d8707e3
 
             transaction.cursor.rollback()
 
     def test0060text(self):
-<<<<<<< HEAD
-        '''
-        Test text.
-        '''
-        with Transaction().start(DB_NAME, USER,
-                context=CONTEXT) as transaction:
-            export1_id = self.export_data.create({
-                'text': 'test',
-                })
-            self.assert_(self.export_data.export_data([export1_id],
-                ['text']) == [['test']])
-
-            export2_id = self.export_data.create({
-                'text': False,
-                })
-            self.assert_(self.export_data.export_data([export2_id],
-                ['text']) == [['']])
-
-            self.assert_(self.export_data.export_data([export1_id, export2_id],
-                ['text']) == [['test'], ['']])
-=======
         'Test text'
         with Transaction().start(DB_NAME, USER,
                 context=CONTEXT) as transaction:
@@ -290,23 +159,10 @@
             self.assertEqual(
                 self.export_data.export_data([export1, export2], ['text']),
                 [['test'], ['']])
->>>>>>> 7d8707e3
 
             transaction.cursor.rollback()
 
     def test0070sha(self):
-<<<<<<< HEAD
-        '''
-        Test sha.
-        '''
-        with Transaction().start(DB_NAME, USER,
-                context=CONTEXT) as transaction:
-            export1_id = self.export_data.create({
-                'sha': 'Test',
-                })
-            self.assert_(self.export_data.export_data([export1_id],
-                ['sha']) == [['640ab2bae07bedc4c163f679a746f7ab7fb5d1fa']])
-=======
         'Test sha'
         with Transaction().start(DB_NAME, USER,
                 context=CONTEXT) as transaction:
@@ -316,22 +172,10 @@
             self.assertEqual(
                 self.export_data.export_data([export1], ['sha']),
                 [['640ab2bae07bedc4c163f679a746f7ab7fb5d1fa']])
->>>>>>> 7d8707e3
 
             transaction.cursor.rollback()
 
     def test0080date(self):
-<<<<<<< HEAD
-        '''
-        Test date.
-        '''
-        with Transaction().start(DB_NAME, USER,
-                context=CONTEXT) as transaction:
-            export1_id = self.export_data.create({
-                'date': datetime.date(2010, 1, 1),
-                })
-            self.assert_(self.export_data.export_data([export1_id],
-=======
         'Test date'
         with Transaction().start(DB_NAME, USER,
                 context=CONTEXT) as transaction:
@@ -339,7 +183,6 @@
                         'date': datetime.date(2010, 1, 1),
                         }])
             self.assert_(self.export_data.export_data([export1],
->>>>>>> 7d8707e3
                 ['date']) == [[datetime.date(2010, 1, 1)]])
 
             export2, = self.export_data.create([{
@@ -355,28 +198,6 @@
             transaction.cursor.rollback()
 
     def test0090datetime(self):
-<<<<<<< HEAD
-        '''
-        Test datetime.
-        '''
-        with Transaction().start(DB_NAME, USER,
-                context=CONTEXT) as transaction:
-            export1_id = self.export_data.create({
-                'datetime': datetime.datetime(2010, 1, 1, 12, 0, 0),
-                })
-            self.assert_(self.export_data.export_data([export1_id],
-                ['datetime']) == [[datetime.datetime(2010, 1, 1, 12, 0, 0)]])
-
-            export2_id = self.export_data.create({
-                'datetime': False,
-                })
-            self.assert_(self.export_data.export_data([export2_id],
-                ['datetime']) == [['']])
-
-            self.assert_(self.export_data.export_data([export1_id, export2_id],
-                ['datetime']) == [[datetime.datetime(2010, 1, 1, 12, 0, 0)],
-                    ['']])
-=======
         'Test datetime'
         with Transaction().start(DB_NAME, USER,
                 context=CONTEXT) as transaction:
@@ -397,32 +218,10 @@
             self.assertEqual(
                 self.export_data.export_data([export1, export2], ['datetime']),
                 [[datetime.datetime(2010, 1, 1, 12, 0, 0)], ['']])
->>>>>>> 7d8707e3
 
             transaction.cursor.rollback()
 
     def test0100selection(self):
-<<<<<<< HEAD
-        '''
-        Test selection.
-        '''
-        with Transaction().start(DB_NAME, USER,
-                context=CONTEXT) as transaction:
-            export1_id = self.export_data.create({
-                'selection': 'select1',
-                })
-            self.assert_(self.export_data.export_data([export1_id],
-                ['selection']) == [['select1']])
-
-            export2_id = self.export_data.create({
-                'selection': False,
-                })
-            self.assert_(self.export_data.export_data([export2_id],
-                ['selection']) == [['']])
-
-            self.assert_(self.export_data.export_data([export1_id, export2_id],
-                ['selection']) == [['select1'], ['']])
-=======
         'Test selection'
         with Transaction().start(DB_NAME, USER,
                 context=CONTEXT) as transaction:
@@ -443,35 +242,10 @@
                 self.export_data.export_data([export1, export2],
                     ['selection']),
                 [['select1'], ['']])
->>>>>>> 7d8707e3
 
             transaction.cursor.rollback()
 
     def test0110many2one(self):
-<<<<<<< HEAD
-        '''
-        Test many2one.
-        '''
-        with Transaction().start(DB_NAME, USER,
-                context=CONTEXT) as transaction:
-            target_id = self.export_data_target.create({
-                'name': 'Target Test',
-                })
-            export1_id = self.export_data.create({
-                'many2one': target_id,
-                })
-            self.assert_(self.export_data.export_data([export1_id],
-                ['many2one/name']) == [['Target Test']])
-
-            export2_id = self.export_data.create({
-                'many2one': False,
-                })
-            self.assert_(self.export_data.export_data([export2_id],
-                ['many2one/name']) == [['']])
-
-            self.assert_(self.export_data.export_data([export1_id, export2_id],
-                ['many2one/name']) == [['Target Test'], ['']])
-=======
         'Test many2one'
         with Transaction().start(DB_NAME, USER,
                 context=CONTEXT) as transaction:
@@ -496,46 +270,10 @@
                 self.export_data.export_data([export1, export2],
                     ['many2one/name']),
                 [['Target Test'], ['']])
->>>>>>> 7d8707e3
 
             transaction.cursor.rollback()
 
     def test0120many2many(self):
-<<<<<<< HEAD
-        '''
-        Test many2many.
-        '''
-        with Transaction().start(DB_NAME, USER,
-                context=CONTEXT) as transaction:
-            target1_id = self.export_data_target.create({
-                'name': 'Target 1',
-                })
-            export1_id = self.export_data.create({
-                'many2many': [('set', [target1_id])],
-                })
-            self.assert_(self.export_data.export_data([export1_id],
-                ['many2many/name']) == [['Target 1']])
-
-            target2_id = self.export_data_target.create({
-                'name': 'Target 2',
-                })
-            self.export_data.write(export1_id, {
-                'many2many': [('set', [target1_id, target2_id])],
-                })
-            self.assert_(self.export_data.export_data([export1_id], ['id',
-                'many2many/name']) == [[export1_id, 'Target 1'],
-                ['', 'Target 2']])
-
-            export2_id = self.export_data.create({
-                'many2many': False,
-                })
-            self.assert_(self.export_data.export_data([export2_id],
-                ['many2many/name']) == [['']])
-
-            self.assert_(self.export_data.export_data([export1_id, export2_id],
-                ['id', 'many2many/name']) == [[export1_id, 'Target 1'],
-                    ['', 'Target 2'], [export2_id, '']])
-=======
         'Test many2many'
         with Transaction().start(DB_NAME, USER,
                 context=CONTEXT) as transaction:
@@ -571,41 +309,10 @@
                 self.export_data.export_data([export1, export2],
                     ['id', 'many2many/name']),
                 [[export1.id, 'Target 1'], ['', 'Target 2'], [export2.id, '']])
->>>>>>> 7d8707e3
 
             transaction.cursor.rollback()
 
     def test0130one2many(self):
-<<<<<<< HEAD
-        '''
-        Test one2many.
-        '''
-        with Transaction().start(DB_NAME, USER,
-                context=CONTEXT) as transaction:
-            export1_id = self.export_data.create({})
-            target1_id = self.export_data_target.create({
-                'name': 'Target 1',
-                'one2many': export1_id,
-                })
-            self.assert_(self.export_data.export_data([export1_id],
-                ['one2many/name']) == [['Target 1']])
-
-            target2_id = self.export_data_target.create({
-                'name': 'Target 2',
-                'one2many': export1_id,
-                })
-            self.assert_(self.export_data.export_data([export1_id],
-                ['id', 'one2many/name']) ==
-                [[export1_id, 'Target 1'], ['', 'Target 2']])
-
-            export2_id = self.export_data.create({})
-            self.assert_(self.export_data.export_data([export2_id],
-                ['one2many/name']) == [['']])
-
-            self.assert_(self.export_data.export_data([export1_id, export2_id],
-                ['id', 'one2many/name']) == [[export1_id, 'Target 1'],
-                    ['', 'Target 2'], [export2_id, '']])
-=======
         'Test one2many'
         with Transaction().start(DB_NAME, USER,
                 context=CONTEXT) as transaction:
@@ -636,35 +343,10 @@
                 self.export_data.export_data([export1, export2], ['id',
                         'one2many/name']),
                 [[export1.id, 'Target 1'], ['', 'Target 2'], [export2.id, '']])
->>>>>>> 7d8707e3
 
             transaction.cursor.rollback()
 
     def test0140reference(self):
-<<<<<<< HEAD
-        '''
-        Test reference.
-        '''
-        with Transaction().start(DB_NAME, USER,
-                context=CONTEXT) as transaction:
-            target1_id = self.export_data_target.create({})
-            export1_id = self.export_data.create({
-                'reference': 'test.export_data.target,%s' % target1_id,
-                })
-            self.assert_(self.export_data.export_data([export1_id],
-                ['reference']) ==
-                [['test.export_data.target,%s' % target1_id]])
-
-            export2_id = self.export_data.create({
-                'reference': False,
-                })
-            self.assert_(self.export_data.export_data([export2_id],
-                ['reference']) == [['']])
-
-            self.assert_(self.export_data.export_data([export1_id, export2_id],
-                ['reference']) == [['test.export_data.target,%s' % target1_id],
-                    ['']])
-=======
         'Test reference'
         with Transaction().start(DB_NAME, USER,
                 context=CONTEXT) as transaction:
@@ -686,7 +368,6 @@
                 self.export_data.export_data([export1, export2],
                     ['reference']),
                 [[str(target1)], ['']])
->>>>>>> 7d8707e3
 
             transaction.cursor.rollback()
 
