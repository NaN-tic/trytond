--- conflicted
+++ resolved
@@ -32,175 +32,9 @@
     'Test ModelView'
 
     def setUp(self):
-<<<<<<< HEAD
-        install_module('tests')
-        self.mptt = RPCProxy('tests.mptt')
-
-    def CheckTree(self, parent_id=False, left=0, right=0):
-        child_ids = self.mptt.search([
-            ('parent', '=', parent_id),
-            ], 0, None, None, CONTEXT)
-        childs = self.mptt.read(child_ids, ['left', 'right'], CONTEXT)
-        childs.sort(lambda x, y: cmp(child_ids.index(x['id']),
-            child_ids.index(y['id'])))
-        for child in childs:
-            assert child['left'] > left, \
-                    'Record (%d): left %d <= parent left %d' % \
-                    (child['id'], child['left'], left)
-            assert child['left'] < child['right'], \
-                    'Record (%d): left %d >= right %d' % \
-                    (child['id'], child['left'], child['right'])
-            assert right == 0 or child['right'] < right, \
-                    'Record (%d): right %d >= parent right %d' % \
-                    (child['id'], child['right'], right)
-            self.CheckTree(child['id'], left=child['left'],
-                    right=child['right'])
-        next_left = 0
-        for child in childs:
-            assert child['left'] > next_left, \
-                    'Record (%d): left %d <= next left %d' % \
-                    (child['id'], child['left'], next_left)
-            next_left = child['right']
-        childs.reverse()
-        previous_right = 0
-        for child in childs:
-            assert previous_right == 0 or child['right'] < previous_right, \
-                    'Record (%d): right %d >= previous right %d' % \
-                    (child['id'] , child['right'], previous_right)
-            previous_right = child['left']
-
-    def test0010create(self):
-        '''
-        Create tree.
-        '''
-        new_records = [False]
-        for j in range(3):
-            parent_records = new_records
-            new_records = []
-            k = 0
-            for parent_record in parent_records:
-                for i in range(3):
-                    record_id = self.mptt.create({
-                        'name': 'Test %d %d %d' % (j, k, i),
-                        'parent': parent_record,
-                        }, CONTEXT)
-                    new_records.append(record_id)
-                k += 1
-        self.CheckTree()
-
-    def test0020reorder(self):
-        '''
-        Re-order.
-        '''
-        def reorder(parent_id=False):
-            record_ids = self.mptt.search([
-                ('parent', '=', parent_id),
-                ], CONTEXT)
-            if not record_ids:
-                return
-            i = len(record_ids)
-            for record_id in record_ids:
-                self.mptt.write(record_id, {
-                    'sequence': i,
-                    }, CONTEXT)
-                i -= 1
-                self.CheckTree()
-            i = 0
-            for record_id in record_ids:
-                self.mptt.write(record_id, {
-                    'sequence': i,
-                    }, CONTEXT)
-                i += 1
-                self.CheckTree()
-            for record_id in record_ids:
-                reorder(record_id)
-        reorder()
-        record_ids = self.mptt.search([], CONTEXT)
-        self.mptt.write(record_ids, {
-            'sequence': 0,
-            }, CONTEXT)
-        self.CheckTree()
-
-    def test0030reparent(self):
-        '''
-        Re-parent.
-        '''
-        def reparent(parent_id=False):
-            record_ids = self.mptt.search([
-                ('parent', '=', parent_id),
-                ], CONTEXT)
-            if not record_ids:
-                return
-            for record_id in record_ids:
-                for record2_id in record_ids:
-                    if record_id != record2_id:
-                        self.mptt.write(record_id, {
-                            'parent': record2_id,
-                            }, CONTEXT)
-                        self.CheckTree()
-                        self.mptt.write(record_id, {
-                            'parent': parent_id,
-                            }, CONTEXT)
-                        self.CheckTree()
-            for record_id in record_ids:
-                reparent(record_id)
-        reparent()
-
-    def test0040delete(self):
-        '''
-        Delete.
-        '''
-        record_ids = self.mptt.search([], CONTEXT)
-        for record_id in record_ids:
-            if record_id % 2:
-                self.mptt.delete(record_id, CONTEXT)
-                self.CheckTree()
-        record_ids = self.mptt.search([], CONTEXT)
-        self.mptt.delete(record_ids[:len(record_ids)/2], CONTEXT)
-        self.CheckTree()
-        record_ids = self.mptt.search([], CONTEXT)
-        self.mptt.delete(record_ids, CONTEXT)
-        self.CheckTree()
-
-
-class RPCProxy(object):
-
-    def __init__(self, name):
-        self.name = name
-        self.__attrs = {}
-
-    def __getattr__(self, attr):
-        if attr not in self.__attrs:
-            self.__attrs[attr] = RPCFunction(self.name, attr)
-        return self.__attrs[attr]
-
-
-class RPCFunction(object):
-
-    def __init__(self, name, func_name):
-        self.name = name
-        self.func_name = func_name
-
-    def __call__(self, *args):
-        SOCK.send((DB_NAME, USER, SESSION, 'model', self.name, self.func_name) \
-                + args)
-        res = SOCK.receive()
-        return res
-
-def login():
-    global USER, SESSION, CONTEXT
-    SOCK.send((DB_NAME, USERNAME, PASSWORD, 'common', 'db', 'login'))
-    USER, SESSION = SOCK.receive()
-    user = RPCProxy('res.user')
-    context = user.get_preferences(True, {})
-    for i in context:
-        value = context[i]
-        CONTEXT[i] = value
-=======
         install_module('ir')
         install_module('res')
         install_module('webdav')
->>>>>>> 74f77c21
 
     def test0000test(self):
         'Test test'
