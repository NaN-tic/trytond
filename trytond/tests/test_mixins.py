--- conflicted
+++ resolved
@@ -23,11 +23,7 @@
     def testModelURL(self):
         "Test model URLs"
         with Transaction().start(DB_NAME, USER, context=CONTEXT):
-<<<<<<< HEAD
-            self.assertEqual(self.urlmodel.get_url(),
-=======
             self.assertEqual(self.urlmodel.__url__,
->>>>>>> 7d8707e3
                 'tryton://%s/%s/model/test.urlobject' % (self.hostname,
                     urllib.quote(DB_NAME)))
 
@@ -38,12 +34,7 @@
     def testWizardURL(self):
         "Test wizard URLs"
         with Transaction().start(DB_NAME, USER, context=CONTEXT):
-<<<<<<< HEAD
-            CONFIG['hostname'] = None
-            self.assertEqual(self.urlwizard.get_url(),
-=======
             self.assertEqual(self.urlwizard.__url__,
->>>>>>> 7d8707e3
                 'tryton://%s/%s/wizard/test.test_wizard' % (self.hostname,
                     urllib.quote(DB_NAME)))
 
