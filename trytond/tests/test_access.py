# -*- coding: utf-8 -*-
#This file is part of Tryton.  The COPYRIGHT file at the top level of
#this repository contains the full copyright notices and license terms.
import unittest
from trytond.tests.test_tryton import POOL, DB_NAME, USER, CONTEXT, \
        install_module
from trytond.transaction import Transaction


class ModelAccessTestCase(unittest.TestCase):
    'Test Model Access'

    def setUp(self):
        install_module('tests')
        self.model_access = POOL.get('ir.model.access')
        self.test_access = POOL.get('test.access')
        self.model = POOL.get('ir.model')
        self.group = POOL.get('res.group')

    def test0010perm_read(self):
<<<<<<< HEAD
        '''
        Test Read Access
        '''
        with Transaction().start(DB_NAME, USER,
                context=CONTEXT) as transaction:
            model_id, = self.model.search([('model', '=', 'test.access')])
=======
        'Test Read Access'
        with Transaction().start(DB_NAME, USER,
                context=CONTEXT) as transaction:
            model, = self.model.search([('model', '=', 'test.access')])
>>>>>>> 7d8707e3

            test, = self.test_access.create([{}])

            # Without model access
            self.test_access.read([test.id])

            # With model access

            # One access allowed for any group
            model_access_wo_group, = self.model_access.create([{
                        'model': model.id,
                        'group': None,
                        'perm_read': True,
                        }])
            self.test_access.read([test.id])

            # One access disallowed for any group
            self.model_access.write([model_access_wo_group], {
                    'perm_read': False,
                    })
            self.assertRaises(Exception, self.test_access.read, [test.id])

            # Two access rules with one group allowed
            group, = self.group.search([('users', '=', USER)])
            model_access_w_group, = self.model_access.create([{
                        'model': model.id,
                        'group': group.id,
                        'perm_read': True,
                        }])

            self.test_access.read([test.id])

            # Two access rules with both allowed
            self.model_access.write([model_access_wo_group], {
                    'perm_read': True,
                    })
            self.test_access.read([test.id])

            # Two access rules with any group allowed
            self.model_access.write([model_access_w_group], {
                    'perm_read': False,
                    })
            self.test_access.read([test.id])

            # Two access rules with both disallowed
            self.model_access.write([model_access_wo_group], {
                    'perm_read': False,
                    })
            self.assertRaises(Exception, self.test_access.read, [test.id])

            # One access disallowed for one group
            self.model_access.delete([model_access_wo_group])
            self.assertRaises(Exception, self.test_access.read, [test.id])

            # One access allowed for one group
            self.model_access.write([model_access_w_group], {
                    'perm_read': True,
                    })
            self.test_access.read([test.id])

            # One access allowed for one other group
            group, = self.group.create([{'name': 'Test'}])
            self.model_access.write([model_access_w_group], {
                    'group': group.id,
                    })
            self.test_access.read([test.id])

            # One access disallowed for one other group
            self.model_access.write([model_access_w_group], {
                    'perm_read': False,
                    })
            self.test_access.read([test.id])

            transaction.cursor.rollback()
            self.model_access._get_access_cache.clear()

    def test0020perm_write(self):
<<<<<<< HEAD
        '''
        Test Write Access
        '''
        with Transaction().start(DB_NAME, USER,
                context=CONTEXT) as transaction:
            model_id, = self.model.search([('model', '=', 'test.access')])
=======
        'Test Write Access'
        with Transaction().start(DB_NAME, USER,
                context=CONTEXT) as transaction:
            model, = self.model.search([('model', '=', 'test.access')])
>>>>>>> 7d8707e3

            test, = self.test_access.create([{}])

            # Without model access
            self.test_access.write([test], {})

            # With model access

            # One access allowed for any group
            model_access_wo_group, = self.model_access.create([{
                        'model': model.id,
                        'group': None,
                        'perm_write': True,
                        }])
            self.test_access.write([test], {})

            # One access disallowed for any group
            self.model_access.write([model_access_wo_group], {
                    'perm_write': False,
                    })
            self.assertRaises(Exception, self.test_access.write, [test], {})

            # Two access rules with one group allowed
            group, = self.group.search([('users', '=', USER)])
            model_access_w_group, = self.model_access.create([{
                        'model': model.id,
                        'group': group.id,
                        'perm_write': True,
                        }])
            self.test_access.write([test], {})

            # Two access rules with both allowed
            self.model_access.write([model_access_wo_group], {
                    'perm_write': True,
                    })
            self.test_access.write([test], {})

            # Two access rules with any group allowed
            self.model_access.write([model_access_w_group], {
                    'perm_write': False,
                    })
            self.test_access.write([test], {})

            # Two access rules with both disallowed
            self.model_access.write([model_access_wo_group], {
                    'perm_write': False,
                    })
            self.assertRaises(Exception, self.test_access.write, [test], {})

            # One access disallowed for one group
            self.model_access.delete([model_access_wo_group])
            self.assertRaises(Exception, self.test_access.write, [test], {})

            # One access allowed for one group
            self.model_access.write([model_access_w_group], {
                    'perm_write': True,
                    })
            self.test_access.write([test], {})

            # One access allowed for one other group
            group, = self.group.create([{'name': 'Test'}])
            self.model_access.write([model_access_w_group], {
                    'group': group.id,
                    })
            self.test_access.write([test], {})

            # One access disallowed for one other group
            self.model_access.write([model_access_w_group], {
                    'perm_write': False,
                    })
            self.test_access.write([test], {})

            transaction.cursor.rollback()
            self.model_access._get_access_cache.clear()

    def test0030perm_create(self):
<<<<<<< HEAD
        '''
        Test Create Access
        '''
        with Transaction().start(DB_NAME, USER,
                context=CONTEXT) as transaction:
            model_id, = self.model.search([('model', '=', 'test.access')])
=======
        'Test Create Access'
        with Transaction().start(DB_NAME, USER,
                context=CONTEXT) as transaction:
            model, = self.model.search([('model', '=', 'test.access')])
>>>>>>> 7d8707e3

            # Without model access
            self.test_access.create([{}])

            # With model access

            # One access allowed for any group
            model_access_wo_group, = self.model_access.create([{
                        'model': model.id,
                        'group': None,
                        'perm_create': True,
                        }])
            self.test_access.create([{}])

            # One access disallowed for any group
            self.model_access.write([model_access_wo_group], {
                    'perm_create': False,
                    })
            self.assertRaises(Exception, self.test_access.create, {})

            # Two access rules with one group allowed
            group, = self.group.search([('users', '=', USER)])
            model_access_w_group, = self.model_access.create([{
                        'model': model.id,
                        'group': group.id,
                        'perm_create': True,
                        }])

            self.test_access.create([{}])

            # Two access rules with both allowed
            self.model_access.write([model_access_wo_group], {
                    'perm_create': True,
                    })
            self.test_access.create([{}])

            # Two access rules with any group allowed
            self.model_access.write([model_access_w_group], {
                    'perm_create': False,
                    })
            self.test_access.create([{}])

            # Two access rules with both disallowed
            self.model_access.write([model_access_wo_group], {
                    'perm_create': False,
                    })
            self.assertRaises(Exception, self.test_access.create, [{}])

            # One access disallowed for one group
            self.model_access.delete([model_access_wo_group])
            self.assertRaises(Exception, self.test_access.create, [{}])

            # One access allowed for one group
            self.model_access.write([model_access_w_group], {
                    'perm_create': True,
                    })
            self.test_access.create([{}])

            # One access allowed for one other group
            group, = self.group.create([{'name': 'Test'}])
            self.model_access.write([model_access_w_group], {
                    'group': group.id,
                    })
            self.test_access.create([{}])

            # One access disallowed for one other group
            self.model_access.write([model_access_w_group], {
                    'perm_create': False,
                    })
            self.test_access.create([{}])

            transaction.cursor.rollback()
            self.model_access._get_access_cache.clear()

    def test0040perm_delete(self):
<<<<<<< HEAD
        '''
        Test Delete Access
        '''
        with Transaction().start(DB_NAME, USER,
                context=CONTEXT) as transaction:
            model_id, = self.model.search([('model', '=', 'test.access')])
=======
        'Test Delete Access'
        with Transaction().start(DB_NAME, USER,
                context=CONTEXT) as transaction:
            model, = self.model.search([('model', '=', 'test.access')])
>>>>>>> 7d8707e3

            tests = [self.test_access.create([{}])[0] for x in range(11)]

            # Without model access
            self.test_access.delete([tests.pop()])

            # With model access

            # One access allowed for any group
            model_access_wo_group, = self.model_access.create([{
                        'model': model.id,
                        'group': None,
                        'perm_delete': True,
                        }])
            self.test_access.delete([tests.pop()])

            # One access disallowed for any group
            self.model_access.write([model_access_wo_group], {
                    'perm_delete': False,
                    })
            self.assertRaises(Exception, self.test_access.delete,
                [tests.pop()])

            # Two access rules with one group allowed
            group = self.group.search([('users', '=', USER)])[0]
            model_access_w_group, = self.model_access.create([{
                        'model': model.id,
                        'group': group.id,
                        'perm_delete': True,
                        }])

            self.test_access.delete([tests.pop()])

            # Two access rules with both allowed
            self.model_access.write([model_access_wo_group], {
                    'perm_delete': True,
                    })
            self.test_access.delete([tests.pop()])

            # Two access rules with any group allowed
            self.model_access.write([model_access_w_group], {
                    'perm_delete': False,
                    })
            self.test_access.delete([tests.pop()])

            # Two access rules with both disallowed
            self.model_access.write([model_access_wo_group], {
                    'perm_delete': False,
                    })
            self.assertRaises(Exception, self.test_access.delete,
                [tests.pop()])

            # One access disallowed for one group
            self.model_access.delete([model_access_wo_group])
            self.assertRaises(Exception, self.test_access.delete,
                [tests.pop()])

            # One access allowed for one group
            self.model_access.write([model_access_w_group], {
                    'perm_delete': True,
                    })
            self.test_access.delete([tests.pop()])

            # One access allowed for one other group
            group, = self.group.create([{'name': 'Test'}])
            self.model_access.write([model_access_w_group], {
                    'group': group.id,
                    })
            self.test_access.delete([tests.pop()])

            # One access disallowed for one other group
            self.model_access.write([model_access_w_group], {
                    'perm_delete': False,
                    })
            self.test_access.delete([tests.pop()])

            transaction.cursor.rollback()
            self.model_access._get_access_cache.clear()


class ModelFieldAccessTestCase(unittest.TestCase):
    'Test Model Field Access'

    def setUp(self):
        install_module('tests')
        self.field_access = POOL.get('ir.model.field.access')
        self.test_access = POOL.get('test.access')
        self.field = POOL.get('ir.model.field')
        self.group = POOL.get('res.group')

    def test0010perm_read(self):
<<<<<<< HEAD
        '''
        Test Read Access
        '''
        with Transaction().start(DB_NAME, USER,
                context=CONTEXT) as transaction:
            field1_id, = self.field.search([
                ('model.model', '=', 'test.access'),
                ('name', '=', 'field1'),
                ])
            field2_id, = self.field.search([
                ('model.model', '=', 'test.access'),
                ('name', '=', 'field2'),
                ])

            test_id = self.test_access.create({
                'field1': 'ham',
                'field2': 'spam',
                })
=======
        'Test Read Access'
        with Transaction().start(DB_NAME, USER,
                context=CONTEXT) as transaction:
            field1, = self.field.search([
                    ('model.model', '=', 'test.access'),
                    ('name', '=', 'field1'),
                    ])
            field2, = self.field.search([
                    ('model.model', '=', 'test.access'),
                    ('name', '=', 'field2'),
                    ])

            test, = self.test_access.create([{
                        'field1': 'ham',
                        'field2': 'spam',
                        }])
>>>>>>> 7d8707e3

            # Without field access
            self.test_access.read([test.id], ['field1'])
            self.test_access.read([test.id], ['field2'])
            self.test_access.read([test.id])
            test.field1
            test.field2
            transaction.cursor.cache.clear()
            test = self.test_access(test.id)

            # With field access

            # One access allowed for any group
            field_access_wo_group, = self.field_access.create([{
                        'field': field1.id,
                        'group': None,
                        'perm_read': True,
                        }])
            self.test_access.read([test.id], ['field1'])
            self.test_access.read([test.id], ['field2'])
            self.test_access.read([test.id])
            test.field1
            test.field2
            transaction.cursor.cache.clear()
            test = self.test_access(test.id)

            # One access disallowed for any group
            self.field_access.write([field_access_wo_group], {
                    'perm_read': False,
                    })

            self.assertRaises(Exception, self.test_access.read, [test.id],
                ['field1'])
            self.test_access.read([test.id], ['field2'])
            self.assertRaises(Exception, self.test_access.read, [test.id])
            self.assertRaises(Exception, getattr, test, 'field1')
            test.field2
            transaction.cursor.cache.clear()
            test = self.test_access(test.id)

            # Two access rules with one group allowed
            group = self.group.search([('users', '=', USER)])[0]
            field_access_w_group, = self.field_access.create([{
                        'field': field1.id,
                        'group': group.id,
                        'perm_read': True,
                        }])

            self.test_access.read([test.id], ['field1'])
            self.test_access.read([test.id], ['field2'])
            self.test_access.read([test.id])
            test.field1
            test.field2
            transaction.cursor.cache.clear()
            test = self.test_access(test.id)

            # Two access rules with both allowed
            self.field_access.write([field_access_wo_group], {
                    'perm_read': True,
                    })
            self.test_access.read([test.id], ['field1'])
            self.test_access.read([test.id], ['field2'])
            self.test_access.read([test.id])
            test.field1
            test.field2
            transaction.cursor.cache.clear()
            test = self.test_access(test.id)

            # Two access rules with any group allowed
            self.field_access.write([field_access_w_group], {
                    'perm_read': False,
                    })
            self.test_access.read([test.id], ['field1'])
            self.test_access.read([test.id], ['field2'])
            self.test_access.read([test.id])
            test.field1
            test.field2
            transaction.cursor.cache.clear()
            test = self.test_access(test.id)

            # Two access rules with both disallowed
            self.field_access.write([field_access_wo_group], {
                'perm_read': False,
                })
            self.assertRaises(Exception, self.test_access.read, [test.id],
                ['field1'])
            self.test_access.read([test.id], ['field2'])
            self.assertRaises(Exception, self.test_access.read, [test.id])
            self.assertRaises(Exception, getattr, test, 'field1')
            test.field2
            transaction.cursor.cache.clear()
            test = self.test_access(test.id)

            # One access disallowed for one group
            self.field_access.delete([field_access_wo_group])
            self.assertRaises(Exception, self.test_access.read, [test.id],
                ['field1'])
            self.test_access.read([test.id], ['field2'])
            self.assertRaises(Exception, self.test_access.read, [test.id])
            self.assertRaises(Exception, getattr, test, 'field1')
            test.field2
            transaction.cursor.cache.clear()
            test = self.test_access(test.id)

            # One access allowed for one group
            self.field_access.write([field_access_w_group], {
                    'perm_read': True,
                    })
            self.test_access.read([test.id], ['field1'])
            self.test_access.read([test.id], ['field2'])
            self.test_access.read([test.id])
            test.field1
            test.field2
            transaction.cursor.cache.clear()
            test = self.test_access(test.id)

            # One access allowed for one other group
            group, = self.group.create([{'name': 'Test'}])
            self.field_access.write([field_access_w_group], {
                    'group': group.id,
                    })
            self.test_access.read([test.id], ['field1'])
            self.test_access.read([test.id], ['field2'])
            self.test_access.read([test.id])
            test.field1
            test.field2
            transaction.cursor.cache.clear()
            test = self.test_access(test.id)

            # One access disallowed for one other group
            self.field_access.write([field_access_w_group], {
                    'perm_read': False,
                    })
            self.test_access.read([test.id], ['field1'])
            self.test_access.read([test.id], ['field2'])
            self.test_access.read([test.id])
            test.field1
            test.field2
            transaction.cursor.cache.clear()
            test = self.test_access(test.id)

            # Two access rules on both fields allowed
            self.field_access.delete([field_access_w_group])

            field_access1, = self.field_access.create([{
                        'field': field1.id,
                        'group': None,
                        'perm_read': True,
                        }])
            field_access2, = self.field_access.create([{
                        'field': field2.id,
                        'group': None,
                        'perm_read': True,
                        }])

            self.test_access.read([test.id], ['field1'])
            self.test_access.read([test.id], ['field2'])
            self.test_access.read([test.id])
            test.field1
            test.field2
            transaction.cursor.cache.clear()
            test = self.test_access(test.id)

            # Two access rules on both fields one allowed and one disallowed
            self.field_access.write([field_access2], {
                'perm_read': False,
                })
            self.test_access.read([test.id], ['field1'])
            self.assertRaises(Exception, self.test_access.read, [test.id],
                ['field2'])
            self.assertRaises(Exception, self.test_access.read, [test.id])
            test.field1
            self.assertRaises(Exception, getattr, test, 'field2')
            transaction.cursor.cache.clear()
            test = self.test_access(test.id)

            # Two access rules on both fields disallowed
            self.field_access.write([field_access1], {
                    'perm_read': False,
                    })
            self.assertRaises(Exception, self.test_access.read, [test.id],
                ['field1'])
            self.assertRaises(Exception, self.test_access.read, [test.id],
                ['field2'])
            self.assertRaises(Exception, self.test_access.read, [test.id])
            self.assertRaises(Exception, getattr, test, 'field1')
            self.assertRaises(Exception, getattr, test, 'field2')
            transaction.cursor.cache.clear()
            test = self.test_access(test.id)

            transaction.cursor.rollback()
            self.field_access._get_access_cache.clear()

    def test0010perm_write(self):
<<<<<<< HEAD
        '''
        Test Write Access
        '''
        with Transaction().start(DB_NAME, USER,
                context=CONTEXT) as transaction:
            field1_id, = self.field.search([
                ('model.model', '=', 'test.access'),
                ('name', '=', 'field1'),
                ])
            field2_id, = self.field.search([
                ('model.model', '=', 'test.access'),
                ('name', '=', 'field2'),
                ])

            test_id = self.test_access.create({
                'field1': 'ham',
                'field2': 'spam',
                })
=======
        'Test Write Access'
        with Transaction().start(DB_NAME, USER,
                context=CONTEXT) as transaction:
            field1, = self.field.search([
                    ('model.model', '=', 'test.access'),
                    ('name', '=', 'field1'),
                    ])
            field2, = self.field.search([
                    ('model.model', '=', 'test.access'),
                    ('name', '=', 'field2'),
                    ])

            test, = self.test_access.create([{
                        'field1': 'ham',
                        'field2': 'spam',
                        }])
>>>>>>> 7d8707e3

            # Without field access
            self.test_access.write([test], {})
            self.test_access.write([test], {'field1': 'ham'})
            self.test_access.write([test], {'field2': 'spam'})

            # With field access

            # One access allowed for any group
            field_access_wo_group, = self.field_access.create([{
                        'field': field1.id,
                        'group': None,
                        'perm_write': True,
                        }])
            self.test_access.write([test], {})
            self.test_access.write([test], {'field1': 'ham'})
            self.test_access.write([test], {'field2': 'spam'})
            self.test_access.write([test], {
                    'field1': 'ham',
                    'field2': 'spam',
                    })

            # One access disallowed for any group
            self.field_access.write([field_access_wo_group], {
                    'perm_write': False,
                    })

            self.test_access.write([test], {})
            self.assertRaises(Exception, self.test_access.write, [test],
                {'field1': 'ham'})
            self.test_access.write([test], {'field2': 'spam'})
            self.assertRaises(Exception, self.test_access.write, [test], {
                    'field1': 'ham',
                    'field2': 'spam',
                    })

            # Two access rules with one group allowed
            group = self.group.search([('users', '=', USER)])[0]
            field_access_w_group, = self.field_access.create([{
                        'field': field1.id,
                        'group': group.id,
                        'perm_write': True,
                        }])

            self.test_access.write([test], {})
            self.test_access.write([test], {'field1': 'ham'})
            self.test_access.write([test], {'field2': 'spam'})
            self.test_access.write([test], {
                    'field1': 'ham',
                    'field2': 'spam',
                    })

            # Two access rules with both allowed
            self.field_access.write([field_access_wo_group], {
                    'perm_write': True,
                    })
            self.test_access.write([test], {})
            self.test_access.write([test], {'field1': 'ham'})
            self.test_access.write([test], {'field2': 'spam'})
            self.test_access.write([test], {
                    'field1': 'ham',
                    'field2': 'spam',
                    })

            # Two access rules with any group allowed
            self.field_access.write([field_access_w_group], {
                    'perm_write': False,
                    })
            self.test_access.write([test], {})
            self.test_access.write([test], {'field1': 'ham'})
            self.test_access.write([test], {'field2': 'spam'})
            self.test_access.write([test], {
                    'field1': 'ham',
                    'field2': 'spam',
                    })

            # Two access rules with both disallowed
            self.field_access.write([field_access_wo_group], {
                    'perm_write': False,
                    })
            self.test_access.write([test], {})
            self.assertRaises(Exception, self.test_access.write, [test],
                {'field1': 'ham'})
            self.test_access.write([test], {'field2': 'spam'})
            self.assertRaises(Exception, self.test_access.write, [test], {
                    'field1': 'ham',
                    'field2': 'spam',
                    })

            # One access disallowed for one group
            self.field_access.delete([field_access_wo_group])
            self.test_access.write([test], {})
            self.assertRaises(Exception, self.test_access.write, [test],
                {'field1': 'ham'})
            self.test_access.write([test], {'field2': 'ham'})
            self.assertRaises(Exception, self.test_access.write, [test], {
                    'field1': 'ham',
                    'field2': 'spam',
                    })

            # One access allowed for one group
            self.field_access.write([field_access_w_group], {
                    'perm_write': True,
                    })
            self.test_access.write([test], {})
            self.test_access.write([test], {'field1': 'ham'})
            self.test_access.write([test], {'field2': 'spam'})
            self.test_access.write([test], {
                    'field1': 'ham',
                    'field2': 'spam',
                    })

            # One access allowed for one other group
            group, = self.group.create([{'name': 'Test'}])
            self.field_access.write([field_access_w_group], {
                    'group': group.id,
                    })
            self.test_access.write([test], {})
            self.test_access.write([test], {'field1': 'ham'})
            self.test_access.write([test], {'field2': 'spam'})
            self.test_access.write([test], {
                    'field1': 'ham',
                    'field2': 'spam',
                    })

            # One access disallowed for one other group
            self.field_access.write([field_access_w_group], {
                    'perm_write': False,
                    })
            self.test_access.write([test], {})
            self.test_access.write([test], {'field1': 'ham'})
            self.test_access.write([test], {'field2': 'spam'})
            self.test_access.write([test], {
                    'field1': 'ham',
                    'field2': 'spam',
                    })

            # Two access rules on both fields allowed
            self.field_access.delete([field_access_w_group])

            field_access1, = self.field_access.create([{
                        'field': field1.id,
                        'group': None,
                        'perm_write': True,
                        }])
            field_access2, = self.field_access.create([{
                        'field': field2.id,
                        'group': None,
                        'perm_write': True,
                        }])

            self.test_access.write([test], {})
            self.test_access.write([test], {'field1': 'ham'})
            self.test_access.write([test], {'field2': 'spam'})
            self.test_access.write([test], {
                    'field1': 'ham',
                    'field2': 'spam',
                    })

            # Two access rules on both fields one allowed and one disallowed
            self.field_access.write([field_access2], {
                    'perm_write': False,
                    })
            self.test_access.write([test], {})
            self.test_access.write([test], {'field1': 'ham'})
            self.assertRaises(Exception, self.test_access.write, [test], {
                    'field2': 'spam'})
            self.assertRaises(Exception, self.test_access.write, [test], {
                    'field1': 'ham',
                    'field2': 'spam',
                    })

            # Two access rules on both fields disallowed
            self.field_access.write([field_access1], {
                    'perm_write': False,
                    })
            self.test_access.write([test], {})
            self.assertRaises(Exception, self.test_access.write, [test], {
                    'field1': 'ham'})
            self.assertRaises(Exception, self.test_access.write, [test], {
                    'field2': 'spam'})
            self.assertRaises(Exception, self.test_access.write, [test], {
                    'field1': 'ham',
                    'field2': 'spam',
                    })

            transaction.cursor.rollback()
            self.field_access._get_access_cache.clear()


def suite():
    suite_ = unittest.TestSuite()
    suite_.addTests(unittest.TestLoader(
        ).loadTestsFromTestCase(ModelAccessTestCase))
    suite_.addTests(unittest.TestLoader(
        ).loadTestsFromTestCase(ModelFieldAccessTestCase))
    return suite_<|MERGE_RESOLUTION|>--- conflicted
+++ resolved
@@ -18,19 +18,10 @@
         self.group = POOL.get('res.group')
 
     def test0010perm_read(self):
-<<<<<<< HEAD
-        '''
-        Test Read Access
-        '''
-        with Transaction().start(DB_NAME, USER,
-                context=CONTEXT) as transaction:
-            model_id, = self.model.search([('model', '=', 'test.access')])
-=======
         'Test Read Access'
         with Transaction().start(DB_NAME, USER,
                 context=CONTEXT) as transaction:
             model, = self.model.search([('model', '=', 'test.access')])
->>>>>>> 7d8707e3
 
             test, = self.test_access.create([{}])
 
@@ -108,19 +99,10 @@
             self.model_access._get_access_cache.clear()
 
     def test0020perm_write(self):
-<<<<<<< HEAD
-        '''
-        Test Write Access
-        '''
-        with Transaction().start(DB_NAME, USER,
-                context=CONTEXT) as transaction:
-            model_id, = self.model.search([('model', '=', 'test.access')])
-=======
         'Test Write Access'
         with Transaction().start(DB_NAME, USER,
                 context=CONTEXT) as transaction:
             model, = self.model.search([('model', '=', 'test.access')])
->>>>>>> 7d8707e3
 
             test, = self.test_access.create([{}])
 
@@ -197,19 +179,10 @@
             self.model_access._get_access_cache.clear()
 
     def test0030perm_create(self):
-<<<<<<< HEAD
-        '''
-        Test Create Access
-        '''
-        with Transaction().start(DB_NAME, USER,
-                context=CONTEXT) as transaction:
-            model_id, = self.model.search([('model', '=', 'test.access')])
-=======
         'Test Create Access'
         with Transaction().start(DB_NAME, USER,
                 context=CONTEXT) as transaction:
             model, = self.model.search([('model', '=', 'test.access')])
->>>>>>> 7d8707e3
 
             # Without model access
             self.test_access.create([{}])
@@ -285,19 +258,10 @@
             self.model_access._get_access_cache.clear()
 
     def test0040perm_delete(self):
-<<<<<<< HEAD
-        '''
-        Test Delete Access
-        '''
-        with Transaction().start(DB_NAME, USER,
-                context=CONTEXT) as transaction:
-            model_id, = self.model.search([('model', '=', 'test.access')])
-=======
         'Test Delete Access'
         with Transaction().start(DB_NAME, USER,
                 context=CONTEXT) as transaction:
             model, = self.model.search([('model', '=', 'test.access')])
->>>>>>> 7d8707e3
 
             tests = [self.test_access.create([{}])[0] for x in range(11)]
 
@@ -389,26 +353,6 @@
         self.group = POOL.get('res.group')
 
     def test0010perm_read(self):
-<<<<<<< HEAD
-        '''
-        Test Read Access
-        '''
-        with Transaction().start(DB_NAME, USER,
-                context=CONTEXT) as transaction:
-            field1_id, = self.field.search([
-                ('model.model', '=', 'test.access'),
-                ('name', '=', 'field1'),
-                ])
-            field2_id, = self.field.search([
-                ('model.model', '=', 'test.access'),
-                ('name', '=', 'field2'),
-                ])
-
-            test_id = self.test_access.create({
-                'field1': 'ham',
-                'field2': 'spam',
-                })
-=======
         'Test Read Access'
         with Transaction().start(DB_NAME, USER,
                 context=CONTEXT) as transaction:
@@ -425,7 +369,6 @@
                         'field1': 'ham',
                         'field2': 'spam',
                         }])
->>>>>>> 7d8707e3
 
             # Without field access
             self.test_access.read([test.id], ['field1'])
@@ -620,26 +563,6 @@
             self.field_access._get_access_cache.clear()
 
     def test0010perm_write(self):
-<<<<<<< HEAD
-        '''
-        Test Write Access
-        '''
-        with Transaction().start(DB_NAME, USER,
-                context=CONTEXT) as transaction:
-            field1_id, = self.field.search([
-                ('model.model', '=', 'test.access'),
-                ('name', '=', 'field1'),
-                ])
-            field2_id, = self.field.search([
-                ('model.model', '=', 'test.access'),
-                ('name', '=', 'field2'),
-                ])
-
-            test_id = self.test_access.create({
-                'field1': 'ham',
-                'field2': 'spam',
-                })
-=======
         'Test Write Access'
         with Transaction().start(DB_NAME, USER,
                 context=CONTEXT) as transaction:
@@ -656,7 +579,6 @@
                         'field1': 'ham',
                         'field2': 'spam',
                         }])
->>>>>>> 7d8707e3
 
             # Without field access
             self.test_access.write([test], {})
