--- conflicted
+++ resolved
@@ -27,29 +27,18 @@
             self.assert_(singleton['name'] == 'test')
             self.assert_(singleton['id'] == 1)
 
-<<<<<<< HEAD
-            singleton = self.singleton.read(1, [
-                'create_uid',
-=======
             singleton, = self.singleton.read([1], [
                 'create_uid',
                 'create_uid.rec_name',
->>>>>>> 6eb38094
                 'create_date',
                 'write_uid',
                 'write_date',
                 ])
             self.assertEqual(singleton['create_uid'], USER)
-<<<<<<< HEAD
-            self.assert_(isinstance(singleton['create_date'], datetime))
-            self.assertEqual(singleton['write_uid'], False)
-            self.assertEqual(singleton['write_date'], False)
-=======
             self.assertEqual(singleton['create_uid.rec_name'], 'Administrator')
             self.assert_(isinstance(singleton['create_date'], datetime))
             self.assertEqual(singleton['write_uid'], None)
             self.assertEqual(singleton['write_date'], None)
->>>>>>> 6eb38094
 
             transaction.cursor.rollback()
 
