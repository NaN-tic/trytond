--- conflicted
+++ resolved
@@ -16,19 +16,10 @@
         self.singleton = POOL.get('test.singleton')
 
     def test0010read(self):
-<<<<<<< HEAD
-        '''
-        Test read method.
-        '''
-        with Transaction().start(DB_NAME, USER,
-                context=CONTEXT) as transaction:
-            singleton = self.singleton.read(1, ['name'])
-=======
         'Test read method'
         with Transaction().start(DB_NAME, USER,
                 context=CONTEXT) as transaction:
             singleton, = self.singleton.read([1], ['name'])
->>>>>>> 47d4a76e
             self.assert_(singleton['name'] == 'test')
             self.assert_(singleton['id'] == 1)
 
@@ -52,25 +43,12 @@
             transaction.cursor.rollback()
 
     def test0020create(self):
-<<<<<<< HEAD
-        '''
-        Test create method.
-        '''
-        with Transaction().start(DB_NAME, USER,
-                context=CONTEXT) as transaction:
-            singleton_id = self.singleton.create({'name': 'bar'})
-            self.assert_(singleton_id)
-
-            singleton = self.singleton.read(singleton_id, ['name'])
-            self.assert_(singleton['name'] == 'bar')
-=======
         'Test create method'
         with Transaction().start(DB_NAME, USER,
                 context=CONTEXT) as transaction:
             singleton, = self.singleton.create([{'name': 'bar'}])
             self.assert_(singleton)
             self.assertEqual(singleton.name, 'bar')
->>>>>>> 47d4a76e
 
             singleton2, = self.singleton.create([{'name': 'foo'}])
             self.assertEqual(singleton2, singleton)
@@ -83,19 +61,10 @@
             transaction.cursor.rollback()
 
     def test0030copy(self):
-<<<<<<< HEAD
-        '''
-        Test copy method.
-        '''
-        with Transaction().start(DB_NAME, USER,
-                context=CONTEXT) as transaction:
-            singleton_id = self.singleton.search([])[0]
-=======
         'Test copy method'
         with Transaction().start(DB_NAME, USER,
                 context=CONTEXT) as transaction:
             singleton, = self.singleton.search([])
->>>>>>> 47d4a76e
 
             singleton2, = self.singleton.copy([singleton])
             self.assertEqual(singleton2, singleton)
@@ -112,13 +81,7 @@
             transaction.cursor.rollback()
 
     def test0040default_get(self):
-<<<<<<< HEAD
-        '''
-        Test default_get method.
-        '''
-=======
         'Test default_get method'
->>>>>>> 47d4a76e
         with Transaction().start(DB_NAME, USER,
                 context=CONTEXT) as transaction:
             default = self.singleton.default_get(['name'])
@@ -146,21 +109,11 @@
             transaction.cursor.rollback()
 
     def test0050search(self):
-<<<<<<< HEAD
-        '''
-        Test search method.
-        '''
-        with Transaction().start(DB_NAME, USER,
-                context=CONTEXT) as transaction:
-            singleton_ids = self.singleton.search([])
-            self.assert_(singleton_ids == [1])
-=======
         'Test search method'
         with Transaction().start(DB_NAME, USER,
                 context=CONTEXT) as transaction:
             singletons = self.singleton.search([])
             self.assertEqual(map(int, singletons), [1])
->>>>>>> 47d4a76e
 
             singletons = self.singleton.search([])
             self.assertEqual(map(int, singletons), [1])
