# -*- coding: utf-8 -*-
#This file is part of Tryton.  The COPYRIGHT file at the top level of
#this repository contains the full copyright notices and license terms.
import unittest
from datetime import datetime
<<<<<<< HEAD
from trytond.tests.test_tryton import POOL, DB, USER, CONTEXT, install_module
=======
from trytond.tests.test_tryton import POOL, DB_NAME, USER, CONTEXT, \
        install_module
from trytond.transaction import Transaction
>>>>>>> fe1fa455


class ModelSingletonTestCase(unittest.TestCase):
    'Test ModelSingleton'

    def setUp(self):
        install_module('tests')
        self.singleton = POOL.get('test.singleton')

    def test0010read(self):
<<<<<<< HEAD
        '''
        Test read method.
        '''
        cursor = DB.cursor()

        singleton = self.singleton.read(cursor, USER, 1, ['name'], CONTEXT)
        self.assert_(singleton['name'] == 'test')
        self.assert_(singleton['id'] == 1)

        singleton = self.singleton.read(cursor, USER, [1], ['name'], CONTEXT)[0]
        self.assert_(singleton['name'] == 'test')
        self.assert_(singleton['id'] == 1)

        singleton = self.singleton.read(cursor, USER, 1, [
            'create_uid',
            'create_date',
            'write_uid',
            'write_date',
            ], CONTEXT)
        self.assertEqual(singleton['create_uid'], USER)
        self.assert_(isinstance(singleton['create_date'], datetime))
        self.assertEqual(singleton['write_uid'], False)
        self.assertEqual(singleton['write_date'], False)

        cursor.rollback()
        cursor.close()
=======
        'Test read method'
        with Transaction().start(DB_NAME, USER,
                context=CONTEXT) as transaction:
            singleton, = self.singleton.read([1], ['name'])
            self.assert_(singleton['name'] == 'test')
            self.assert_(singleton['id'] == 1)

            singleton, = self.singleton.read([1], ['name'])
            self.assert_(singleton['name'] == 'test')
            self.assert_(singleton['id'] == 1)

            singleton, = self.singleton.read([1], [
                'create_uid',
                'create_uid.rec_name',
                'create_date',
                'write_uid',
                'write_date',
                ])
            self.assertEqual(singleton['create_uid'], USER)
            self.assertEqual(singleton['create_uid.rec_name'], 'Administrator')
            self.assert_(isinstance(singleton['create_date'], datetime))
            self.assertEqual(singleton['write_uid'], None)
            self.assertEqual(singleton['write_date'], None)

            transaction.cursor.rollback()
>>>>>>> fe1fa455

    def test0020create(self):
        'Test create method'
        with Transaction().start(DB_NAME, USER,
                context=CONTEXT) as transaction:
            singleton, = self.singleton.create([{'name': 'bar'}])
            self.assert_(singleton)
            self.assertEqual(singleton.name, 'bar')

            singleton2, = self.singleton.create([{'name': 'foo'}])
            self.assertEqual(singleton2, singleton)

            self.assertEqual(singleton.name, 'foo')

            singletons = self.singleton.search([])
            self.assertEqual(singletons, [singleton])

            transaction.cursor.rollback()

    def test0030copy(self):
        'Test copy method'
        with Transaction().start(DB_NAME, USER,
                context=CONTEXT) as transaction:
            singleton, = self.singleton.search([])

            singleton2, = self.singleton.copy([singleton])
            self.assertEqual(singleton2, singleton)

            singletons = self.singleton.search([])
            self.assertEqual(len(singletons), 1)

            singleton3, = self.singleton.copy([singleton], {'name': 'bar'})
            self.assertEqual(singleton3, singleton)

            singletons = self.singleton.search([])
            self.assertEqual(len(singletons), 1)

            transaction.cursor.rollback()

    def test0040default_get(self):
        'Test default_get method'
        with Transaction().start(DB_NAME, USER,
                context=CONTEXT) as transaction:
            default = self.singleton.default_get(['name'])
            self.assertEqual(default, {'name': 'test'})

            default = self.singleton.default_get(['create_uid'])
            self.assertEqual(len(default), 2)

            default = self.singleton.default_get(['create_uid'],
                    with_rec_name=False)
            self.assertEqual(len(default), 1)

            self.singleton.create([{'name': 'bar'}])

            default = self.singleton.default_get(['name'])
            self.assertEqual(default, {'name': 'bar'})

            default = self.singleton.default_get(['create_uid'])
            self.assertEqual(len(default), 2)

            default = self.singleton.default_get(['create_uid'],
                    with_rec_name=False)
            self.assertEqual(len(default), 1)

            transaction.cursor.rollback()

    def test0050search(self):
        'Test search method'
        with Transaction().start(DB_NAME, USER,
                context=CONTEXT) as transaction:
            singletons = self.singleton.search([])
            self.assertEqual(map(int, singletons), [1])

            singletons = self.singleton.search([])
            self.assertEqual(map(int, singletons), [1])

            count = self.singleton.search([], count=True)
            self.assertEqual(count, 1)

            transaction.cursor.rollback()


def suite():
    return unittest.TestLoader().loadTestsFromTestCase(ModelSingletonTestCase)<|MERGE_RESOLUTION|>--- conflicted
+++ resolved
@@ -3,13 +3,9 @@
 #this repository contains the full copyright notices and license terms.
 import unittest
 from datetime import datetime
-<<<<<<< HEAD
-from trytond.tests.test_tryton import POOL, DB, USER, CONTEXT, install_module
-=======
 from trytond.tests.test_tryton import POOL, DB_NAME, USER, CONTEXT, \
         install_module
 from trytond.transaction import Transaction
->>>>>>> fe1fa455
 
 
 class ModelSingletonTestCase(unittest.TestCase):
@@ -20,34 +16,6 @@
         self.singleton = POOL.get('test.singleton')
 
     def test0010read(self):
-<<<<<<< HEAD
-        '''
-        Test read method.
-        '''
-        cursor = DB.cursor()
-
-        singleton = self.singleton.read(cursor, USER, 1, ['name'], CONTEXT)
-        self.assert_(singleton['name'] == 'test')
-        self.assert_(singleton['id'] == 1)
-
-        singleton = self.singleton.read(cursor, USER, [1], ['name'], CONTEXT)[0]
-        self.assert_(singleton['name'] == 'test')
-        self.assert_(singleton['id'] == 1)
-
-        singleton = self.singleton.read(cursor, USER, 1, [
-            'create_uid',
-            'create_date',
-            'write_uid',
-            'write_date',
-            ], CONTEXT)
-        self.assertEqual(singleton['create_uid'], USER)
-        self.assert_(isinstance(singleton['create_date'], datetime))
-        self.assertEqual(singleton['write_uid'], False)
-        self.assertEqual(singleton['write_date'], False)
-
-        cursor.rollback()
-        cursor.close()
-=======
         'Test read method'
         with Transaction().start(DB_NAME, USER,
                 context=CONTEXT) as transaction:
@@ -73,7 +41,6 @@
             self.assertEqual(singleton['write_date'], None)
 
             transaction.cursor.rollback()
->>>>>>> fe1fa455
 
     def test0020create(self):
         'Test create method'
