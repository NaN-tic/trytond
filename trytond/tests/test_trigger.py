# -*- coding: utf-8 -*-
#This file is part of Tryton.  The COPYRIGHT file at the top level of
#this repository contains the full copyright notices and license terms.
import unittest
import time
from xmlrpclib import MAXINT
from itertools import combinations

from trytond.tests.test_tryton import POOL, DB_NAME, USER, CONTEXT, \
        install_module
from trytond.tests.trigger import TRIGGER_LOGS
from trytond.transaction import Transaction


class TriggerTestCase(unittest.TestCase):
    'Test Trigger'

    def setUp(self):
        install_module('tests')
        self.triggered = POOL.get('test.triggered')
        self.trigger = POOL.get('ir.trigger')
        self.trigger_log = POOL.get('ir.trigger.log')
        self.model = POOL.get('ir.model')

    def test0010constraints(self):
<<<<<<< HEAD
        '''
        Test constraints
        '''
        with Transaction().start(DB_NAME, USER,
                context=CONTEXT) as transaction:
            model_id = self.model.search([
                ('model', '=', 'test.triggered'),
                ])[0]
=======
        'Test constraints'
        with Transaction().start(DB_NAME, USER,
                context=CONTEXT) as transaction:
            model, = self.model.search([
                    ('model', '=', 'test.triggered'),
                    ])
            action_model, = self.model.search([
                    ('model', '=', 'test.trigger_action'),
                    ])
>>>>>>> 7d8707e3

            values = {
                'name': 'Test',
                'model': model.id,
                'on_time': True,
                'condition': 'True',
                'action_model': action_model.id,
                'action_function': 'test',
                }
            self.assert_(self.trigger.create([values]))

            # on_exclusive
            for i in range(1, 4):
                for combination in combinations(
                        ['create', 'write', 'delete'], i):
                    combination_values = values.copy()
                    for mode in combination:
                        combination_values['on_%s' % mode] = True
                    self.assertRaises(Exception, self.trigger.create,
                        [combination_values])

            # check_condition
            condition_values = values.copy()
            condition_values['condition'] = '='
            self.assertRaises(Exception, self.trigger.create,
                [condition_values])

            # Restart the cache on the get_triggers method of ir.trigger
            self.trigger._get_triggers_cache.clear()
            transaction.cursor.rollback()

    def test0020on_create(self):
<<<<<<< HEAD
        '''
        Test on_create
        '''
        with Transaction().start(DB_NAME, USER,
                context=CONTEXT) as transaction:
            model_id = self.model.search([
                ('model', '=', 'test.triggered'),
                ])[0]

            trigger_id = self.trigger.create({
                'name': 'Test',
                'model': model_id,
                'on_create': True,
                'condition': 'True',
                'action_model': model_id,
                'action_function': 'trigger',
                })

            triggered_id = self.triggered.create({
                'name': 'Test',
                })

            self.assert_(TRIGGER_LOGS == [([triggered_id], trigger_id)])
=======
        'Test on_create'
        with Transaction().start(DB_NAME, USER,
                context=CONTEXT) as transaction:
            model, = self.model.search([
                    ('model', '=', 'test.triggered'),
                    ])
            action_model, = self.model.search([
                    ('model', '=', 'test.trigger_action'),
                    ])

            trigger, = self.trigger.create([{
                        'name': 'Test',
                        'model': model.id,
                        'on_create': True,
                        'condition': 'True',
                        'action_model': action_model.id,
                        'action_function': 'trigger',
                        }])

            triggered, = self.triggered.create([{
                        'name': 'Test',
                        }])

            self.assertEqual(TRIGGER_LOGS, [([triggered], trigger)])
>>>>>>> 7d8707e3
            TRIGGER_LOGS.pop()

            # Trigger with condition
            self.trigger.write([trigger], {
                    'condition': 'self.name == "Bar"',
                    })

            # Matching condition
            triggered, = self.triggered.create([{
                        'name': 'Bar',
                        }])
            self.assertEqual(TRIGGER_LOGS, [([triggered], trigger)])
            TRIGGER_LOGS.pop()

            # Non matching condition
            triggered, = self.triggered.create([{
                        'name': 'Foo',
                        }])
            self.assertEqual(TRIGGER_LOGS, [])

            # With limit number
            self.trigger.write([trigger], {
                    'condition': 'True',
                    'limit_number': 1,
                    })
            triggered, = self.triggered.create([{
                        'name': 'Test',
                        }])
            self.assertEqual(TRIGGER_LOGS, [([triggered], trigger)])
            TRIGGER_LOGS.pop()

            # With minimum delay
            self.trigger.write([trigger], {
                    'limit_number': 0,
                    'minimum_delay': 1,
                    })
            triggered, = self.triggered.create([{
                        'name': 'Test',
                        }])
            self.assertEqual(TRIGGER_LOGS, [([triggered], trigger)])
            TRIGGER_LOGS.pop()

            # Restart the cache on the get_triggers method of ir.trigger
            self.trigger._get_triggers_cache.clear()
            transaction.cursor.rollback()

    def test0030on_write(self):
<<<<<<< HEAD
        '''
        Test on_write
        '''
        with Transaction().start(DB_NAME, USER,
                context=CONTEXT) as transaction:
            model_id = self.model.search([
                ('model', '=', 'test.triggered'),
                ])[0]

            trigger_id = self.trigger.create({
                'name': 'Test',
                'model': model_id,
                'on_write': True,
                'condition': 'True',
                'action_model': model_id,
                'action_function': 'trigger',
                })

            triggered_id = self.triggered.create({
                'name': 'Test',
                })

            self.triggered.write(triggered_id, {
                'name': 'Foo',
                })
            self.assert_(TRIGGER_LOGS == [])
=======
        'Test on_write'
        with Transaction().start(DB_NAME, USER,
                context=CONTEXT) as transaction:
            model, = self.model.search([
                    ('model', '=', 'test.triggered'),
                    ])
            action_model, = self.model.search([
                    ('model', '=', 'test.trigger_action'),
                    ])

            trigger, = self.trigger.create([{
                        'name': 'Test',
                        'model': model.id,
                        'on_write': True,
                        'condition': 'True',
                        'action_model': action_model.id,
                        'action_function': 'trigger',
                        }])

            triggered, = self.triggered.create([{
                        'name': 'Test',
                        }])

            self.triggered.write([triggered], {
                    'name': 'Foo',
                    })
            self.assertEqual(TRIGGER_LOGS, [])
>>>>>>> 7d8707e3

            # Trigger with condition
            self.trigger.write([trigger], {
                    'condition': 'self.name == "Bar"',
                    })

            # Matching condition
            self.triggered.write([triggered], {
                    'name': 'Bar',
                    })
            self.assertEqual(TRIGGER_LOGS, [([triggered], trigger)])
            TRIGGER_LOGS.pop()

            # No change in condition
            self.triggered.write([triggered], {
                    'name': 'Bar',
                    })
            self.assertEqual(TRIGGER_LOGS, [])

            # Different change in condition
            self.triggered.write([triggered], {
                    'name': 'Foo',
                    })
            self.assertEqual(TRIGGER_LOGS, [])

            # With limit number
            self.trigger.write([trigger], {
                    'condition': 'self.name == "Bar"',
                    'limit_number': 1,
                    })
            triggered, = self.triggered.create([{
                        'name': 'Foo',
                        }])
            self.triggered.write([triggered], {
                    'name': 'Bar',
                    })
            self.triggered.write([triggered], {
                    'name': 'Foo',
                    })
            self.triggered.write([triggered], {
                    'name': 'Bar',
                    })
            self.assertEqual(TRIGGER_LOGS, [([triggered], trigger)])
            TRIGGER_LOGS.pop()

            # With minimum delay
            self.trigger.write([trigger], {
                    'limit_number': 0,
                    'minimum_delay': MAXINT,
                    })
            triggered, = self.triggered.create([{
                        'name': 'Foo',
                        }])
            for name in ('Bar', 'Foo', 'Bar'):
                self.triggered.write([triggered], {
                        'name': name,
                        })
            self.assertEqual(TRIGGER_LOGS, [([triggered], trigger)])
            TRIGGER_LOGS.pop()

            self.trigger.write([trigger], {
                    'minimum_delay': 0.02,
                    })
            triggered, = self.triggered.create([{
                        'name': 'Foo',
                        }])
            for name in ('Bar', 'Foo'):
                self.triggered.write([triggered], {
                        'name': name,
                        })
            time.sleep(1.2)
            self.triggered.write([triggered], {
                    'name': 'Bar',
                    })
            self.assertEqual(TRIGGER_LOGS,
                [([triggered], trigger), ([triggered], trigger)])
            TRIGGER_LOGS.pop()
            TRIGGER_LOGS.pop()

            # Restart the cache on the get_triggers method of ir.trigger
            self.trigger._get_triggers_cache.clear()
            transaction.cursor.rollback()

    def test0040on_delete(self):
<<<<<<< HEAD
        '''
        Test on_delete
        '''
        with Transaction().start(DB_NAME, USER,
                context=CONTEXT) as transaction:
            model_id = self.model.search([
                ('model', '=', 'test.triggered'),
                ])[0]

            triggered_id = self.triggered.create({
                'name': 'Test',
                })

            trigger_id = self.trigger.create({
                'name': 'Test',
                'model': model_id,
                'on_delete': True,
                'condition': 'True',
                'action_model': model_id,
                'action_function': 'trigger',
                })

            self.triggered.delete(triggered_id)
            self.assert_(TRIGGER_LOGS == [([triggered_id], trigger_id)])
=======
        'Test on_delete'
        with Transaction().start(DB_NAME, USER,
                context=CONTEXT) as transaction:
            model, = self.model.search([
                    ('model', '=', 'test.triggered'),
                    ])
            action_model, = self.model.search([
                    ('model', '=', 'test.trigger_action'),
                    ])

            triggered, = self.triggered.create([{
                        'name': 'Test',
                        }])

            trigger, = self.trigger.create([{
                        'name': 'Test',
                        'model': model.id,
                        'on_delete': True,
                        'condition': 'True',
                        'action_model': action_model.id,
                        'action_function': 'trigger',
                        }])

            self.triggered.delete([triggered])
            self.assertEqual(TRIGGER_LOGS, [([triggered], trigger)])
>>>>>>> 7d8707e3
            TRIGGER_LOGS.pop()
            Transaction().delete = {}

            # Trigger with condition
            self.trigger.write([trigger], {
                    'condition': 'self.name == "Bar"',
                    })

            triggered, = self.triggered.create([{
                        'name': 'Bar',
                        }])

            # Matching condition
            self.triggered.delete([triggered])
            self.assertEqual(TRIGGER_LOGS, [([triggered], trigger)])
            TRIGGER_LOGS.pop()
            Transaction().delete = {}

            triggered, = self.triggered.create([{
                        'name': 'Foo',
                        }])

            # Non matching condition
            self.triggered.delete([triggered])
            self.assertEqual(TRIGGER_LOGS, [])
            Transaction().delete = {}

            triggered, = self.triggered.create([{
                        'name': 'Test',
                        }])

            # With limit number
            self.trigger.write([trigger], {
                    'condition': 'True',
                    'limit_number': 1,
                    })
            self.triggered.delete([triggered])
            self.assertEqual(TRIGGER_LOGS, [([triggered], trigger)])
            TRIGGER_LOGS.pop()
            Transaction().delete = {}
            # Delete trigger logs because SQLite reuse the same triggered_id
            self.trigger_log.delete(self.trigger_log.search([
                        ('trigger', '=', trigger.id),
                        ]))

            triggered, = self.triggered.create([{
                        'name': 'Test',
                        }])

            # With minimum delay
            self.trigger.write([trigger], {
                    'limit_number': 0,
                    'minimum_delay': 1,
                    })
            self.triggered.delete([triggered])
            self.assertEqual(TRIGGER_LOGS, [([triggered], trigger)])
            TRIGGER_LOGS.pop()
            Transaction().delete = {}

            # Restart the cache on the get_triggers method of ir.trigger
            self.trigger._get_triggers_cache.clear()
            transaction.cursor.rollback()

    def test0050on_time(self):
<<<<<<< HEAD
        '''
        Test on_time
        '''
        with Transaction().start(DB_NAME, USER,
                context=CONTEXT) as transaction:
            model_id = self.model.search([
                ('model', '=', 'test.triggered'),
                ])[0]

            trigger_id = self.trigger.create({
                'name': 'Test',
                'model': model_id,
                'on_time': True,
                'condition': 'True',
                'action_model': model_id,
                'action_function': 'trigger',
                })

            triggered_id = self.triggered.create({
                'name': 'Test',
                })
=======
        'Test on_time'
        with Transaction().start(DB_NAME, USER,
                context=CONTEXT) as transaction:
            model, = self.model.search([
                    ('model', '=', 'test.triggered'),
                    ])
            action_model, = self.model.search([
                    ('model', '=', 'test.trigger_action'),
                    ])

            trigger, = self.trigger.create([{
                        'name': 'Test',
                        'model': model.id,
                        'on_time': True,
                        'condition': 'True',
                        'action_model': action_model.id,
                        'action_function': 'trigger',
                        }])

            triggered, = self.triggered.create([{
                        'name': 'Test',
                        }])
>>>>>>> 7d8707e3
            self.trigger.trigger_time()
            self.assert_(TRIGGER_LOGS == [([triggered], trigger)])
            TRIGGER_LOGS.pop()

            # Trigger with condition
            self.trigger.write([trigger], {
                    'condition': 'self.name == "Bar"',
                    })

            # Matching condition
            self.triggered.write([triggered], {
                    'name': 'Bar',
                    })
            self.trigger.trigger_time()
            self.assert_(TRIGGER_LOGS == [([triggered], trigger)])
            TRIGGER_LOGS.pop()

            # Non matching condition
            self.triggered.write([triggered], {
                    'name': 'Foo',
                    })
            self.trigger.trigger_time()
            self.assert_(TRIGGER_LOGS == [])

            # With limit number
            self.trigger.write([trigger], {
                    'condition': 'True',
                    'limit_number': 1,
                    })
            self.trigger.trigger_time()
            self.trigger.trigger_time()
            self.assert_(TRIGGER_LOGS == [([triggered], trigger)])
            TRIGGER_LOGS.pop()

            # Delete trigger logs of limit number test
            self.trigger_log.delete(self.trigger_log.search([
                        ('trigger', '=', trigger.id),
                        ]))

            # With minimum delay
            self.trigger.write([trigger], {
                    'limit_number': 0,
                    'minimum_delay': MAXINT,
                    })
            self.trigger.trigger_time()
            self.trigger.trigger_time()
            self.assert_(TRIGGER_LOGS == [([triggered], trigger)])
            TRIGGER_LOGS.pop()
            Transaction().delete = {}

            # Delete trigger logs of previous minimum delay test
            self.trigger_log.delete(self.trigger_log.search([
                        ('trigger', '=', trigger.id),
                        ]))

            self.trigger.write([trigger], {
                    'minimum_delay': 0.02,
                    })
            self.trigger.trigger_time()
            time.sleep(1.2)
            self.trigger.trigger_time()
            self.assert_(TRIGGER_LOGS == [([triggered], trigger),
                    ([triggered], trigger)])
            TRIGGER_LOGS.pop()
            TRIGGER_LOGS.pop()
            Transaction().delete = {}

            # Restart the cache on the get_triggers method of ir.trigger
            self.trigger._get_triggers_cache.clear()
            transaction.cursor.rollback()


def suite():
    return unittest.TestLoader().loadTestsFromTestCase(TriggerTestCase)<|MERGE_RESOLUTION|>--- conflicted
+++ resolved
@@ -23,16 +23,6 @@
         self.model = POOL.get('ir.model')
 
     def test0010constraints(self):
-<<<<<<< HEAD
-        '''
-        Test constraints
-        '''
-        with Transaction().start(DB_NAME, USER,
-                context=CONTEXT) as transaction:
-            model_id = self.model.search([
-                ('model', '=', 'test.triggered'),
-                ])[0]
-=======
         'Test constraints'
         with Transaction().start(DB_NAME, USER,
                 context=CONTEXT) as transaction:
@@ -42,7 +32,6 @@
             action_model, = self.model.search([
                     ('model', '=', 'test.trigger_action'),
                     ])
->>>>>>> 7d8707e3
 
             values = {
                 'name': 'Test',
@@ -75,31 +64,6 @@
             transaction.cursor.rollback()
 
     def test0020on_create(self):
-<<<<<<< HEAD
-        '''
-        Test on_create
-        '''
-        with Transaction().start(DB_NAME, USER,
-                context=CONTEXT) as transaction:
-            model_id = self.model.search([
-                ('model', '=', 'test.triggered'),
-                ])[0]
-
-            trigger_id = self.trigger.create({
-                'name': 'Test',
-                'model': model_id,
-                'on_create': True,
-                'condition': 'True',
-                'action_model': model_id,
-                'action_function': 'trigger',
-                })
-
-            triggered_id = self.triggered.create({
-                'name': 'Test',
-                })
-
-            self.assert_(TRIGGER_LOGS == [([triggered_id], trigger_id)])
-=======
         'Test on_create'
         with Transaction().start(DB_NAME, USER,
                 context=CONTEXT) as transaction:
@@ -124,7 +88,6 @@
                         }])
 
             self.assertEqual(TRIGGER_LOGS, [([triggered], trigger)])
->>>>>>> 7d8707e3
             TRIGGER_LOGS.pop()
 
             # Trigger with condition
@@ -172,34 +135,6 @@
             transaction.cursor.rollback()
 
     def test0030on_write(self):
-<<<<<<< HEAD
-        '''
-        Test on_write
-        '''
-        with Transaction().start(DB_NAME, USER,
-                context=CONTEXT) as transaction:
-            model_id = self.model.search([
-                ('model', '=', 'test.triggered'),
-                ])[0]
-
-            trigger_id = self.trigger.create({
-                'name': 'Test',
-                'model': model_id,
-                'on_write': True,
-                'condition': 'True',
-                'action_model': model_id,
-                'action_function': 'trigger',
-                })
-
-            triggered_id = self.triggered.create({
-                'name': 'Test',
-                })
-
-            self.triggered.write(triggered_id, {
-                'name': 'Foo',
-                })
-            self.assert_(TRIGGER_LOGS == [])
-=======
         'Test on_write'
         with Transaction().start(DB_NAME, USER,
                 context=CONTEXT) as transaction:
@@ -227,7 +162,6 @@
                     'name': 'Foo',
                     })
             self.assertEqual(TRIGGER_LOGS, [])
->>>>>>> 7d8707e3
 
             # Trigger with condition
             self.trigger.write([trigger], {
@@ -312,32 +246,6 @@
             transaction.cursor.rollback()
 
     def test0040on_delete(self):
-<<<<<<< HEAD
-        '''
-        Test on_delete
-        '''
-        with Transaction().start(DB_NAME, USER,
-                context=CONTEXT) as transaction:
-            model_id = self.model.search([
-                ('model', '=', 'test.triggered'),
-                ])[0]
-
-            triggered_id = self.triggered.create({
-                'name': 'Test',
-                })
-
-            trigger_id = self.trigger.create({
-                'name': 'Test',
-                'model': model_id,
-                'on_delete': True,
-                'condition': 'True',
-                'action_model': model_id,
-                'action_function': 'trigger',
-                })
-
-            self.triggered.delete(triggered_id)
-            self.assert_(TRIGGER_LOGS == [([triggered_id], trigger_id)])
-=======
         'Test on_delete'
         with Transaction().start(DB_NAME, USER,
                 context=CONTEXT) as transaction:
@@ -363,7 +271,6 @@
 
             self.triggered.delete([triggered])
             self.assertEqual(TRIGGER_LOGS, [([triggered], trigger)])
->>>>>>> 7d8707e3
             TRIGGER_LOGS.pop()
             Transaction().delete = {}
 
@@ -428,29 +335,6 @@
             transaction.cursor.rollback()
 
     def test0050on_time(self):
-<<<<<<< HEAD
-        '''
-        Test on_time
-        '''
-        with Transaction().start(DB_NAME, USER,
-                context=CONTEXT) as transaction:
-            model_id = self.model.search([
-                ('model', '=', 'test.triggered'),
-                ])[0]
-
-            trigger_id = self.trigger.create({
-                'name': 'Test',
-                'model': model_id,
-                'on_time': True,
-                'condition': 'True',
-                'action_model': model_id,
-                'action_function': 'trigger',
-                })
-
-            triggered_id = self.triggered.create({
-                'name': 'Test',
-                })
-=======
         'Test on_time'
         with Transaction().start(DB_NAME, USER,
                 context=CONTEXT) as transaction:
@@ -473,7 +357,6 @@
             triggered, = self.triggered.create([{
                         'name': 'Test',
                         }])
->>>>>>> 7d8707e3
             self.trigger.trigger_time()
             self.assert_(TRIGGER_LOGS == [([triggered], trigger)])
             TRIGGER_LOGS.pop()
