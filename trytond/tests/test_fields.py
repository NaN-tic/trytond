# -*- coding: utf-8 -*-
#This file is part of Tryton.  The COPYRIGHT file at the top level of
#this repository contains the full copyright notices and license terms.
import sys
try:
    import cdecimal
    if 'decimal' not in sys.modules:
        sys.modules['decimal'] = cdecimal
except ImportError:
    import decimal
    sys.modules['cdecimal'] = decimal
import unittest
import datetime
from decimal import Decimal
from trytond.tests.test_tryton import POOL, DB_NAME, USER, CONTEXT, \
        install_module
from trytond.transaction import Transaction
from trytond.exceptions import UserError


class FieldsTestCase(unittest.TestCase):
    'Test Fields'

    def setUp(self):
        install_module('tests')
        self.boolean = POOL.get('test.boolean')
        self.boolean_default = POOL.get('test.boolean_default')

        self.integer = POOL.get('test.integer')
        self.integer_default = POOL.get('test.integer_default')
        self.integer_required = POOL.get('test.integer_required')

        self.float = POOL.get('test.float')
        self.float_default = POOL.get('test.float_default')
        self.float_required = POOL.get('test.float_required')
        self.float_digits = POOL.get('test.float_digits')

        self.numeric = POOL.get('test.numeric')
        self.numeric_default = POOL.get('test.numeric_default')
        self.numeric_required = POOL.get('test.numeric_required')
        self.numeric_digits = POOL.get('test.numeric_digits')

        self.char = POOL.get('test.char')
        self.char_default = POOL.get('test.char_default')
        self.char_required = POOL.get('test.char_required')
        self.char_size = POOL.get('test.char_size')
        self.char_translate = POOL.get('test.char_translate')

        self.text = POOL.get('test.text')
        self.text_default = POOL.get('test.text_default')
        self.text_required = POOL.get('test.text_required')
        self.text_size = POOL.get('test.text_size')
        self.text_translate = POOL.get('test.text_translate')

        self.sha = POOL.get('test.sha')
        self.sha_default = POOL.get('test.sha_default')
        self.sha_required = POOL.get('test.sha_required')

        self.date = POOL.get('test.date')
        self.date_default = POOL.get('test.date_default')
        self.date_required = POOL.get('test.date_required')

        self.datetime = POOL.get('test.datetime')
        self.datetime_default = POOL.get('test.datetime_default')
        self.datetime_required = POOL.get('test.datetime_required')
        self.datetime_format = POOL.get('test.datetime_format')

        self.time = POOL.get('test.time')
        self.time_default = POOL.get('test.time_default')
        self.time_required = POOL.get('test.time_required')
        self.time_format = POOL.get('test.time_format')

        self.one2one = POOL.get('test.one2one')
        self.one2one_target = POOL.get('test.one2one.target')
        self.one2one_required = POOL.get('test.one2one_required')
        self.one2one_domain = POOL.get('test.one2one_domain')

        self.one2many = POOL.get('test.one2many')
        self.one2many_target = POOL.get('test.one2many.target')
        self.one2many_required = POOL.get('test.one2many_required')
        self.one2many_reference = POOL.get('test.one2many_reference')
        self.one2many_reference_target = POOL.get(
            'test.one2many_reference.target')
        self.one2many_size = POOL.get('test.one2many_size')
        self.one2many_size_pyson = POOL.get('test.one2many_size_pyson')

        self.many2many = POOL.get('test.many2many')
        self.many2many_target = POOL.get('test.many2many.target')
        self.many2many_required = POOL.get('test.many2many_required')
        self.many2many_reference = POOL.get('test.many2many_reference')
        self.many2many_reference_target = POOL.get(
            'test.many2many_reference.target')
        self.many2many_size = POOL.get('test.many2many_size')
        self.many2many_size_target = POOL.get('test.many2many_size.target')

        self.reference = POOL.get('test.reference')
        self.reference_target = POOL.get('test.reference.target')
        self.reference_required = POOL.get('test.reference_required')

        self.property_ = POOL.get('test.property')
        self.ir_property = POOL.get('ir.property')
        self.model_field = POOL.get('ir.model.field')

        self.selection = POOL.get('test.selection')
        self.selection_required = POOL.get('test.selection_required')

        self.dict_ = POOL.get('test.dict')
        self.dict_default = POOL.get('test.dict_default')
        self.dict_required = POOL.get('test.dict_required')

        self.binary = POOL.get('test.binary')
        self.binary_default = POOL.get('test.binary_default')
        self.binary_required = POOL.get('test.binary_required')

        self.m2o_domain_validation = POOL.get('test.many2one_domainvalidation')
        self.m2o_target = POOL.get('test.many2one_target')

    def test0010boolean(self):
        'Test Boolean'
        with Transaction().start(DB_NAME, USER,
                context=CONTEXT) as transaction:
            boolean1, = self.boolean.create([{
                        'boolean': True,
                        }])
            self.assert_(boolean1)
            self.assertEqual(boolean1.boolean, True)

            booleans = self.boolean.search([
                    ('boolean', '=', True),
                    ])
            self.assertEqual(booleans, [boolean1])

            booleans = self.boolean.search([
                    ('boolean', '!=', True),
                    ])
            self.assertEqual(booleans, [])

            booleans = self.boolean.search([
                    ('boolean', 'in', [True]),
                    ])
            self.assertEqual(booleans, [boolean1])

            booleans = self.boolean.search([
                    ('boolean', 'in', [False]),
                    ])
            self.assertEqual(booleans, [])

            booleans = self.boolean.search([
                    ('boolean', 'not in', [True]),
                    ])
            self.assertEqual(booleans, [])

            booleans = self.boolean.search([
                    ('boolean', 'not in', [False]),
                    ])
            self.assertEqual(booleans, [boolean1])

            boolean2, = self.boolean.create([{
                        'boolean': False,
                        }])
            self.assert_(boolean2)
            self.assertEqual(boolean2.boolean, False)

            booleans = self.boolean.search([
                    ('boolean', '=', False),
                    ])
            self.assertEqual(booleans, [boolean2])

            booleans = self.boolean.search([
                    ('boolean', 'in', [True, False]),
                    ])
            self.assertEqual(booleans, [boolean1, boolean2])

            booleans = self.boolean.search([
                    ('boolean', 'not in', [True, False]),
                    ])
            self.assertEqual(booleans, [])

            boolean3, = self.boolean.create([{}])
            self.assert_(boolean3)
            self.assertEqual(boolean3.boolean, False)

            # Test search with NULL value
            boolean4, = self.boolean.create([{
                        'boolean': None,
                        }])
            self.assert_(boolean4)

            booleans = self.boolean.search([
                    ('boolean', '=', False),
                    ])
            self.assertEqual(booleans,
                [boolean2, boolean3, boolean4])

            booleans = self.boolean.search([
                    ('boolean', '!=', False),
                    ])
            self.assertEqual(booleans, [boolean1])

            boolean4, = self.boolean_default.create([{}])
            self.assert_(boolean4)
            self.assertTrue(boolean4.boolean)

            self.boolean.write([boolean1], {
                    'boolean': False,
                    })
            self.assertEqual(boolean1.boolean, False)

            self.boolean.write([boolean2], {
                    'boolean': True,
                    })
            self.assertEqual(boolean2.boolean, True)

            transaction.cursor.rollback()

    def test0020integer(self):
        'Test Integer'
        with Transaction().start(DB_NAME, USER,
                context=CONTEXT) as transaction:
            integer1, = self.integer.create([{
                        'integer': 1,
                        }])
            self.assert_(integer1)
            self.assertEqual(integer1.integer, 1)

            integers = self.integer.search([
                    ('integer', '=', 1),
                    ])
            self.assertEqual(integers, [integer1])

            integers = self.integer.search([
                    ('integer', '=', 0),
                    ])
            self.assertEqual(integers, [])

            integers = self.integer.search([
                    ('integer', '!=', 1),
                    ])
            self.assertEqual(integers, [])

            integers = self.integer.search([
                    ('integer', '!=', 0),
                    ])
            self.assertEqual(integers, [integer1])

            integers = self.integer.search([
                    ('integer', 'in', [1]),
                    ])
            self.assertEqual(integers, [integer1])

            integers = self.integer.search([
                    ('integer', 'in', [0]),
                    ])
            self.assertEqual(integers, [])

            integers = self.integer.search([
                    ('integer', 'in', []),
                    ])
            self.assertEqual(integers, [])

            integers = self.integer.search([
                    ('integer', 'not in', [1]),
                    ])
            self.assertEqual(integers, [])

            integers = self.integer.search([
                    ('integer', 'not in', [0]),
                    ])
            self.assertEqual(integers, [integer1])

            integers = self.integer.search([
                    ('integer', 'not in', []),
                    ])
            self.assertEqual(integers, [integer1])

            integers = self.integer.search([
                    ('integer', '<', 5),
                    ])
            self.assertEqual(integers, [integer1])

            integers = self.integer.search([
                    ('integer', '<', -5),
                    ])
            self.assertEqual(integers, [])

            integers = self.integer.search([
                    ('integer', '<', 1),
                    ])
            self.assertEqual(integers, [])

            integers = self.integer.search([
                    ('integer', '<=', 5),
                    ])
            self.assertEqual(integers, [integer1])

            integers = self.integer.search([
                    ('integer', '<=', -5),
                    ])
            self.assertEqual(integers, [])

            integers = self.integer.search([
                    ('integer', '<=', 1),
                    ])
            self.assertEqual(integers, [integer1])

            integers = self.integer.search([
                    ('integer', '>', 5),
                    ])
            self.assertEqual(integers, [])

            integers = self.integer.search([
                    ('integer', '>', -5),
                    ])
            self.assertEqual(integers, [integer1])

            integers = self.integer.search([
                    ('integer', '>', 1),
                    ])
            self.assertEqual(integers, [])

            integers = self.integer.search([
                    ('integer', '>=', 5),
                    ])
            self.assertEqual(integers, [])

            integers = self.integer.search([
                    ('integer', '>=', -5),
                    ])
            self.assertEqual(integers, [integer1])

            integers = self.integer.search([
                    ('integer', '>=', 1),
                    ])
            self.assertEqual(integers, [integer1])

            integer2, = self.integer.create([{
                        'integer': 0,
                        }])
            self.assert_(integer2)
            self.assertEqual(integer2.integer, 0)

            integers = self.integer.search([
                    ('integer', '=', 0),
                    ])
            self.assertEqual(integers, [integer2])

            integers = self.integer.search([
                    ('integer', 'in', [0, 1]),
                    ])
            self.assertEqual(integers, [integer1, integer2])

            integers = self.integer.search([
                    ('integer', 'not in', [0, 1]),
                    ])
            self.assertEqual(integers, [])

            integer3, = self.integer.create([{}])
            self.assert_(integer3)
            self.assertEqual(integer3.integer, None)

            integer4, = self.integer_default.create([{}])
            self.assert_(integer4)
            self.assertEqual(integer4.integer, 5)

            self.integer.write([integer1], {
                    'integer': 0,
                    })
            self.assertEqual(integer1.integer, 0)

            self.integer.write([integer2], {
                    'integer': 1,
                    })
            self.assertEqual(integer2.integer, 1)

            self.assertRaises(Exception, self.integer.create, [{
                        'integer': 'test',
                        }])

            self.assertRaises(Exception, self.integer.write, [integer1], {
                    'integer': 'test',
                    })

            # We should catch UserError but mysql does not raise an
            # IntegrityError but an OperationalError
            self.assertRaises(Exception, self.integer_required.create, [{}])
            transaction.cursor.rollback()

            integer5, = self.integer_required.create([{
                        'integer': 0,
                        }])
            self.assert_(integer5)
            self.assertEqual(integer5.integer, 0)

            transaction.cursor.rollback()

    def test0030float(self):
        'Test Float'
        with Transaction().start(DB_NAME, USER,
                context=CONTEXT) as transaction:
            float1, = self.float.create([{
                        'float': 1.1,
                        }])
            self.assert_(float1)
            self.assertEqual(float1.float, 1.1)

            floats = self.float.search([
                    ('float', '=', 1.1),
                    ])
            self.assertEqual(floats, [float1])

            floats = self.float.search([
                    ('float', '=', 0),
                    ])
            self.assertEqual(floats, [])

            floats = self.float.search([
                    ('float', '!=', 1.1),
                    ])
            self.assertEqual(floats, [])

            floats = self.float.search([
                    ('float', '!=', 0),
                    ])
            self.assertEqual(floats, [float1])

            floats = self.float.search([
                    ('float', 'in', [1.1]),
                    ])
            self.assertEqual(floats, [float1])

            floats = self.float.search([
                    ('float', 'in', [0]),
                    ])
            self.assertEqual(floats, [])

            floats = self.float.search([
                    ('float', 'in', []),
                    ])
            self.assertEqual(floats, [])

            floats = self.float.search([
                    ('float', 'not in', [1.1]),
                    ])
            self.assertEqual(floats, [])

            floats = self.float.search([
                    ('float', 'not in', [0]),
                    ])
            self.assertEqual(floats, [float1])

            floats = self.float.search([
                    ('float', 'not in', []),
                    ])
            self.assertEqual(floats, [float1])

            floats = self.float.search([
                    ('float', '<', 5),
                    ])
            self.assertEqual(floats, [float1])

            floats = self.float.search([
                    ('float', '<', -5),
                    ])
            self.assertEqual(floats, [])

            floats = self.float.search([
                    ('float', '<', 1.1),
                    ])
            self.assertEqual(floats, [])

            floats = self.float.search([
                    ('float', '<=', 5),
                    ])
            self.assertEqual(floats, [float1])

            floats = self.float.search([
                    ('float', '<=', -5),
                    ])
            self.assertEqual(floats, [])

            floats = self.float.search([
                    ('float', '<=', 1.1),
                    ])
            self.assertEqual(floats, [float1])

            floats = self.float.search([
                    ('float', '>', 5),
                    ])
            self.assertEqual(floats, [])

            floats = self.float.search([
                    ('float', '>', -5),
                    ])
            self.assertEqual(floats, [float1])

            floats = self.float.search([
                    ('float', '>', 1.1),
                    ])
            self.assertEqual(floats, [])

            floats = self.float.search([
                    ('float', '>=', 5),
                    ])
            self.assertEqual(floats, [])

            floats = self.float.search([
                    ('float', '>=', -5),
                    ])
            self.assertEqual(floats, [float1])

            floats = self.float.search([
                    ('float', '>=', 1.1),
                    ])
            self.assertEqual(floats, [float1])

            float2, = self.float.create([{
                        'float': 0,
                        }])
            self.assert_(float2)
            self.assertEqual(float2.float, 0)

            floats = self.float.search([
                    ('float', '=', 0),
                    ])
            self.assertEqual(floats, [float2])

            floats = self.float.search([
                    ('float', 'in', [0, 1.1]),
                    ])
            self.assertEqual(floats, [float1, float2])

            floats = self.float.search([
                    ('float', 'not in', [0, 1.1]),
                    ])
            self.assertEqual(floats, [])

            float3, = self.float.create([{}])
            self.assert_(float3)
            self.assertEqual(float3.float, None)

            float4, = self.float_default.create([{}])
            self.assert_(float4)
            self.assertEqual(float4.float, 5.5)

            self.float.write([float1], {
                    'float': 0,
                    })
            self.assertEqual(float1.float, 0)

            self.float.write([float2], {
                    'float': 1.1,
                    })
            self.assertEqual(float2.float, 1.1)

            self.assertRaises(Exception, self.float.create, [{
                        'float': 'test',
                        }])

            self.assertRaises(Exception, self.float.write, [float1], {
                    'float': 'test',
                    })

            self.assertRaises(Exception, self.float_required.create, [{}])
            transaction.cursor.rollback()

            float5, = self.float_required.create([{
                        'float': 0.0,
                        }])
            self.assertEqual(float5.float, 0.0)

            float6, = self.float_digits.create([{
                        'digits': 1,
                        'float': 1.1,
                        }])
            self.assert_(float6)

            self.assertRaises(Exception, self.float_digits.create, [{
                        'digits': 1,
                        'float': 1.11,
                        }])

            self.assertRaises(Exception, self.float_digits.write,
                [float6], {
                    'float': 1.11,
                    })

            self.assertRaises(Exception, self.float_digits.write,
                [float6], {
                    'digits': 0,
                    })

            float7, = self.float.create([{
                        'float': 0.123456789012345,
                        }])
            self.assertEqual(float7.float, 0.123456789012345)

            transaction.cursor.rollback()

    def test0040numeric(self):
        'Test Numeric'
        with Transaction().start(DB_NAME, USER,
                context=CONTEXT) as transaction:
            numeric1, = self.numeric.create([{
                        'numeric': Decimal('1.1'),
                        }])
            self.assert_(numeric1)
            self.assertEqual(numeric1.numeric, Decimal('1.1'))

            numerics = self.numeric.search([
                    ('numeric', '=', Decimal('1.1')),
                    ])
            self.assertEqual(numerics, [numeric1])

            numerics = self.numeric.search([
                    ('numeric', '=', Decimal('0')),
                    ])
            self.assertEqual(numerics, [])

            numerics = self.numeric.search([
                    ('numeric', '!=', Decimal('1.1')),
                    ])
            self.assertEqual(numerics, [])

            numerics = self.numeric.search([
                    ('numeric', '!=', Decimal('0')),
                    ])
            self.assertEqual(numerics, [numeric1])

            numerics = self.numeric.search([
                    ('numeric', 'in', [Decimal('1.1')]),
                    ])
            self.assertEqual(numerics, [numeric1])

            numerics = self.numeric.search([
                    ('numeric', 'in', [Decimal('0')]),
                    ])
            self.assertEqual(numerics, [])

            numerics = self.numeric.search([
                    ('numeric', 'in', []),
                    ])
            self.assertEqual(numerics, [])

            numerics = self.numeric.search([
                    ('numeric', 'not in', [Decimal('1.1')]),
                    ])
            self.assertEqual(numerics, [])

            numerics = self.numeric.search([
                    ('numeric', 'not in', [Decimal('0')]),
                    ])
            self.assertEqual(numerics, [numeric1])

            numerics = self.numeric.search([
                    ('numeric', 'not in', []),
                    ])
            self.assertEqual(numerics, [numeric1])

            numerics = self.numeric.search([
                    ('numeric', '<', Decimal('5')),
                    ])
            self.assertEqual(numerics, [numeric1])

            numerics = self.numeric.search([
                    ('numeric', '<', Decimal('-5')),
                    ])
            self.assertEqual(numerics, [])

            numerics = self.numeric.search([
                    ('numeric', '<', Decimal('1.1')),
                    ])
            self.assertEqual(numerics, [])

            numerics = self.numeric.search([
                    ('numeric', '<=', Decimal('5')),
                    ])
            self.assertEqual(numerics, [numeric1])

            numerics = self.numeric.search([
                    ('numeric', '<=', Decimal('-5')),
                    ])
            self.assertEqual(numerics, [])

            numerics = self.numeric.search([
                    ('numeric', '<=', Decimal('1.1')),
                    ])
            self.assertEqual(numerics, [numeric1])

            numerics = self.numeric.search([
                    ('numeric', '>', Decimal('5')),
                    ])
            self.assertEqual(numerics, [])

            numerics = self.numeric.search([
                    ('numeric', '>', Decimal('-5')),
                    ])
            self.assertEqual(numerics, [numeric1])

            numerics = self.numeric.search([
                    ('numeric', '>', Decimal('1.1')),
                    ])
            self.assertEqual(numerics, [])

            numerics = self.numeric.search([
                    ('numeric', '>=', Decimal('5')),
                    ])
            self.assertEqual(numerics, [])

            numerics = self.numeric.search([
                    ('numeric', '>=', Decimal('-5')),
                    ])
            self.assertEqual(numerics, [numeric1])

            numerics = self.numeric.search([
                    ('numeric', '>=', Decimal('1.1')),
                    ])
            self.assertEqual(numerics, [numeric1])

            numeric2, = self.numeric.create([{
                        'numeric': Decimal('0'),
                        }])
            self.assert_(numeric2)
            self.assertEqual(numeric2.numeric, Decimal('0'))

            numerics = self.numeric.search([
                    ('numeric', '=', Decimal('0')),
                    ])
            self.assertEqual(numerics, [numeric2])

            numerics = self.numeric.search([
                    ('numeric', 'in', [Decimal('0'), Decimal('1.1')]),
                    ])
            self.assertEqual(numerics, [numeric1, numeric2])

            numerics = self.numeric.search([
                    ('numeric', 'not in', [Decimal('0'), Decimal('1.1')]),
                    ])
            self.assertEqual(numerics, [])

            numeric3, = self.numeric.create([{}])
            self.assert_(numeric3)
            self.assertEqual(numeric3.numeric, None)

            numeric4, = self.numeric_default.create([{}])
            self.assert_(numeric4)
            self.assertEqual(numeric4.numeric, Decimal('5.5'))

            self.numeric.write([numeric1], {
                    'numeric': Decimal('0'),
                    })
            self.assertEqual(numeric1.numeric, Decimal('0'))

            self.numeric.write([numeric2], {
                    'numeric': Decimal('1.1'),
                    })
            self.assertEqual(numeric2.numeric, Decimal('1.1'))

            self.assertRaises(Exception, self.numeric.create, [{
                        'numeric': 'test',
                        }])

            self.assertRaises(Exception, self.numeric.write, [numeric1], {
                    'numeric': 'test',
                    })

            self.assertRaises(Exception, self.numeric_required.create, [{}])
            transaction.cursor.rollback()

            numeric5, = self.numeric_required.create([{
                    'numeric': Decimal(0),
                    }])
            self.assertEqual(numeric5.numeric, 0)

            numeric6, = self.numeric_digits.create([{
                        'digits': 1,
                        'numeric': Decimal('1.1'),
                        }])
            self.assert_(numeric6)

            self.assertRaises(Exception, self.numeric_digits.create, [{
                        'digits': 1,
                        'numeric': Decimal('1.11'),
                        }])

            self.assertRaises(Exception, self.numeric_digits.write,
                [numeric6], {
                    'numeric': Decimal('1.11'),
                    })

            self.assertRaises(Exception, self.numeric_digits.write,
                [numeric6], {
                    'numeric': Decimal('0.10000000000000001'),
                    })

            self.assertRaises(Exception, self.numeric_digits.write,
                [numeric6], {
                    'digits': 0,
                    })

            numeric7, = self.numeric.create([{
                        'numeric': Decimal('0.1234567890123456789'),
                        }])
            self.assertEqual(numeric7.numeric,
                Decimal('0.1234567890123456789'))

            transaction.cursor.rollback()

    def test0050char(self):
        'Test Char'
        with Transaction().start(DB_NAME, USER,
                context=CONTEXT) as transaction:
            for char in (self.char_translate, self.char):
                char1, = char.create([{
                            'char': 'Test',
                            }])
                self.assert_(char1)
                self.assertEqual(char1.char, 'Test')

                chars = char.search([
                        ('char', '=', 'Test'),
                        ])
                self.assertEqual(chars, [char1])

                chars = char.search([
                        ('char', '=', 'Foo'),
                        ])
                self.assertEqual(chars, [])

                chars = char.search([
                        ('char', '=', None),
                        ])
                self.assertEqual(chars, [])

                chars = char.search([
                        ('char', '!=', 'Test'),
                        ])
                self.assertEqual(chars, [])

                chars = char.search([
                        ('char', '!=', 'Foo'),
                        ])
                self.assertEqual(chars, [char1])

                chars = char.search([
                        ('char', '!=', None),
                        ])
                self.assertEqual(chars, [char1])

                chars = char.search([
                        ('char', 'in', ['Test']),
                        ])
                self.assertEqual(chars, [char1])

                chars = char.search([
                        ('char', 'in', ['Foo']),
                        ])
                self.assertEqual(chars, [])

                chars = char.search([
                        ('char', 'in', [None]),
                        ])
                self.assertEqual(chars, [])

                chars = char.search([
                        ('char', 'in', []),
                        ])
                self.assertEqual(chars, [])

                chars = char.search([
                        ('char', 'not in', ['Test']),
                        ])
                self.assertEqual(chars, [])

                chars = char.search([
                        ('char', 'not in', ['Foo']),
                        ])
                self.assertEqual(chars, [char1])

                chars = char.search([
                        ('char', 'not in', [None]),
                        ])
                self.assertEqual(chars, [char1])

                chars = char.search([
                        ('char', 'not in', []),
                        ])
                self.assertEqual(chars, [char1])

                chars = char.search([
                        ('char', 'like', 'Test'),
                        ])
                self.assertEqual(chars, [char1])

                chars = char.search([
                        ('char', 'like', 'T%'),
                        ])
                self.assertEqual(chars, [char1])

                chars = char.search([
                        ('char', 'like', 'Foo'),
                        ])
                self.assertEqual(chars, [])

                chars = char.search([
                        ('char', 'like', 'F%'),
                        ])
                self.assertEqual(chars, [])

                chars = char.search([
                        ('char', 'ilike', 'test'),
                        ])
                self.assertEqual(chars, [char1])

                chars = char.search([
                        ('char', 'ilike', 't%'),
                        ])
                self.assertEqual(chars, [char1])

                chars = char.search([
                        ('char', 'ilike', 'foo'),
                        ])
                self.assertEqual(chars, [])

                chars = char.search([
                        ('char', 'ilike', 'f%'),
                        ])
                self.assertEqual(chars, [])

                chars = char.search([
                        ('char', 'not like', 'Test'),
                        ])
                self.assertEqual(chars, [])

                chars = char.search([
                        ('char', 'not like', 'T%'),
                        ])
                self.assertEqual(chars, [])

                chars = char.search([
                        ('char', 'not like', 'Foo'),
                        ])
                self.assertEqual(chars, [char1])

                chars = char.search([
                        ('char', 'not like', 'F%'),
                        ])
                self.assertEqual(chars, [char1])

                chars = char.search([
                        ('char', 'not ilike', 'test'),
                        ])
                self.assertEqual(chars, [])

                chars = char.search([
                        ('char', 'not ilike', 't%'),
                        ])
                self.assertEqual(chars, [])

                chars = char.search([
                        ('char', 'not ilike', 'foo'),
                        ])
                self.assertEqual(chars, [char1])

                chars = char.search([
                        ('char', 'not ilike', 'f%'),
                        ])
                self.assertEqual(chars, [char1])

                char2, = char.create([{
                            'char': None,
                            }])
                self.assert_(char2)
                self.assertEqual(char2.char, None)

                chars = char.search([
                        ('char', '=', None),
                        ])
                self.assertEqual(chars, [char2])

                chars = char.search([
                        ('char', 'in', [None, 'Test']),
                        ])
                self.assertEqual(chars, [char1, char2])

                chars = char.search([
                        ('char', 'not in', [None, 'Test']),
                        ])
                self.assertEqual(chars, [])

            char3, = self.char.create([{}])
            self.assert_(char3)
            self.assertEqual(char3.char, None)

            char4, = self.char_default.create([{}])
            self.assert_(char4)
            self.assertEqual(char4.char, 'Test')

            self.char.write([char1], {
                    'char': None,
                    })
            self.assertEqual(char1.char, None)

            self.char.write([char2], {
                    'char': 'Test',
                    })
            self.assertEqual(char2.char, 'Test')

            self.assertRaises(Exception, self.char_required.create, [{}])
            transaction.cursor.rollback()

            self.assertRaises(Exception, self.char_required.create, [{
                    'char': '',
                    }])
            transaction.cursor.rollback()

            char5, = self.char_required.create([{
                        'char': 'Test',
                        }])
            self.assert_(char5)

            char6, = self.char_size.create([{
                        'char': 'Test',
                        }])
            self.assert_(char6)

            self.assertRaises(Exception, self.char_size.create, [{
                    'char': 'foobar',
                    }])

            self.assertRaises(Exception, self.char_size.write, [char6], {
                    'char': 'foobar',
                    })
            transaction.cursor.rollback()

            char7, = self.char.create([{
                        'char': u'é',
                        }])
            self.assert_(char7)
            self.assertEqual(char7.char, u'é')

            chars = self.char.search([
                    ('char', '=', u'é'),
                    ])
            self.assertEqual(chars, [char7])

            self.char.write([char7], {
                    'char': 'é',
                    })
            self.assertEqual(char7.char, u'é')

            chars = self.char.search([
                    ('char', '=', 'é'),
                    ])
            self.assertEqual(chars, [char7])

            transaction.cursor.rollback()

    def test0060text(self):
        'Test Text'
        with Transaction().start(DB_NAME, USER,
                context=CONTEXT) as transaction:
            for text in (self.text_translate, self.text):
                text1, = text.create([{
                            'text': 'Test',
                            }])
                self.assert_(text1)
                self.assertEqual(text1.text, 'Test')

                texts = text.search([
                        ('text', '=', 'Test'),
                        ])
                self.assertEqual(texts, [text1])

                texts = text.search([
                        ('text', '=', 'Foo'),
                        ])
                self.assertEqual(texts, [])

                texts = text.search([
                        ('text', '=', None),
                        ])
                self.assertEqual(texts, [])

                texts = text.search([
                        ('text', '!=', 'Test'),
                        ])
                self.assertEqual(texts, [])

                texts = text.search([
                        ('text', '!=', 'Foo'),
                        ])
                self.assertEqual(texts, [text1])

                texts = text.search([
                        ('text', '!=', None),
                        ])
                self.assertEqual(texts, [text1])

                texts = text.search([
                        ('text', 'in', ['Test']),
                        ])
                self.assertEqual(texts, [text1])

                texts = text.search([
                        ('text', 'in', ['Foo']),
                        ])
                self.assertEqual(texts, [])

                texts = text.search([
                        ('text', 'in', [None]),
                        ])
                self.assertEqual(texts, [])

                texts = text.search([
                        ('text', 'in', []),
                        ])
                self.assertEqual(texts, [])

                texts = text.search([
                        ('text', 'not in', ['Test']),
                        ])
                self.assertEqual(texts, [])

                texts = text.search([
                        ('text', 'not in', ['Foo']),
                        ])
                self.assertEqual(texts, [text1])

                texts = text.search([
                        ('text', 'not in', [None]),
                        ])
                self.assertEqual(texts, [text1])

                texts = text.search([
                        ('text', 'not in', []),
                        ])
                self.assertEqual(texts, [text1])

                texts = text.search([
                        ('text', 'like', 'Test'),
                        ])
                self.assertEqual(texts, [text1])

                texts = text.search([
                        ('text', 'like', 'T%'),
                        ])
                self.assertEqual(texts, [text1])

                texts = text.search([
                        ('text', 'like', 'Foo'),
                        ])
                self.assertEqual(texts, [])

                texts = text.search([
                        ('text', 'like', 'F%'),
                        ])
                self.assertEqual(texts, [])

                texts = text.search([
                        ('text', 'ilike', 'test'),
                        ])
                self.assertEqual(texts, [text1])

                texts = text.search([
                        ('text', 'ilike', 't%'),
                        ])
                self.assertEqual(texts, [text1])

                texts = text.search([
                        ('text', 'ilike', 'foo'),
                        ])
                self.assertEqual(texts, [])

                texts = text.search([
                        ('text', 'ilike', 'f%'),
                        ])
                self.assertEqual(texts, [])

                texts = text.search([
                        ('text', 'not like', 'Test'),
                        ])
                self.assertEqual(texts, [])

                texts = text.search([
                        ('text', 'not like', 'T%'),
                        ])
                self.assertEqual(texts, [])

                texts = text.search([
                        ('text', 'not like', 'Foo'),
                        ])
                self.assertEqual(texts, [text1])

                texts = text.search([
                        ('text', 'not like', 'F%'),
                        ])
                self.assertEqual(texts, [text1])

                texts = text.search([
                        ('text', 'not ilike', 'test'),
                        ])
                self.assertEqual(texts, [])

                texts = text.search([
                        ('text', 'not ilike', 't%'),
                        ])
                self.assertEqual(texts, [])

                texts = text.search([
                        ('text', 'not ilike', 'foo'),
                        ])
                self.assertEqual(texts, [text1])

                texts = text.search([
                        ('text', 'not ilike', 'f%'),
                        ])
                self.assertEqual(texts, [text1])

                text2, = text.create([{
                            'text': None,
                            }])
                self.assert_(text2)
                self.assertEqual(text2.text, None)

                texts = text.search([
                        ('text', '=', None),
                        ])
                self.assertEqual(texts, [text2])

                texts = text.search([
                        ('text', 'in', [None, 'Test']),
                        ])
                self.assertEqual(texts, [text1, text2])

                texts = text.search([
                        ('text', 'not in', [None, 'Test']),
                        ])
                self.assertEqual(texts, [])

            text3, = self.text.create([{}])
            self.assert_(text3)
            self.assertEqual(text3.text, None)

            text4, = self.text_default.create([{}])
            self.assert_(text4)
            self.assertEqual(text4.text, 'Test')

            self.text.write([text1], {
                    'text': None,
                    })
            self.assertEqual(text1.text, None)

            self.text.write([text2], {
                    'text': 'Test',
                    })
            self.assertEqual(text2.text, 'Test')

            self.assertRaises(Exception, self.text_required.create, [{}])
            transaction.cursor.rollback()

            text5, = self.text_required.create([{
                        'text': 'Test',
                        }])
            self.assert_(text5)

            text6, = self.text_size.create([{
                        'text': 'Test',
                        }])
            self.assert_(text6)

            self.assertRaises(Exception, self.text_size.create, [{
                        'text': 'foobar',
                        }])

            self.assertRaises(Exception, self.text_size.write, [text6], {
                    'text': 'foobar',
                    })

            text7, = self.text.create([{
                        'text': 'Foo\nBar',
                        }])
            self.assert_(text7)

            text8, = self.text.create([{
                        'text': u'é',
                        }])
            self.assert_(text8)
            self.assertEqual(text8.text, u'é')

            texts = self.text.search([
                    ('text', '=', u'é'),
                    ])
            self.assertEqual(texts, [text8])

            self.text.write([text8], {
                    'text': 'é',
                    })
            self.assertEqual(text8.text, u'é')

            texts = self.text.search([
                    ('text', '=', 'é'),
                    ])
            self.assertEqual(texts, [text8])

            transaction.cursor.rollback()

    def test0070sha(self):
<<<<<<< HEAD
        '''
        Test Sha.
        '''
        cursor = DB.cursor()

        sha1_id = self.sha.create(cursor, USER, {
            'sha': 'Test',
            }, CONTEXT)
        self.assert_(sha1_id)

        sha1 = self.sha.read(cursor, USER, sha1_id, ['sha'], CONTEXT)
        self.assert_(sha1['sha'] == '640ab2bae07bedc4c163f679a746f7ab7fb5d1fa')

        sha_ids = self.sha.search(cursor, USER, [
            ('sha', '=', 'Test'),
            ], 0, None, None, CONTEXT)
        self.assert_(sha_ids == [sha1_id])

        sha_ids = self.sha.search(cursor, USER, [
            ('sha', '=', 'Foo'),
            ], 0, None, None, CONTEXT)
        self.assert_(sha_ids == [])

        sha_ids = self.sha.search(cursor, USER, [
            ('sha', '=', False),
            ], 0, None, None, CONTEXT)
        self.assert_(sha_ids == [])

        sha_ids = self.sha.search(cursor, USER, [
            ('sha', '!=', 'Test'),
            ], 0, None, None, CONTEXT)
        self.assert_(sha_ids == [])

        sha_ids = self.sha.search(cursor, USER, [
            ('sha', '!=', 'Foo'),
            ], 0, None, None, CONTEXT)
        self.assert_(sha_ids == [sha1_id])

        sha_ids = self.sha.search(cursor, USER, [
            ('sha', '!=', False),
            ], 0, None, None, CONTEXT)
        self.assert_(sha_ids == [sha1_id])

        sha_ids = self.sha.search(cursor, USER, [
            ('sha', 'in', ['Test']),
            ], 0, None, None, CONTEXT)
        self.assert_(sha_ids == [sha1_id])

        sha_ids = self.sha.search(cursor, USER, [
            ('sha', 'in', ['Foo']),
            ], 0, None, None, CONTEXT)
        self.assert_(sha_ids == [])

        sha_ids = self.sha.search(cursor, USER, [
            ('sha', 'in', [False]),
            ], 0, None, None, CONTEXT)
        self.assert_(sha_ids == [])

        sha_ids = self.sha.search(cursor, USER, [
            ('sha', 'in', []),
            ], 0, None, None, CONTEXT)
        self.assert_(sha_ids == [])

        sha_ids = self.sha.search(cursor, USER, [
            ('sha', 'not in', ['Test']),
            ], 0, None, None, CONTEXT)
        self.assert_(sha_ids == [])

        sha_ids = self.sha.search(cursor, USER, [
            ('sha', 'not in', ['Foo']),
            ], 0, None, None, CONTEXT)
        self.assert_(sha_ids == [sha1_id])

        sha_ids = self.sha.search(cursor, USER, [
            ('sha', 'not in', [False]),
            ], 0, None, None, CONTEXT)
        self.assert_(sha_ids == [sha1_id])

        sha_ids = self.sha.search(cursor, USER, [
            ('sha', 'not in', []),
            ], 0, None, None, CONTEXT)
        self.assert_(sha_ids == [sha1_id])

        sha_ids = self.sha.search(cursor, USER, [
            ('sha', 'like', 'Test'),
            ], 0, None, None, CONTEXT)
        self.assert_(sha_ids == [sha1_id])

        sha_ids = self.sha.search(cursor, USER, [
            ('sha', 'like', 'Foo'),
            ], 0, None, None, CONTEXT)
        self.assert_(sha_ids == [])

        sha_ids = self.sha.search(cursor, USER, [
            ('sha', 'ilike', 'Test'),
            ], 0, None, None, CONTEXT)
        self.assert_(sha_ids == [sha1_id])

        sha_ids = self.sha.search(cursor, USER, [
            ('sha', 'ilike', 'foo'),
            ], 0, None, None, CONTEXT)
        self.assert_(sha_ids == [])

        sha_ids = self.sha.search(cursor, USER, [
            ('sha', 'not like', 'Test'),
            ], 0, None, None, CONTEXT)
        self.assert_(sha_ids == [])

        sha_ids = self.sha.search(cursor, USER, [
            ('sha', 'not like', 'Foo'),
            ], 0, None, None, CONTEXT)
        self.assert_(sha_ids == [sha1_id])

        sha_ids = self.sha.search(cursor, USER, [
            ('sha', 'not ilike', 'foo'),
            ], 0, None, None, CONTEXT)
        self.assert_(sha_ids == [sha1_id])

        sha2_id = self.sha.create(cursor, USER, {
            'sha': False,
            }, CONTEXT)
        self.assert_(sha2_id)

        sha2 = self.sha.read(cursor, USER, sha2_id, ['sha'], CONTEXT)
        self.assert_(sha2['sha'] == None)

        sha_ids = self.sha.search(cursor, USER, [
            ('sha', '=', False),
            ], 0, None, None, CONTEXT)
        self.assert_(sha_ids == [sha2_id])

        sha_ids = self.sha.search(cursor, USER, [
            ('sha', 'in', [False, 'Test']),
            ], 0, None, None, CONTEXT)
        self.assert_(sha_ids == [sha1_id, sha2_id])

        sha_ids = self.sha.search(cursor, USER, [
            ('sha', 'not in', [False, 'Test']),
            ], 0, None, None, CONTEXT)
        self.assert_(sha_ids == [])

        sha3_id = self.sha.create(cursor, USER, {}, CONTEXT)
        self.assert_(sha3_id)

        sha3 = self.sha.read(cursor, USER, sha3_id, ['sha'], CONTEXT)
        self.assert_(sha3['sha'] == None)

        sha4_id = self.sha_default.create(cursor, USER, {}, CONTEXT)
        self.assert_(sha4_id)

        sha4 = self.sha_default.read(cursor, USER, sha4_id, ['sha'], CONTEXT)
        self.assert_(sha4['sha'] == 'ba79baeb9f10896a46ae74715271b7f586e74640')

        self.sha.write(cursor, USER, sha1_id, {
            'sha': False,
            }, CONTEXT)
        sha1 = self.sha.read(cursor, USER, sha1_id, ['sha'], CONTEXT)
        self.assert_(sha1['sha'] == None)

        self.sha.write(cursor, USER, sha2_id, {
            'sha': 'Test',
            }, CONTEXT)
        sha2 = self.sha.read(cursor, USER, sha2_id, ['sha'], CONTEXT)
        self.assert_(sha2['sha'] == '640ab2bae07bedc4c163f679a746f7ab7fb5d1fa')

        self.failUnlessRaises(Exception, self.sha_required.create, cursor,
                USER, {}, CONTEXT)
        cursor.rollback()

        sha5_id = self.sha_required.create(cursor, USER, {
            'sha': 'Test',
            }, CONTEXT)
        self.assert_(sha5_id)

        sha6_id = self.sha.create(cursor, USER, {
            'sha': u'é',
            }, CONTEXT)
        self.assert_(sha6_id)

        sha6 = self.sha.read(cursor, USER, sha6_id, ['sha'], CONTEXT)
        self.assert_(sha6['sha'] ==
=======
        'Test Sha'
        with Transaction().start(DB_NAME, USER,
                context=CONTEXT) as transaction:
            sha1, = self.sha.create([{
                        'sha': 'Test',
                        }])
            self.assert_(sha1)
            self.assertEqual(sha1.sha,
                '640ab2bae07bedc4c163f679a746f7ab7fb5d1fa')

            sha = self.sha.search([
                    ('sha', '=', 'Test'),
                    ])
            self.assertEqual(sha, [sha1])

            sha = self.sha.search([
                    ('sha', '=', 'Foo'),
                    ])
            self.assertEqual(sha, [])

            sha = self.sha.search([
                    ('sha', '=', None),
                    ])
            self.assertEqual(sha, [])

            sha = self.sha.search([
                    ('sha', '!=', 'Test'),
                    ])
            self.assertEqual(sha, [])

            sha = self.sha.search([
                    ('sha', '!=', 'Foo'),
                    ])
            self.assert_(sha, [sha1])

            sha = self.sha.search([
                    ('sha', '!=', None),
                    ])
            self.assertEqual(sha, [sha1])

            sha = self.sha.search([
                    ('sha', 'in', ['Test']),
                    ])
            self.assertEqual(sha, [sha1])

            sha = self.sha.search([
                    ('sha', 'in', ['Foo']),
                    ])
            self.assertEqual(sha, [])

            sha = self.sha.search([
                    ('sha', 'in', [None]),
                    ])
            self.assertEqual(sha, [])

            sha = self.sha.search([
                    ('sha', 'in', []),
                    ])
            self.assertEqual(sha, [])

            sha = self.sha.search([
                    ('sha', 'not in', ['Test']),
                    ])
            self.assertEqual(sha, [])

            sha = self.sha.search([
                    ('sha', 'not in', ['Foo']),
                    ])
            self.assertEqual(sha, [sha1])

            sha = self.sha.search([
                    ('sha', 'not in', [None]),
                    ])
            self.assertEqual(sha, [sha1])

            sha = self.sha.search([
                    ('sha', 'not in', []),
                    ])
            self.assertEqual(sha, [sha1])

            sha = self.sha.search([
                    ('sha', 'like', 'Test'),
                    ])
            self.assertEqual(sha, [sha1])

            sha = self.sha.search([
                    ('sha', 'like', 'Foo'),
                    ])
            self.assertEqual(sha, [])

            sha = self.sha.search([
                    ('sha', 'ilike', 'Test'),
                    ])
            self.assertEqual(sha, [sha1])

            sha = self.sha.search([
                    ('sha', 'ilike', 'foo'),
                    ])
            self.assertEqual(sha, [])

            sha = self.sha.search([
                    ('sha', 'not like', 'Test'),
                    ])
            self.assertEqual(sha, [])

            sha = self.sha.search([
                    ('sha', 'not like', 'Foo'),
                    ])
            self.assertEqual(sha, [sha1])

            sha = self.sha.search([
                    ('sha', 'not ilike', 'foo'),
                    ])
            self.assertEqual(sha, [sha1])

            sha2, = self.sha.create([{
                        'sha': None,
                        }])
            self.assert_(sha2)
            self.assertEqual(sha2.sha, None)

            sha = self.sha.search([
                    ('sha', '=', None),
                    ])
            self.assertEqual(sha, [sha2])

            sha = self.sha.search([
                    ('sha', 'in', [None, 'Test']),
                    ])
            self.assertEqual(sha, [sha1, sha2])

            sha = self.sha.search([
                    ('sha', 'not in', [None, 'Test']),
                    ])
            self.assertEqual(sha, [])

            sha3, = self.sha.create([{}])
            self.assert_(sha3)
            self.assertEqual(sha3.sha, None)

            sha4, = self.sha_default.create([{}])
            self.assert_(sha4)
            self.assertEqual(sha4.sha,
                'ba79baeb9f10896a46ae74715271b7f586e74640')

            self.sha.write([sha1], {
                    'sha': None,
                    })
            self.assertEqual(sha1.sha, None)

            self.sha.write([sha2], {
                    'sha': 'Test',
                    })
            self.assertEqual(sha2.sha,
                '640ab2bae07bedc4c163f679a746f7ab7fb5d1fa')

            self.assertRaises(Exception, self.sha_required.create, [{}])
            transaction.cursor.rollback()

            sha5, = self.sha_required.create([{
                        'sha': 'Test',
                        }])
            self.assert_(sha5)

            sha6, = self.sha.create([{
                        'sha': u'é',
                        }])
            self.assert_(sha6)
            self.assertEqual(sha6.sha,
>>>>>>> fe1fa455
                u'bf15be717ac1b080b4f1c456692825891ff5073d')

            sha = self.sha.search([
                    ('sha', '=', u'é'),
                    ])
            self.assertEqual(sha, [sha6])

            self.sha.write([sha6], {
                    'sha': 'é',
                    })
            self.assertEqual(sha6.sha,
                u'bf15be717ac1b080b4f1c456692825891ff5073d')

            sha = self.sha.search([
                    ('sha', '=', 'é'),
                    ])
            self.assertEqual(sha, [sha6])

            transaction.cursor.rollback()

    def test0080date(self):
        'Test Date'
        with Transaction().start(DB_NAME, USER,
                context=CONTEXT) as transaction:
            today = datetime.date(2009, 1, 1)
            tomorrow = today + datetime.timedelta(1)
            yesterday = today - datetime.timedelta(1)
            default_date = datetime.date(2000, 1, 1)

            date1, = self.date.create([{
                        'date': today,
                        }])
            self.assert_(date1)
            self.assertEqual(date1.date, today)

            dates = self.date.search([
                    ('date', '=', today),
                    ])
            self.assertEqual(dates, [date1])

            dates = self.date.search([
                    ('date', '=', tomorrow),
                    ])
            self.assertEqual(dates, [])

            dates = self.date.search([
                    ('date', '=', None),
                    ])
            self.assertEqual(dates, [])

            dates = self.date.search([
                    ('date', '!=', today),
                    ])
            self.assertEqual(dates, [])

            dates = self.date.search([
                    ('date', '!=', tomorrow),
                    ])
            self.assertEqual(dates, [date1])

            dates = self.date.search([
                    ('date', '!=', None),
                    ])
            self.assertEqual(dates, [date1])

            dates = self.date.search([
                    ('date', 'in', [today]),
                    ])
            self.assertEqual(dates, [date1])

            dates = self.date.search([
                    ('date', 'in', [tomorrow]),
                    ])
            self.assertEqual(dates, [])

            dates = self.date.search([
                    ('date', 'in', [None]),
                    ])
            self.assertEqual(dates, [])

            dates = self.date.search([
                    ('date', 'in', []),
                    ])
            self.assertEqual(dates, [])

            dates = self.date.search([
                    ('date', 'not in', [today]),
                    ])
            self.assertEqual(dates, [])

            dates = self.date.search([
                    ('date', 'not in', [tomorrow]),
                    ])
            self.assertEqual(dates, [date1])

            dates = self.date.search([
                    ('date', 'not in', [None]),
                    ])
            self.assertEqual(dates, [date1])

            dates = self.date.search([
                    ('date', 'not in', []),
                    ])
            self.assertEqual(dates, [date1])

            dates = self.date.search([
                    ('date', '<', tomorrow),
                    ])
            self.assertEqual(dates, [date1])

            dates = self.date.search([
                    ('date', '<', yesterday),
                    ])
            self.assertEqual(dates, [])

            dates = self.date.search([
                    ('date', '<', today),
                    ])
            self.assertEqual(dates, [])

            dates = self.date.search([
                    ('date', '<=', today),
                    ])
            self.assertEqual(dates, [date1])

            dates = self.date.search([
                    ('date', '<=', yesterday),
                    ])
            self.assertEqual(dates, [])

            dates = self.date.search([
                    ('date', '<=', tomorrow),
                    ])
            self.assertEqual(dates, [date1])

            dates = self.date.search([
                    ('date', '>', tomorrow),
                    ])
            self.assertEqual(dates, [])

            dates = self.date.search([
                    ('date', '>', yesterday),
                    ])
            self.assertEqual(dates, [date1])

            dates = self.date.search([
                    ('date', '>', today),
                    ])
            self.assertEqual(dates, [])

            dates = self.date.search([
                    ('date', '>=', tomorrow),
                    ])
            self.assertEqual(dates, [])

            dates = self.date.search([
                    ('date', '>=', yesterday),
                    ])
            self.assertEqual(dates, [date1])

            dates = self.date.search([
                    ('date', '>=', today),
                    ])
            self.assertEqual(dates, [date1])

            date2, = self.date.create([{
                        'date': yesterday,
                        }])
            self.assert_(date2)
            self.assertEqual(date2.date, yesterday)

            dates = self.date.search([
                    ('date', '=', yesterday),
                    ])
            self.assertEqual(dates, [date2])

            dates = self.date.search([
                    ('date', 'in', [yesterday, today]),
                    ])
            self.assertEqual(dates, [date1, date2])

            dates = self.date.search([
                    ('date', 'not in', [yesterday, today]),
                    ])
            self.assertEqual(dates, [])

            date3, = self.date.create([{}])
            self.assert_(date3)
            self.assertEqual(date3.date, None)

            date4, = self.date_default.create([{}])
            self.assert_(date4)
            self.assertEqual(date4.date, default_date)

            self.date.write([date1], {
                    'date': yesterday,
                    })
            self.assertEqual(date1.date, yesterday)

            self.date.write([date2], {
                    'date': today,
                    })
            self.assertEqual(date2.date, today)

            self.assertRaises(Exception, self.date.create, [{
                        'date': 'test',
                        }])

            self.assertRaises(Exception, self.date.write, [date1], {
                    'date': 'test',
                    })

            self.assertRaises(Exception, self.date.create, [{
                        'date': 1,
                        }])

            self.assertRaises(Exception, self.date.write, [date1], {
                    'date': 1,
                    })

            self.assertRaises(Exception, self.date.create, [{
                        'date': datetime.datetime.now(),
                        }])

            self.assertRaises(Exception, self.date.write, [date1], {
                    'date': datetime.datetime.now(),
                    })

            self.assertRaises(Exception, self.date.create, [{
                        'date': '2009-13-01',
                        }])

            self.assertRaises(Exception, self.date.write, [date1], {
                    'date': '2009-02-29',
                    })

            date5, = self.date.create([{
                        'date': '2009-01-01',
                        }])
            self.assert_(date5)
            self.assertEqual(date5.date, datetime.date(2009, 1, 1))

            self.assertRaises(Exception, self.date_required.create, [{}])
            transaction.cursor.rollback()

            date6, = self.date_required.create([{
                        'date': today,
                        }])
            self.assert_(date6)

            date7, = self.date.create([{
                        'date': None,
                        }])
            self.assert_(date7)

            date8, = self.date.create([{
                        'date': None,
                        }])
            self.assert_(date8)

            transaction.cursor.rollback()

    def test0090datetime(self):
        'Test DateTime'
        with Transaction().start(DB_NAME, USER,
                context=CONTEXT) as transaction:
            today = datetime.datetime(2009, 1, 1, 12, 0, 0)
            tomorrow = today + datetime.timedelta(1)
            yesterday = today - datetime.timedelta(1)
            default_datetime = datetime.datetime(2000, 1, 1, 12, 0, 0)

            datetime1, = self.datetime.create([{
                        'datetime': today,
                        }])
            self.assert_(datetime1)
            self.assertEqual(datetime1.datetime, today)

            datetimes = self.datetime.search([
                    ('datetime', '=', today),
                    ])
            self.assertEqual(datetimes, [datetime1])

            datetimes = self.datetime.search([
                    ('datetime', '=', tomorrow),
                    ])
            self.assertEqual(datetimes, [])

            datetimes = self.datetime.search([
                    ('datetime', '=', None),
                    ])
            self.assertEqual(datetimes, [])

            datetimes = self.datetime.search([
                    ('datetime', '!=', today),
                    ])
            self.assertEqual(datetimes, [])

            datetimes = self.datetime.search([
                    ('datetime', '!=', tomorrow),
                    ])
            self.assertEqual(datetimes, [datetime1])

            datetimes = self.datetime.search([
                    ('datetime', '!=', None),
                    ])
            self.assertEqual(datetimes, [datetime1])

            datetimes = self.datetime.search([
                    ('datetime', 'in', [today]),
                    ])
            self.assertEqual(datetimes, [datetime1])

            datetimes = self.datetime.search([
                    ('datetime', 'in', [tomorrow]),
                    ])
            self.assertEqual(datetimes, [])

            datetimes = self.datetime.search([
                    ('datetime', 'in', [None]),
                    ])
            self.assertEqual(datetimes, [])

            datetimes = self.datetime.search([
                    ('datetime', 'in', []),
                    ])
            self.assertEqual(datetimes, [])

            datetimes = self.datetime.search([
                    ('datetime', 'not in', [today]),
                    ])
            self.assertEqual(datetimes, [])

            datetimes = self.datetime.search([
                    ('datetime', 'not in', [tomorrow]),
                    ])
            self.assertEqual(datetimes, [datetime1])

            datetimes = self.datetime.search([
                    ('datetime', 'not in', [None]),
                    ])
            self.assertEqual(datetimes, [datetime1])

            datetimes = self.datetime.search([
                    ('datetime', 'not in', []),
                    ])
            self.assertEqual(datetimes, [datetime1])

            datetimes = self.datetime.search([
                    ('datetime', '<', tomorrow),
                    ])
            self.assertEqual(datetimes, [datetime1])

            datetimes = self.datetime.search([
                    ('datetime', '<', yesterday),
                    ])
            self.assertEqual(datetimes, [])

            datetimes = self.datetime.search([
                    ('datetime', '<', today),
                    ])
            self.assertEqual(datetimes, [])

            datetimes = self.datetime.search([
                    ('datetime', '<=', today),
                    ])
            self.assertEqual(datetimes, [datetime1])

            datetimes = self.datetime.search([
                    ('datetime', '<=', yesterday),
                    ])
            self.assertEqual(datetimes, [])

            datetimes = self.datetime.search([
                    ('datetime', '<=', tomorrow),
                    ])
            self.assertEqual(datetimes, [datetime1])

            datetimes = self.datetime.search([
                    ('datetime', '>', tomorrow),
                    ])
            self.assertEqual(datetimes, [])

            datetimes = self.datetime.search([
                    ('datetime', '>', yesterday),
                    ])
            self.assertEqual(datetimes, [datetime1])

            datetimes = self.datetime.search([
                    ('datetime', '>', today),
                    ])
            self.assertEqual(datetimes, [])

            datetimes = self.datetime.search([
                    ('datetime', '>=', tomorrow),
                    ])
            self.assertEqual(datetimes, [])

            datetimes = self.datetime.search([
                    ('datetime', '>=', yesterday),
                    ])
            self.assertEqual(datetimes, [datetime1])

            datetimes = self.datetime.search([
                    ('datetime', '>=', today),
                    ])
            self.assertEqual(datetimes, [datetime1])

            datetime2, = self.datetime.create([{
                        'datetime': yesterday,
                        }])
            self.assert_(datetime2)
            self.assertEqual(datetime2.datetime, yesterday)

            datetimes = self.datetime.search([
                    ('datetime', '=', yesterday),
                    ])
            self.assertEqual(datetimes, [datetime2])

            datetimes = self.datetime.search([
                    ('datetime', 'in', [yesterday, today]),
                    ])
            self.assertEqual(datetimes, [datetime1, datetime2])

            datetimes = self.datetime.search([
                    ('datetime', 'not in', [yesterday, today]),
                    ])
            self.assertEqual(datetimes, [])

            datetime3, = self.datetime.create([{}])
            self.assert_(datetime3)
            self.assertEqual(datetime3.datetime, None)

            datetime4, = self.datetime_default.create([{}])
            self.assert_(datetime4)
            self.assertEqual(datetime4.datetime, default_datetime)

            self.datetime.write([datetime1], {
                    'datetime': yesterday,
                    })
            self.assertEqual(datetime1.datetime, yesterday)

            self.datetime.write([datetime2], {
                    'datetime': today,
                    })
            self.assertEqual(datetime2.datetime, today)

            self.assertRaises(Exception, self.datetime.create, [{
                        'datetime': 'test',
                        }])

            self.assertRaises(Exception, self.datetime.write, [datetime1],
                {
                    'datetime': 'test',
                    })

            self.assertRaises(Exception, self.datetime.create, [{
                        'datetime': 1,
                        }])

            self.assertRaises(Exception, self.datetime.write, [datetime1],
                {
                    'datetime': 1,
                    })

            self.assertRaises(Exception, self.datetime.create, [{
                        'datetime': datetime.date.today(),
                        }])

            self.assertRaises(Exception, self.datetime.write, [datetime1],
                {
                    'datetime': datetime.date.today(),
                    })

            self.assertRaises(Exception, self.datetime.create, [{
                        'datetime': '2009-13-01 12:30:00',
                        }])

            self.assertRaises(Exception, self.datetime.write, [datetime1],
                {
                    'datetime': '2009-02-29 12:30:00',
                    })

            self.assertRaises(Exception, self.datetime.write, [datetime1],
                {
                    'datetime': '2009-01-01 25:00:00',
<<<<<<< HEAD
                    }, CONTEXT)

        datetime5_id = self.datetime.create(cursor, USER, {
            'datetime': '2009-01-01 12:00:00',
            }, CONTEXT)
        self.assert_(datetime5_id)
        datetime5 = self.datetime.read(cursor, USER, datetime5_id,
                ['datetime'], CONTEXT)
        self.assert_(datetime5['datetime'] == datetime.datetime(2009, 1, 1, 12,
            0, 0))

        self.failUnlessRaises(Exception, self.datetime_required.create, cursor,
                USER, {}, CONTEXT)
        cursor.rollback()

        datetime6_id = self.datetime_required.create(cursor, USER, {
            'datetime': today,
            }, CONTEXT)
        self.assert_(datetime6_id)

        datetime7_id = self.datetime.create(cursor, USER, {
            'datetime': None,
            }, CONTEXT)
        self.assert_(datetime7_id)

        datetime8_id = self.datetime.create(cursor, USER, {
            'datetime': False,
            }, CONTEXT)
        self.assert_(datetime8_id)

        datetime9_id = self.datetime.create(cursor, USER, {
            'datetime': today.replace(microsecond=1),
            }, CONTEXT)
        self.assert_(datetime9_id)
        datetime9 = self.datetime.read(cursor, USER, datetime9_id,
                ['datetime'], CONTEXT)
        self.assert_(datetime9['datetime'] == today)

        cursor.rollback()
        cursor.close()
=======
                    })

            datetime5, = self.datetime.create([{
                    'datetime': '2009-01-01 12:00:00',
                    }])
            self.assert_(datetime5)
            self.assertEqual(datetime5.datetime,
                datetime.datetime(2009, 1, 1, 12, 0, 0))

            self.assertRaises(Exception, self.datetime_required.create, [{}])
            transaction.cursor.rollback()

            datetime6, = self.datetime_required.create([{
                        'datetime': today,
                        }])
            self.assert_(datetime6)

            datetime7, = self.datetime.create([{
                        'datetime': None,
                        }])
            self.assert_(datetime7)

            datetime8, = self.datetime.create([{
                        'datetime': None,
                        }])
            self.assert_(datetime8)

            datetime9, = self.datetime.create([{
                        'datetime': today.replace(microsecond=1),
                        }])
            self.assert_(datetime9)
            self.assertEqual(datetime9.datetime, today)

            # Test format
            self.assert_(self.datetime_format.create([{
                            'datetime': datetime.datetime(2009, 1, 1, 12, 30),
                            }]))
            self.assertRaises(Exception, self.datetime_format.create, [{
                        'datetime': datetime.datetime(2009, 1, 1, 12, 30, 25),
                        }])

            transaction.cursor.rollback()

    def test0100time(self):
        'Test Time'
        with Transaction().start(DB_NAME, USER,
                context=CONTEXT) as transaction:
            pre_evening = datetime.time(16, 30)
            evening = datetime.time(18, 45, 3)
            night = datetime.time(20, 00)
            default_time = datetime.time(16, 30)

            time1, = self.time.create([{
                        'time': evening,
                        }])
            self.assert_(time1)
            self.assertEqual(time1.time, evening)

            times = self.time.search([
                    ('time', '=', evening),
                    ])
            self.assertEqual(times, [time1])

            times = self.time.search([
                    ('time', '=', night),
                    ])
            self.assertEqual(times, [])

            times = self.time.search([
                    ('time', '=', None),
                    ])
            self.assertEqual(times, [])

            times = self.time.search([
                    ('time', '!=', evening),
                    ])
            self.assertEqual(times, [])

            times = self.time.search([
                    ('time', '!=', night),
                    ])
            self.assertEqual(times, [time1])

            times = self.time.search([
                    ('time', '!=', None),
                    ])
            self.assertEqual(times, [time1])

            times = self.time.search([
                    ('time', 'in', [evening]),
                    ])
            self.assertEqual(times, [time1])

            times = self.time.search([
                    ('time', 'in', [night]),
                    ])
            self.assertEqual(times, [])

            times = self.time.search([
                    ('time', 'in', [None]),
                    ])
            self.assertEqual(times, [])

            times = self.time.search([
                    ('time', 'in', []),
                    ])
            self.assertEqual(times, [])

            times = self.time.search([
                    ('time', 'not in', [evening]),
                    ])
            self.assertEqual(times, [])

            times = self.time.search([
                    ('time', 'not in', [night]),
                    ])
            self.assertEqual(times, [time1])

            times = self.time.search([
                    ('time', 'not in', [None]),
                    ])
            self.assertEqual(times, [time1])

            times = self.time.search([
                    ('time', 'not in', []),
                    ])
            self.assertEqual(times, [time1])

            times = self.time.search([
                    ('time', '<', night),
                    ])
            self.assertEqual(times, [time1])

            times = self.time.search([
                    ('time', '<', pre_evening),
                    ])
            self.assertEqual(times, [])

            times = self.time.search([
                    ('time', '<', evening),
                    ])
            self.assertEqual(times, [])

            times = self.time.search([
                    ('time', '<=', evening),
                    ])
            self.assertEqual(times, [time1])

            times = self.time.search([
                    ('time', '<=', pre_evening),
                    ])
            self.assertEqual(times, [])

            times = self.time.search([
                    ('time', '<=', night),
                    ])
            self.assertEqual(times, [time1])

            times = self.time.search([
                    ('time', '>', night),
                    ])
            self.assertEqual(times, [])

            times = self.time.search([
                    ('time', '>', pre_evening),
                    ])
            self.assertEqual(times, [time1])

            times = self.time.search([
                    ('time', '>', evening),
                    ])
            self.assertEqual(times, [])

            times = self.time.search([
                    ('time', '>=', night),
                    ])
            self.assertEqual(times, [])

            times = self.time.search([
                    ('time', '>=', pre_evening),
                    ])
            self.assertEqual(times, [time1])

            times = self.time.search([
                    ('time', '>=', evening),
                    ])
            self.assertEqual(times, [time1])

            time2, = self.time.create([{
                        'time': pre_evening,
                        }])
            self.assert_(time2)
            self.assertEqual(time2.time, pre_evening)

            times = self.time.search([
                    ('time', '=', pre_evening),
                    ])
            self.assertEqual(times, [time2])

            times = self.time.search([
                    ('time', 'in', [pre_evening, evening]),
                    ])
            self.assertEqual(times, [time1, time2])

            times = self.time.search([
                    ('time', 'not in', [pre_evening, evening]),
                    ])
            self.assertEqual(times, [])

            time3, = self.time.create([{}])
            self.assert_(time3)
            self.assertEqual(time3.time, None)

            time4, = self.time_default.create([{}])
            self.assert_(time4)
            self.assertEqual(time4.time, default_time)

            self.time.write([time1], {
                    'time': pre_evening,
                    })
            self.assertEqual(time1.time, pre_evening)

            self.time.write([time2], {
                    'time': evening,
                    })
            self.assertEqual(time2.time, evening)

            self.assertRaises(Exception, self.time.create, [{
                        'time': 'test',
                        }])

            self.assertRaises(Exception, self.time.write, [time1],
                {
                    'time': 'test',
                    })

            self.assertRaises(Exception, self.time.create, [{
                    'time': 1,
                    }])

            self.assertRaises(Exception, self.time.write, [time1],
                {
                    'time': 1,
                    })

            self.assertRaises(Exception, self.time.write, [time1],
                {
                    'time': '25:00:00',
                    })

            time5, = self.time.create([{
                        'time': '12:00:00',
                        }])
            self.assert_(time5)
            self.assertEqual(time5.time, datetime.time(12, 0))

            self.assertRaises(Exception, self.time_required.create, [{}])
            transaction.cursor.rollback()

            time6, = self.time_required.create([{
                        'time': evening,
                        }])
            self.assert_(time6)

            time7, = self.time.create([{
                        'time': None,
                        }])
            self.assert_(time7)

            time9, = self.time.create([{
                        'time': evening.replace(microsecond=1),
                        }])
            self.assert_(time9)
            self.assertEqual(time9.time, evening)

            # Test format
            self.assert_(self.time_format.create([{
                        'time': datetime.time(12, 30),
                        }]))
            self.assertRaises(Exception, self.time_format.create, [{
                    'time': datetime.time(12, 30, 25),
                    }])

            transaction.cursor.rollback()

    def test0110one2one(self):
        'Test One2One'
        with Transaction().start(DB_NAME, USER,
                context=CONTEXT) as transaction:
            target1, = self.one2one_target.create([{
                        'name': 'target1',
                        }])
            one2one1, = self.one2one.create([{
                        'name': 'origin1',
                        'one2one': target1.id,
                        }])
            self.assert_(one2one1)
            self.assertEqual(one2one1.one2one, target1)

            self.assertEqual(self.one2one.read([one2one1.id],
                    ['one2one.name'])[0]['one2one.name'], 'target1')

            one2ones = self.one2one.search([
                    ('one2one', '=', 'target1'),
                    ])
            self.assertEqual(one2ones, [one2one1])

            one2ones = self.one2one.search([
                    ('one2one', '!=', 'target1'),
                    ])
            self.assertEqual(one2ones, [])

            one2ones = self.one2one.search([
                    ('one2one', 'in', [target1.id]),
                    ])
            self.assertEqual(one2ones, [one2one1])

            one2ones = self.one2one.search([
                    ('one2one', 'in', [0]),
                    ])
            self.assertEqual(one2ones, [])

            one2ones = self.one2one.search([
                    ('one2one', 'not in', [target1.id]),
                    ])
            self.assertEqual(one2ones, [])

            one2ones = self.one2one.search([
                    ('one2one', 'not in', [0]),
                    ])
            self.assertEqual(one2ones, [one2one1])

            one2ones = self.one2one.search([
                    ('one2one.name', '=', 'target1'),
                    ])
            self.assertEqual(one2ones, [one2one1])

            one2ones = self.one2one.search([
                    ('one2one.name', '!=', 'target1'),
                    ])
            self.assertEqual(one2ones, [])

            one2one2, = self.one2one.create([{
                        'name': 'origin2',
                        }])
            self.assert_(one2one2)
            self.assertEqual(one2one2.one2one, None)

            one2ones = self.one2one.search([
                    ('one2one', '=', None),
                    ])
            self.assertEqual(one2ones, [one2one2])

            target2, = self.one2one_target.create([{
                        'name': 'target2',
                        }])
            self.one2one.write([one2one2], {
                    'one2one': target2.id,
                    })
            self.assertEqual(one2one2.one2one, target2)

            self.one2one.write([one2one2], {
                    'one2one': None,
                    })
            self.assertEqual(one2one2.one2one, None)

            self.assertRaises(Exception, self.one2one.create, [{
                        'name': 'one2one3',
                        'one2one': target1.id,
                        }])
            transaction.cursor.rollback()

            self.assertRaises(Exception, self.one2one.write, [one2one2], {
                    'one2one': target1.id,
                    })
            transaction.cursor.rollback()

            self.assertRaises(Exception, self.one2one_required.create, [{
                        'name': 'one2one3',
                        }])
            transaction.cursor.rollback()

            target3, = self.one2one_target.create([{
                        'name': 'target3',
                        }])

            one2one3, = self.one2one_required.create([{
                        'name': 'one2one3',
                        'one2one': target3.id,
                        }])
            self.assert_(one2one3)

            target4, = self.one2one_target.create([{
                        'name': 'target4',
                        }])
            self.assertRaises(Exception, self.one2one_domain.create, [{
                        'name': 'one2one4',
                        'one2one': target4.id,
                        }])
            transaction.cursor.rollback()

            target5, = self.one2one_target.create([{
                        'name': 'domain',
                        }])
            one2one5, = self.one2one_domain.create([{
                        'name': 'one2one5',
                        'one2one': target5.id,
                        }])

            transaction.cursor.rollback()

    def test0120one2many(self):
        'Test One2Many'
        with Transaction().start(DB_NAME, USER,
                context=CONTEXT) as transaction:
            for one2many, one2many_target in (
                    (self.one2many, self.one2many_target),
                    (self.one2many_reference, self.one2many_reference_target),
                    ):
                one2many1, = one2many.create([{
                            'name': 'origin1',
                            'targets': [
                                ('create', [{
                                            'name': 'target1',
                                            }]),
                                ],
                            }])
                self.assert_(one2many1)

                self.assertEqual(len(one2many1.targets), 1)
                target1, = one2many1.targets

                # Try with target1 stored in cache
                target1 = one2many_target(target1.id)
                target1.origin
                one2many1 = one2many(one2many1)
                self.assertEqual(one2many1.targets, (target1,))

                one2manys = one2many.search([
                        ('targets', '=', 'target1'),
                        ])
                self.assertEqual(one2manys, [one2many1])

                one2manys = one2many.search([
                        ('targets', '!=', 'target1'),
                        ])
                self.assertEqual(one2manys, [])

                one2manys = one2many.search([
                        ('targets', 'in', [target1.id]),
                        ])
                self.assertEqual(one2manys, [one2many1])

                one2manys = one2many.search([
                        ('targets', 'in', [0]),
                        ])
                self.assertEqual(one2manys, [])

                one2manys = one2many.search([
                        ('targets', 'not in', (target1.id,)),
                        ])
                self.assertEqual(one2manys, [])

                one2manys = one2many.search([
                        ('targets', 'not in', [0]),
                        ])
                self.assertEqual(one2manys, [one2many1])

                one2manys = one2many.search([
                        ('targets.name', '=', 'target1'),
                        ])
                self.assertEqual(one2manys, [one2many1])

                one2manys = one2many.search([
                        ('targets.name', '!=', 'target1'),
                        ])
                self.assertEqual(one2manys, [])

                one2many2, = one2many.create([{
                            'name': 'origin2',
                            }])
                self.assert_(one2many2)

                self.assertEqual(one2many2.targets, ())

                one2manys = one2many.search([
                        ('targets', '=', None),
                        ])
                self.assertEqual(one2manys, [one2many2])

                one2many.write([one2many1], {
                        'targets': [
                            ('write', [target1.id], {
                                    'name': 'target1bis',
                                    }),
                            ],
                        })
                self.assertEqual(target1.name, 'target1bis')

                target2, = one2many_target.create([{
                            'name': 'target2',
                            }])
                one2many.write([one2many1], {
                        'targets': [
                            ('add', [target2.id]),
                            ],
                        })
                self.assertEqual(one2many1.targets,
                    (target1, target2))

                one2many.write([one2many1], {
                        'targets': [
                            ('remove', [target2.id]),
                            ],
                        })
                self.assertEqual(one2many1.targets, (target1,))
                target2, = one2many_target.search([
                        ('id', '=', target2.id),
                        ])
                self.assert_(target2)

                one2many.write([one2many1], {
                        'targets': [
                            ('remove', [target1.id]),
                            ],
                        })
                self.assertEqual(one2many1.targets, ())
                targets = one2many_target.search([
                        ('id', 'in', [target1.id, target2.id]),
                        ])
                self.assertEqual(targets, [target1, target2])

                one2many.write([one2many1], {
                        'targets': [
                            ('add', [target1.id, target2.id]),
                            ],
                        })
                self.assertEqual(one2many1.targets,
                    (target1, target2))

                one2many.write([one2many1], {
                        'targets': [
                            ('copy', [target1.id], {'name': 'copy1'}),
                            ],
                        })
                targets = one2many_target.search([
                        ('id', 'not in', [target1.id, target2.id]),
                        ])
                self.assertEqual(len(targets), 1)
                self.assertEqual(targets[0].name, 'copy1')

                one2many.write([one2many1], {
                        'targets': [
                            ('copy', [target2.id]),
                            ],
                        })
                self.assertEqual(len(one2many1.targets), 4)
                targets = one2many_target.search([
                        ('id', 'not in', [target1.id, target2.id]),
                        ])
                self.assertEqual(len(targets), 2)
                names = set([target.name for target in targets])
                self.assertEqual(names, set(('copy1', 'target2')))

                copy_ids = [target.id for target in targets]
                one2many.write([one2many1], {
                        'targets': [
                            ('delete', [target2.id] + copy_ids),
                            ],
                        })
                self.assertEqual(one2many1.targets, (target1,))
                targets = one2many_target.search([
                        ('id', '=', target2.id),
                        ])
                self.assertEqual(targets, [])

                transaction.cursor.rollback()

            self.assertRaises(Exception, self.one2many_required.create, [{
                        'name': 'origin3',
                        }])
            transaction.cursor.rollback()

            origin3_id, = self.one2many_required.create([{
                        'name': 'origin3',
                        'targets': [
                            ('create', [{
                                        'name': 'target3',
                                        }]),
                            ],
                        }])
            self.assert_(origin3_id)

            self.one2many_size.create([{
                        'targets': [('create', [{}])] * 3,
                        }])
            self.assertRaises(Exception, self.one2many_size.create, [{
                        'targets': [('create', [{}])] * 4,
                        }])
            self.one2many_size_pyson.create([{
                        'limit': 4,
                        'targets': [('create', [{}])] * 4,
                        }])
            self.assertRaises(Exception, self.one2many_size_pyson.create, [{
                        'limit': 2,
                        'targets': [('create', [{}])] * 4,
                        }])

            transaction.cursor.rollback()

    def test0130many2many(self):
        'Test Many2Many'
        with Transaction().start(DB_NAME, USER,
                context=CONTEXT) as transaction:
            for many2many, many2many_target in (
                    (self.many2many, self.many2many_target),
                    (self.many2many_reference,
                        self.many2many_reference_target),
                    ):
                many2many1, = many2many.create([{
                            'name': 'origin1',
                            'targets': [
                                ('create', [{
                                            'name': 'target1',
                                            }]),
                                ],
                            }])
                self.assert_(many2many1)

                self.assertEqual(len(many2many1.targets), 1)
                target1, = many2many1.targets

                many2manys = many2many.search([
                        ('targets', '=', 'target1'),
                        ])
                self.assertEqual(many2manys, [many2many1])

                many2manys = many2many.search([
                        ('targets', '!=', 'target1'),
                        ])
                self.assertEqual(many2manys, [])

                many2manys = many2many.search([
                        ('targets', 'in', [target1.id]),
                        ])
                self.assertEqual(many2manys, [many2many1])

                many2manys = many2many.search([
                        ('targets', 'in', [0]),
                        ])
                self.assertEqual(many2manys, [])

                many2manys = many2many.search([
                        ('targets', 'not in', [target1.id]),
                        ])
                self.assertEqual(many2manys, [])

                many2manys = many2many.search([
                        ('targets', 'not in', [0]),
                        ])
                self.assertEqual(many2manys, [many2many1])

                many2manys = many2many.search([
                        ('targets.name', '=', 'target1'),
                        ])
                self.assertEqual(many2manys, [many2many1])

                many2manys = many2many.search([
                        ('targets.name', '!=', 'target1'),
                        ])
                self.assertEqual(many2manys, [])

                many2many2, = many2many.create([{
                            'name': 'origin2',
                            }])
                self.assert_(many2many2)

                self.assertEqual(many2many2.targets, ())

                many2manys = many2many.search([
                        ('targets', '=', None),
                        ])
                self.assertEqual(many2manys, [many2many2])

                many2many.write([many2many1], {
                        'targets': [
                            ('write', [target1.id], {
                                    'name': 'target1bis',
                                    }),
                            ],
                        })
                self.assertEqual(target1.name, 'target1bis')

                target2, = many2many_target.create([{
                            'name': 'target2',
                            }])
                many2many.write([many2many1], {
                        'targets': [
                            ('add', [target2.id]),
                            ],
                        })
                self.assertEqual(many2many1.targets,
                    (target1, target2))

                many2many.write([many2many1], {
                        'targets': [
                            ('remove', [target2.id]),
                            ],
                        })
                self.assertEqual(many2many1.targets, (target1,))
                target2, = many2many_target.search([
                        ('id', '=', target2.id),
                        ])
                self.assert_(target2)

                many2many.write([many2many1], {
                        'targets': [
                            ('remove', [target1.id]),
                            ],
                        })
                self.assertEqual(many2many1.targets, ())
                targets = many2many_target.search([
                        ('id', 'in', [target1.id, target2.id]),
                        ])
                self.assertEqual(targets, [target1, target2])

                many2many.write([many2many1], {
                        'targets': [
                            ('add', [target1.id, target2.id]),
                            ],
                        })
                self.assertEqual(many2many1.targets,
                    (target1, target2))

                many2many.write([many2many1], {
                        'targets': [
                            ('copy', [target1.id], {'name': 'copy1'}),
                            ],
                        })
                targets = many2many_target.search([
                        ('id', 'not in', [target1.id, target2.id]),
                        ])
                self.assertEqual(len(targets), 1)
                self.assertEqual(targets[0].name, 'copy1')

                many2many.write([many2many1], {
                        'targets': [
                            ('copy', [target2.id]),
                            ],
                        })
                self.assertEqual(len(many2many1.targets), 4)
                targets = many2many_target.search([
                        ('id', 'not in', [target1.id, target2.id]),
                        ])
                self.assertEqual(len(targets), 2)
                names = set([target.name for target in targets])
                self.assertEqual(names, set(('copy1', 'target2')))

                copy_ids = [target.id for target in targets]
                many2many.write([many2many1], {
                        'targets': [
                            ('delete', [target2.id] + copy_ids),
                            ],
                        })
                self.assertEqual(many2many1.targets, (target1,))
                targets = many2many_target.search([
                        ('id', '=', target2.id),
                        ])
                self.assertEqual(targets, [])

                transaction.cursor.rollback()

            self.assertRaises(Exception, self.many2many_required.create, [{
                        'name': 'origin3',
                        }])
            transaction.cursor.rollback()

            origin3_id, = self.many2many_required.create([{
                        'name': 'origin3',
                        'targets': [
                            ('create', [{
                                        'name': 'target3',
                                        }]),
                            ],
                        }])
            self.assert_(origin3_id)

            size_targets = self.many2many_size_target.create([{
                        'name': str(i),
                        } for i in range(6)])

            transaction.cursor.rollback()

    def test0140reference(self):
        'Test Reference'
        with Transaction().start(DB_NAME, USER,
                context=CONTEXT) as transaction:
            target1, = self.reference_target.create([{
                        'name': 'target1',
                        }])
            reference1, = self.reference.create([{
                        'name': 'reference1',
                        'reference': str(target1),
                        }])
            self.assert_(reference1)

            self.assertEqual(reference1.reference, target1)

            references = self.reference.search([
                    ('reference', '=', str(target1)),
                    ])
            self.assertEqual(references, [reference1])

            references = self.reference.search([
                    ('reference', '=', (target1.__name__, target1.id)),
                    ])
            self.assertEqual(references, [reference1])

            references = self.reference.search([
                    ('reference', '=', [target1.__name__, target1.id]),
                    ])
            self.assertEqual(references, [reference1])

            references = self.reference.search([
                    ('reference.name', '=', 'target1',
                        'test.reference.target'),
                    ])
            self.assertEqual(references, [reference1])

            references = self.reference.search([
                    ('reference', '!=', str(target1)),
                    ])
            self.assertEqual(references, [])

            references = self.reference.search([
                    ('reference', '!=', str(target1)),
                    ])
            self.assertEqual(references, [])

            references = self.reference.search([
                    ('reference', 'in', [str(target1)]),
                    ])
            self.assertEqual(references, [reference1])

            references = self.reference.search([
                    ('reference', 'in',
                        [('test.reference.target', target1.id)]),
                    ])
            self.assertEqual(references, [reference1])

            references = self.reference.search([
                    ('reference', 'in', [None]),
                    ])
            self.assertEqual(references, [])

            references = self.reference.search([
                    ('reference', 'not in', [str(target1)]),
                    ])
            self.assertEqual(references, [])

            references = self.reference.search([
                    ('reference', 'not in',
                        [('test.reference.target', target1.id)]),
                    ])
            self.assertEqual(references, [])

            references = self.reference.search([
                    ('reference', 'not in', [None]),
                    ])
            self.assertEqual(references, [reference1])

            reference2, = self.reference.create([{
                        'name': 'reference2',
                        }])
            self.assert_(reference2)

            self.assertEqual(reference2.reference, None)

            references = self.reference.search([
                    ('reference', '=', None),
                    ])
            self.assertEqual(references, [reference2])

            target2, = self.reference_target.create([{
                        'name': 'target2',
                        }])

            self.reference.write([reference2], {
                    'reference': str(target2),
                    })
            self.assertEqual(reference2.reference, target2)

            self.reference.write([reference2], {
                    'reference': None,
                    })
            self.assertEqual(reference2.reference, None)

            self.reference.write([reference2], {
                    'reference': ('test.reference.target', target2.id),
                    })
            self.assertEqual(reference2.reference, target2)

            reference3, = self.reference.create([{
                        'name': 'reference3',
                        'reference': ('test.reference.target', target1.id),
                        }])
            self.assert_(reference3)

            self.assertRaises(Exception, self.reference_required.create, [{
                        'name': 'reference4',
                        }])
            transaction.cursor.rollback()

            target4, = self.reference_target.create([{
                        'name': 'target4_id',
                        }])

            reference4, = self.reference_required.create([{
                        'name': 'reference4',
                        'reference': str(target4),
                        }])
            self.assert_(reference4)

            transaction.cursor.rollback()

    def test0150property(self):
        'Test Property with supported field types'
        with Transaction().start(DB_NAME, USER,
                context=CONTEXT) as transaction:

            # Test Char
            prop_a, = self.property_.create([{'char': 'Test'}])
            self.assert_(prop_a)
            self.assertEqual(prop_a.char, 'Test')

            prop_b, = self.property_.create([{}])
            self.assert_(prop_b)
            self.assertEqual(prop_b.char, None)
>>>>>>> fe1fa455

            prop_c, = self.property_.create([{'char': 'FooBar'}])
            self.assert_(prop_c)
            self.assertEqual(prop_c.char, 'FooBar')

            props = self.property_.search([('char', '=', 'Test')])
            self.assertEqual(props, [prop_a])

            props = self.property_.search([('char', '=', None)])
            self.assertEqual(props, [prop_b])

            props = self.property_.search([('char', '!=', None)])
            self.assertEqual(props, [prop_a, prop_c])

            props = self.property_.search([('char', 'like', 'Tes%')])
            self.assertEqual(props, [prop_a])

            props = self.property_.search([('char', 'like', '%Bar')])
            self.assertEqual(props, [prop_c])

            props = self.property_.search([('char', 'not like', 'Tes%')])
            self.assertEqual(props, [prop_b, prop_c])

            props = self.property_.search([('char', 'ilike', 'tes%')])
            self.assert_(props, [prop_a])

            props = self.property_.search([('char', 'ilike', '%bar')])
            self.assertEqual(props, [prop_c])

            props = self.property_.search([('char', 'not ilike', 'tes%')])
            self.assertEqual(props, [prop_b, prop_c])

            props = self.property_.search([('char', 'in', ['Test'])])
            self.assertEqual(props, [prop_a])

            props = self.property_.search([
                    ('char', 'in', ['Test', 'FooBar'])])
            self.assertEqual(props, [prop_a, prop_c])

            props = self.property_.search([
                    ('char', 'not in', ['Test', 'FooBar'])])
            self.assertEqual(props, [prop_b])

            # Test default value
            property_field, = self.model_field.search([
                    ('model.model', '=', 'test.property'),
                    ('name', '=', 'char'),
                    ], limit=1)
            self.ir_property.create([{
                        'field': property_field.id,
                        'value': ',DEFAULT_VALUE',
                        }])

            prop_d, = self.property_.create([{}])
            self.assert_(prop_d)
            self.assertEqual(prop_d.char, 'DEFAULT_VALUE')

            props = self.property_.search([('char', '!=', None)])
            self.assertEqual(props, [prop_a, prop_c, prop_d])

            self.property_.write([prop_a], {'char': None})
            self.assertEqual(prop_a.char, None)

            self.property_.write([prop_b], {'char': 'Test'})
            self.assertEqual(prop_b.char, 'Test')

            transaction.cursor.rollback()

            # Test Many2One
            char_a, = self.char.create([{'char': 'Test'}])
            self.assert_(char_a)

            char_b, = self.char.create([{'char': 'FooBar'}])
            self.assert_(char_b)

            prop_a, = self.property_.create([{'many2one': char_a.id}])
            self.assert_(prop_a)
            self.assertEqual(prop_a.many2one, char_a)

            prop_b, = self.property_.create([{'many2one': char_b.id}])
            self.assert_(prop_b)
            self.assertEqual(prop_b.many2one, char_b)

            prop_c, = self.property_.create([{}])
            self.assert_(prop_c)
            self.assertEqual(prop_c.many2one, None)

            props = self.property_.search([('many2one', '=', char_a.id)])
            self.assertEqual(props, [prop_a])

            props = self.property_.search([('many2one', '!=', None)])
            self.assertEqual(props, [prop_a, prop_b])

            props = self.property_.search([('many2one', '=', None)])
            self.assertEqual(props, [prop_c])

            self.assertEqual(prop_a.many2one, char_a)

            props = self.property_.search([
                    ('many2one', 'in', [char_a.id, char_b.id])])
            self.assertEqual(props, [prop_a, prop_b])

            props = self.property_.search([
                    ('many2one', 'not in', [char_a.id, char_b.id])])
            self.assertEqual(props, [prop_c])

            self.property_.write([prop_b], {'many2one': char_a.id})
            self.assertEqual(prop_b.many2one, char_a)

            transaction.cursor.rollback()

            # Test Numeric
            prop_a, = self.property_.create([{'numeric': Decimal('1.1')}])
            self.assert_(prop_a)
            self.assertEqual(prop_a.numeric, Decimal('1.1'))

            prop_b, = self.property_.create([{'numeric': Decimal('2.6')}])
            self.assert_(prop_b)
            self.assertEqual(prop_b.numeric, Decimal('2.6'))

            prop_c, = self.property_.create([{}])
            self.assert_(prop_c)
            self.assertEqual(prop_c.numeric, None)

            props = self.property_.search([('numeric', '!=', None)])
            self.assertEqual(props, [prop_a, prop_b])

            props = self.property_.search([('numeric', '=', None)])
            self.assertEqual(props, [prop_c])

            props = self.property_.search([
                    ('numeric', '=', Decimal('1.1')),
                    ])
            self.assertEqual(props, [prop_a])

            props = self.property_.search([
                    ('numeric', '!=', Decimal('1.1'))])
            self.assertEqual(props, [prop_b, prop_c])

            props = self.property_.search([
                    ('numeric', '<', Decimal('2.6')),
                    ])
            self.assertEqual(props, [prop_a])

            props = self.property_.search([
                    ('numeric', '<=', Decimal('2.6'))])
            self.assertEqual(props, [prop_a, prop_b])

            props = self.property_.search([
                    ('numeric', '>', Decimal('1.1')),
                    ])
            self.assertEqual(props, [prop_b])

            props = self.property_.search([
                    ('numeric', '>=', Decimal('1.1'))])
            self.assertEqual(props, [prop_a, prop_b])

            props = self.property_.search([
                    ('numeric', 'in', [Decimal('1.1')])])
            self.assertEqual(props, [prop_a])

            props = self.property_.search([
                    ('numeric', 'in', [Decimal('1.1'), Decimal('2.6')])])
            self.assertEqual(props, [prop_a, prop_b])

            props = self.property_.search([
                    ('numeric', 'not in', [Decimal('1.1')])])
            self.assertEqual(props, [prop_b, prop_c])

            props = self.property_.search([
                    ('numeric', 'not in', [Decimal('1.1'), Decimal('2.6')])])
            self.assertEqual(props, [prop_c])

            # Test default value
            property_field, = self.model_field.search([
                    ('model.model', '=', 'test.property'),
                    ('name', '=', 'numeric'),
                    ], limit=1)
            self.ir_property.create([{
                        'field': property_field.id,
                        'value': ',3.7',
                        }])

            prop_d, = self.property_.create([{}])
            self.assert_(prop_d)
            self.assertEqual(prop_d.numeric, Decimal('3.7'))

            self.property_.write([prop_a], {'numeric': None})
            self.assertEqual(prop_a.numeric, None)

            self.property_.write([prop_b], {'numeric': Decimal('3.11')})
            self.assertEqual(prop_b.numeric, Decimal('3.11'))

            transaction.cursor.rollback()

            # Test Selection
            prop_a, = self.property_.create([{'selection': 'option_a'}])
            self.assert_(prop_a)
            self.assertEqual(prop_a.selection, 'option_a')

            prop_b, = self.property_.create([{'selection': 'option_b'}])
            self.assert_(prop_b)
            self.assertEqual(prop_b.selection, 'option_b')

            prop_c, = self.property_.create([{}])
            self.assert_(prop_c)
            self.assertEqual(prop_c.selection, None)

            props = self.property_.search([('selection', '=', 'option_a')])
            self.assertEqual(props, [prop_a])

            props = self.property_.search([('selection', '!=', None)])
            self.assertEqual(props, [prop_a, prop_b])

            props = self.property_.search([('selection', '=', None)])
            self.assertEqual(props, [prop_c])

            props = self.property_.search([('selection', '!=', 'option_a')])
            self.assertEqual(props, [prop_b, prop_c])

            props = self.property_.search([
                    ('selection', 'in', ['option_a'])])
            self.assertEqual(props, [prop_a])

            props = self.property_.search([
                    ('selection', 'in', ['option_a', 'option_b'])])
            self.assertEqual(props, [prop_a, prop_b])

            props = self.property_.search([
                    ('selection', 'not in', ['option_a'])])
            self.assertEqual(props, [prop_b, prop_c])

            # Test default value
            property_field, = self.model_field.search([
                    ('model.model', '=', 'test.property'),
                    ('name', '=', 'selection'),
                    ], limit=1)
            self.ir_property.create([{
                        'field': property_field.id,
                        'value': ',option_a',
                        }])

            prop_d, = self.property_.create([{}])
            self.assert_(prop_d)
            self.assertEqual(prop_d.selection, 'option_a')

            self.property_.write([prop_a], {'selection': None})
            self.assertEqual(prop_a.selection, None)

            self.property_.write([prop_c], {'selection': 'option_b'})
            self.assertEqual(prop_c.selection, 'option_b')

            transaction.cursor.rollback()

    def test0160selection(self):
        'Test Selection'
        with Transaction().start(DB_NAME, USER,
                context=CONTEXT) as transaction:
            selection1, = self.selection.create([{'select': 'arabic'}])
            self.assert_(selection1)
            self.assertEqual(selection1.select, 'arabic')

            selection2, = self.selection.create([{'select': None}])
            self.assert_(selection2)
            self.assertEqual(selection2.select, None)

            self.assertRaises(Exception, self.selection.create,
                [{'select': 'chinese'}])

            selection3, = self.selection.create(
                [{'select': 'arabic', 'dyn_select': '1'}])
            self.assert_(selection3)
            self.assertEqual(selection3.select, 'arabic')
            self.assertEqual(selection3.dyn_select, '1')

            selection4, = self.selection.create(
                [{'select': 'hexa', 'dyn_select': '0x3'}])
            self.assert_(selection4)
            self.assertEqual(selection4.select, 'hexa')
            self.assertEqual(selection4.dyn_select, '0x3')

            selection5, = self.selection.create(
                [{'select': 'hexa', 'dyn_select': None}])
            self.assert_(selection5)
            self.assertEqual(selection5.select, 'hexa')
            self.assertEqual(selection5.dyn_select, None)

            self.assertRaises(Exception, self.selection.create,
                [{'select': 'arabic', 'dyn_select': '0x3'}])
            self.assertRaises(Exception, self.selection.create,
                [{'select': 'hexa', 'dyn_select': '3'}])

            self.assertRaises(Exception, self.selection_required.create, [{}])
            transaction.cursor.rollback()

            self.assertRaises(Exception, self.selection_required.create,
                [{'select': None}])
            transaction.cursor.rollback()

            selection6, = self.selection_required.create([{'select': 'latin'}])
            self.assert_(selection6)
            self.assertEqual(selection6.select, 'latin')

    def test0170dict(self):
        'Test Dict'
        with Transaction().start(DB_NAME, USER,
                context=CONTEXT) as transaction:
            dict1, = self.dict_.create([{
                        'dico': {'a': 1, 'b': 2},
                        }])
            self.assert_(dict1.dico == {'a': 1, 'b': 2})

            self.dict_.write([dict1], {'dico': {'z': 26}})
            self.assert_(dict1.dico == {'z': 26})

            dict2, = self.dict_.create([{}])
            self.assert_(dict2.dico is None)

            dict3, = self.dict_default.create([{}])
            self.assert_(dict3.dico == {'a': 1})

            self.assertRaises(Exception, self.dict_required.create, [{}])
            transaction.cursor.rollback()

            dict4, = self.dict_required.create([{'dico': dict(a=1)}])
            self.assert_(dict4.dico == {'a': 1})

            self.assertRaises(Exception, self.dict_required.create,
                [{'dico': {}}])
            transaction.cursor.rollback()

    def test0180binary(self):
        'Test Binary'
        with Transaction().start(DB_NAME, USER,
                context=CONTEXT) as transaction:
            bin1, = self.binary.create([{
                        'binary': buffer('foo'),
                        }])
            self.assert_(bin1.binary == buffer('foo'))

            self.binary.write([bin1], {'binary': buffer('bar')})
            self.assert_(bin1.binary == buffer('bar'))

            with transaction.set_context({'test.binary.binary': 'size'}):
                bin1_size = self.binary(bin1.id)
                self.assert_(bin1_size.binary == len('bar'))
                self.assert_(bin1_size.binary != buffer('bar'))

            bin2, = self.binary.create([{}])
            self.assert_(bin2.binary is None)

            bin3, = self.binary_default.create([{}])
            self.assert_(bin3.binary == buffer('default'))

            self.assertRaises(Exception, self.binary_required.create, [{}])
            transaction.cursor.rollback()

            bin4, = self.binary_required.create([{'binary': buffer('baz')}])
            self.assert_(bin4.binary == buffer('baz'))

            self.assertRaises(Exception, self.binary_required.create,
                [{'binary': buffer('')}])

            transaction.cursor.rollback()

    def test0190many2one(self):
        'Test Many2One'
        with Transaction().start(DB_NAME, USER,
                context=CONTEXT) as transaction:

            # Not respecting the domain raise an Error
            m2o_1, = self.m2o_target.create([{'value': 1}])
            self.assertRaises(UserError, self.m2o_domain_validation.create,
                [{'many2one': m2o_1}])

            # Respecting the domain works
            m2o_6, = self.m2o_target.create([{'value': 6}])
            domain, = self.m2o_domain_validation.create([{'many2one': m2o_6}])
            self.assert_(domain)
            self.assertEqual(domain.many2one.value, 6)

            # Inactive records are taken into account
            m2o_6.active = False
            m2o_6.save()
            domain.dummy = 'Dummy'
            domain.save()

            transaction.cursor.rollback()


def suite():
    return unittest.TestLoader().loadTestsFromTestCase(FieldsTestCase)<|MERGE_RESOLUTION|>--- conflicted
+++ resolved
@@ -1305,189 +1305,6 @@
             transaction.cursor.rollback()
 
     def test0070sha(self):
-<<<<<<< HEAD
-        '''
-        Test Sha.
-        '''
-        cursor = DB.cursor()
-
-        sha1_id = self.sha.create(cursor, USER, {
-            'sha': 'Test',
-            }, CONTEXT)
-        self.assert_(sha1_id)
-
-        sha1 = self.sha.read(cursor, USER, sha1_id, ['sha'], CONTEXT)
-        self.assert_(sha1['sha'] == '640ab2bae07bedc4c163f679a746f7ab7fb5d1fa')
-
-        sha_ids = self.sha.search(cursor, USER, [
-            ('sha', '=', 'Test'),
-            ], 0, None, None, CONTEXT)
-        self.assert_(sha_ids == [sha1_id])
-
-        sha_ids = self.sha.search(cursor, USER, [
-            ('sha', '=', 'Foo'),
-            ], 0, None, None, CONTEXT)
-        self.assert_(sha_ids == [])
-
-        sha_ids = self.sha.search(cursor, USER, [
-            ('sha', '=', False),
-            ], 0, None, None, CONTEXT)
-        self.assert_(sha_ids == [])
-
-        sha_ids = self.sha.search(cursor, USER, [
-            ('sha', '!=', 'Test'),
-            ], 0, None, None, CONTEXT)
-        self.assert_(sha_ids == [])
-
-        sha_ids = self.sha.search(cursor, USER, [
-            ('sha', '!=', 'Foo'),
-            ], 0, None, None, CONTEXT)
-        self.assert_(sha_ids == [sha1_id])
-
-        sha_ids = self.sha.search(cursor, USER, [
-            ('sha', '!=', False),
-            ], 0, None, None, CONTEXT)
-        self.assert_(sha_ids == [sha1_id])
-
-        sha_ids = self.sha.search(cursor, USER, [
-            ('sha', 'in', ['Test']),
-            ], 0, None, None, CONTEXT)
-        self.assert_(sha_ids == [sha1_id])
-
-        sha_ids = self.sha.search(cursor, USER, [
-            ('sha', 'in', ['Foo']),
-            ], 0, None, None, CONTEXT)
-        self.assert_(sha_ids == [])
-
-        sha_ids = self.sha.search(cursor, USER, [
-            ('sha', 'in', [False]),
-            ], 0, None, None, CONTEXT)
-        self.assert_(sha_ids == [])
-
-        sha_ids = self.sha.search(cursor, USER, [
-            ('sha', 'in', []),
-            ], 0, None, None, CONTEXT)
-        self.assert_(sha_ids == [])
-
-        sha_ids = self.sha.search(cursor, USER, [
-            ('sha', 'not in', ['Test']),
-            ], 0, None, None, CONTEXT)
-        self.assert_(sha_ids == [])
-
-        sha_ids = self.sha.search(cursor, USER, [
-            ('sha', 'not in', ['Foo']),
-            ], 0, None, None, CONTEXT)
-        self.assert_(sha_ids == [sha1_id])
-
-        sha_ids = self.sha.search(cursor, USER, [
-            ('sha', 'not in', [False]),
-            ], 0, None, None, CONTEXT)
-        self.assert_(sha_ids == [sha1_id])
-
-        sha_ids = self.sha.search(cursor, USER, [
-            ('sha', 'not in', []),
-            ], 0, None, None, CONTEXT)
-        self.assert_(sha_ids == [sha1_id])
-
-        sha_ids = self.sha.search(cursor, USER, [
-            ('sha', 'like', 'Test'),
-            ], 0, None, None, CONTEXT)
-        self.assert_(sha_ids == [sha1_id])
-
-        sha_ids = self.sha.search(cursor, USER, [
-            ('sha', 'like', 'Foo'),
-            ], 0, None, None, CONTEXT)
-        self.assert_(sha_ids == [])
-
-        sha_ids = self.sha.search(cursor, USER, [
-            ('sha', 'ilike', 'Test'),
-            ], 0, None, None, CONTEXT)
-        self.assert_(sha_ids == [sha1_id])
-
-        sha_ids = self.sha.search(cursor, USER, [
-            ('sha', 'ilike', 'foo'),
-            ], 0, None, None, CONTEXT)
-        self.assert_(sha_ids == [])
-
-        sha_ids = self.sha.search(cursor, USER, [
-            ('sha', 'not like', 'Test'),
-            ], 0, None, None, CONTEXT)
-        self.assert_(sha_ids == [])
-
-        sha_ids = self.sha.search(cursor, USER, [
-            ('sha', 'not like', 'Foo'),
-            ], 0, None, None, CONTEXT)
-        self.assert_(sha_ids == [sha1_id])
-
-        sha_ids = self.sha.search(cursor, USER, [
-            ('sha', 'not ilike', 'foo'),
-            ], 0, None, None, CONTEXT)
-        self.assert_(sha_ids == [sha1_id])
-
-        sha2_id = self.sha.create(cursor, USER, {
-            'sha': False,
-            }, CONTEXT)
-        self.assert_(sha2_id)
-
-        sha2 = self.sha.read(cursor, USER, sha2_id, ['sha'], CONTEXT)
-        self.assert_(sha2['sha'] == None)
-
-        sha_ids = self.sha.search(cursor, USER, [
-            ('sha', '=', False),
-            ], 0, None, None, CONTEXT)
-        self.assert_(sha_ids == [sha2_id])
-
-        sha_ids = self.sha.search(cursor, USER, [
-            ('sha', 'in', [False, 'Test']),
-            ], 0, None, None, CONTEXT)
-        self.assert_(sha_ids == [sha1_id, sha2_id])
-
-        sha_ids = self.sha.search(cursor, USER, [
-            ('sha', 'not in', [False, 'Test']),
-            ], 0, None, None, CONTEXT)
-        self.assert_(sha_ids == [])
-
-        sha3_id = self.sha.create(cursor, USER, {}, CONTEXT)
-        self.assert_(sha3_id)
-
-        sha3 = self.sha.read(cursor, USER, sha3_id, ['sha'], CONTEXT)
-        self.assert_(sha3['sha'] == None)
-
-        sha4_id = self.sha_default.create(cursor, USER, {}, CONTEXT)
-        self.assert_(sha4_id)
-
-        sha4 = self.sha_default.read(cursor, USER, sha4_id, ['sha'], CONTEXT)
-        self.assert_(sha4['sha'] == 'ba79baeb9f10896a46ae74715271b7f586e74640')
-
-        self.sha.write(cursor, USER, sha1_id, {
-            'sha': False,
-            }, CONTEXT)
-        sha1 = self.sha.read(cursor, USER, sha1_id, ['sha'], CONTEXT)
-        self.assert_(sha1['sha'] == None)
-
-        self.sha.write(cursor, USER, sha2_id, {
-            'sha': 'Test',
-            }, CONTEXT)
-        sha2 = self.sha.read(cursor, USER, sha2_id, ['sha'], CONTEXT)
-        self.assert_(sha2['sha'] == '640ab2bae07bedc4c163f679a746f7ab7fb5d1fa')
-
-        self.failUnlessRaises(Exception, self.sha_required.create, cursor,
-                USER, {}, CONTEXT)
-        cursor.rollback()
-
-        sha5_id = self.sha_required.create(cursor, USER, {
-            'sha': 'Test',
-            }, CONTEXT)
-        self.assert_(sha5_id)
-
-        sha6_id = self.sha.create(cursor, USER, {
-            'sha': u'é',
-            }, CONTEXT)
-        self.assert_(sha6_id)
-
-        sha6 = self.sha.read(cursor, USER, sha6_id, ['sha'], CONTEXT)
-        self.assert_(sha6['sha'] ==
-=======
         'Test Sha'
         with Transaction().start(DB_NAME, USER,
                 context=CONTEXT) as transaction:
@@ -1657,7 +1474,6 @@
                         }])
             self.assert_(sha6)
             self.assertEqual(sha6.sha,
->>>>>>> fe1fa455
                 u'bf15be717ac1b080b4f1c456692825891ff5073d')
 
             sha = self.sha.search([
@@ -2143,48 +1959,6 @@
             self.assertRaises(Exception, self.datetime.write, [datetime1],
                 {
                     'datetime': '2009-01-01 25:00:00',
-<<<<<<< HEAD
-                    }, CONTEXT)
-
-        datetime5_id = self.datetime.create(cursor, USER, {
-            'datetime': '2009-01-01 12:00:00',
-            }, CONTEXT)
-        self.assert_(datetime5_id)
-        datetime5 = self.datetime.read(cursor, USER, datetime5_id,
-                ['datetime'], CONTEXT)
-        self.assert_(datetime5['datetime'] == datetime.datetime(2009, 1, 1, 12,
-            0, 0))
-
-        self.failUnlessRaises(Exception, self.datetime_required.create, cursor,
-                USER, {}, CONTEXT)
-        cursor.rollback()
-
-        datetime6_id = self.datetime_required.create(cursor, USER, {
-            'datetime': today,
-            }, CONTEXT)
-        self.assert_(datetime6_id)
-
-        datetime7_id = self.datetime.create(cursor, USER, {
-            'datetime': None,
-            }, CONTEXT)
-        self.assert_(datetime7_id)
-
-        datetime8_id = self.datetime.create(cursor, USER, {
-            'datetime': False,
-            }, CONTEXT)
-        self.assert_(datetime8_id)
-
-        datetime9_id = self.datetime.create(cursor, USER, {
-            'datetime': today.replace(microsecond=1),
-            }, CONTEXT)
-        self.assert_(datetime9_id)
-        datetime9 = self.datetime.read(cursor, USER, datetime9_id,
-                ['datetime'], CONTEXT)
-        self.assert_(datetime9['datetime'] == today)
-
-        cursor.rollback()
-        cursor.close()
-=======
                     })
 
             datetime5, = self.datetime.create([{
@@ -3123,7 +2897,6 @@
             prop_b, = self.property_.create([{}])
             self.assert_(prop_b)
             self.assertEqual(prop_b.char, None)
->>>>>>> fe1fa455
 
             prop_c, = self.property_.create([{'char': 'FooBar'}])
             self.assert_(prop_c)
