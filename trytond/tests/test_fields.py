# -*- coding: utf-8 -*-
#This file is part of Tryton.  The COPYRIGHT file at the top level of
#this repository contains the full copyright notices and license terms.
import sys
try:
    import cdecimal
    if 'decimal' not in sys.modules:
        sys.modules['decimal'] = cdecimal
except ImportError:
    import decimal
    sys.modules['cdecimal'] = decimal
import unittest
import datetime
from decimal import Decimal
from trytond.tests.test_tryton import POOL, DB_NAME, USER, CONTEXT, \
        install_module
from trytond.transaction import Transaction
from trytond.exceptions import UserError


class FieldsTestCase(unittest.TestCase):
    'Test Fields'

    def setUp(self):
        install_module('tests')
        self.boolean = POOL.get('test.boolean')
        self.boolean_default = POOL.get('test.boolean_default')

        self.integer = POOL.get('test.integer')
        self.integer_default = POOL.get('test.integer_default')
        self.integer_required = POOL.get('test.integer_required')

        self.float = POOL.get('test.float')
        self.float_default = POOL.get('test.float_default')
        self.float_required = POOL.get('test.float_required')
        self.float_digits = POOL.get('test.float_digits')

        self.numeric = POOL.get('test.numeric')
        self.numeric_default = POOL.get('test.numeric_default')
        self.numeric_required = POOL.get('test.numeric_required')
        self.numeric_digits = POOL.get('test.numeric_digits')

        self.char = POOL.get('test.char')
        self.char_default = POOL.get('test.char_default')
        self.char_required = POOL.get('test.char_required')
        self.char_size = POOL.get('test.char_size')
        self.char_translate = POOL.get('test.char_translate')

        self.text = POOL.get('test.text')
        self.text_default = POOL.get('test.text_default')
        self.text_required = POOL.get('test.text_required')
        self.text_size = POOL.get('test.text_size')
        self.text_translate = POOL.get('test.text_translate')

        self.sha = POOL.get('test.sha')
        self.sha_default = POOL.get('test.sha_default')
        self.sha_required = POOL.get('test.sha_required')

        self.date = POOL.get('test.date')
        self.date_default = POOL.get('test.date_default')
        self.date_required = POOL.get('test.date_required')

        self.datetime = POOL.get('test.datetime')
        self.datetime_default = POOL.get('test.datetime_default')
        self.datetime_required = POOL.get('test.datetime_required')
        self.datetime_format = POOL.get('test.datetime_format')

        self.time = POOL.get('test.time')
        self.time_default = POOL.get('test.time_default')
        self.time_required = POOL.get('test.time_required')
        self.time_format = POOL.get('test.time_format')

        self.one2one = POOL.get('test.one2one')
        self.one2one_target = POOL.get('test.one2one.target')
        self.one2one_required = POOL.get('test.one2one_required')
        self.one2one_domain = POOL.get('test.one2one_domain')

        self.one2many = POOL.get('test.one2many')
        self.one2many_target = POOL.get('test.one2many.target')
        self.one2many_required = POOL.get('test.one2many_required')
        self.one2many_reference = POOL.get('test.one2many_reference')
        self.one2many_reference_target = POOL.get(
            'test.one2many_reference.target')
        self.one2many_size = POOL.get('test.one2many_size')
        self.one2many_size_pyson = POOL.get('test.one2many_size_pyson')

        self.many2many = POOL.get('test.many2many')
        self.many2many_target = POOL.get('test.many2many.target')
        self.many2many_required = POOL.get('test.many2many_required')
        self.many2many_reference = POOL.get('test.many2many_reference')
        self.many2many_reference_target = POOL.get(
            'test.many2many_reference.target')
        self.many2many_size = POOL.get('test.many2many_size')
        self.many2many_size_target = POOL.get('test.many2many_size.target')

        self.reference = POOL.get('test.reference')
        self.reference_target = POOL.get('test.reference.target')
        self.reference_required = POOL.get('test.reference_required')

        self.property_ = POOL.get('test.property')
        self.ir_property = POOL.get('ir.property')
        self.model_field = POOL.get('ir.model.field')

        self.selection = POOL.get('test.selection')
        self.selection_required = POOL.get('test.selection_required')

        self.dict_ = POOL.get('test.dict')
        self.dict_default = POOL.get('test.dict_default')
        self.dict_required = POOL.get('test.dict_required')

        self.binary = POOL.get('test.binary')
        self.binary_default = POOL.get('test.binary_default')
        self.binary_required = POOL.get('test.binary_required')

        self.m2o_domain_validation = POOL.get('test.many2one_domainvalidation')
        self.m2o_target = POOL.get('test.many2one_target')

        self.property_ = POOL.get('test.property')

    def test0010boolean(self):
<<<<<<< HEAD
        '''
        Test Boolean.
        '''
        with Transaction().start(DB_NAME, USER, CONTEXT) as transaction:
            boolean1_id = self.boolean.create({
                'boolean': True,
                })
            self.assert_(boolean1_id)

            boolean1 = self.boolean.read(boolean1_id, ['boolean'])
            self.assert_(boolean1['boolean'] == True)

            boolean_ids = self.boolean.search([
                ('boolean', '=', True),
                ])
            self.assert_(boolean_ids == [boolean1_id])

            boolean_ids = self.boolean.search([
                ('boolean', '!=', True),
                ])
            self.assert_(boolean_ids == [])

            boolean_ids = self.boolean.search([
                ('boolean', 'in', [True]),
                ])
            self.assert_(boolean_ids == [boolean1_id])

            boolean_ids = self.boolean.search([
                ('boolean', 'in', [False]),
                ])
            self.assert_(boolean_ids == [])

            boolean_ids = self.boolean.search([
                ('boolean', 'not in', [True]),
                ])
            self.assert_(boolean_ids == [])

            boolean_ids = self.boolean.search([
                ('boolean', 'not in', [False]),
                ])
            self.assert_(boolean_ids == [boolean1_id])

            boolean2_id = self.boolean.create({
                'boolean': False,
                })
            self.assert_(boolean2_id)

            boolean2 = self.boolean.read(boolean2_id, ['boolean'])
            self.assert_(boolean2['boolean'] == False)

            boolean_ids = self.boolean.search([
                ('boolean', '=', False),
                ])
            self.assert_(boolean_ids == [boolean2_id])

            boolean_ids = self.boolean.search([
                ('boolean', 'in', [True, False]),
                ])
            self.assert_(boolean_ids == [boolean1_id, boolean2_id])

            boolean_ids = self.boolean.search([
                ('boolean', 'not in', [True, False]),
                ])
            self.assert_(boolean_ids == [])

            boolean3_id = self.boolean.create({})
            self.assert_(boolean3_id)

            # Test search with NULL value
            boolean4_id = self.boolean.create({
                    'boolean': None,
                    })
            self.assert_(boolean4_id)

            boolean_ids = self.boolean.search([
                    ('boolean', '=', False),
                    ])
            self.assertEqual(boolean_ids,
                [boolean2_id, boolean3_id, boolean4_id])

            boolean_ids = self.boolean.search([
                    ('boolean', '!=', False),
                    ])
            self.assertEqual(boolean_ids, [boolean1_id])

            boolean3 = self.boolean.read(boolean3_id, ['boolean'])
            self.assert_(boolean3['boolean'] == False)

            boolean4_id = self.boolean_default.create({})
            self.assert_(boolean4_id)

            boolean4 = self.boolean_default.read(boolean4_id, ['boolean'])
            self.assert_(boolean4['boolean'] == True)

            self.boolean.write(boolean1_id, {
                'boolean': False,
                })
            boolean1 = self.boolean.read(boolean1_id, ['boolean'])
            self.assert_(boolean1['boolean'] == False)

            self.boolean.write(boolean2_id, {
                'boolean': True,
                })
            boolean2 = self.boolean.read(boolean2_id, ['boolean'])
            self.assert_(boolean2['boolean'] == True)
=======
        'Test Boolean'
        with Transaction().start(DB_NAME, USER,
                context=CONTEXT) as transaction:
            boolean1, = self.boolean.create([{
                        'boolean': True,
                        }])
            self.assert_(boolean1)
            self.assertEqual(boolean1.boolean, True)

            booleans = self.boolean.search([
                    ('boolean', '=', True),
                    ])
            self.assertEqual(booleans, [boolean1])

            booleans = self.boolean.search([
                    ('boolean', '!=', True),
                    ])
            self.assertEqual(booleans, [])

            booleans = self.boolean.search([
                    ('boolean', 'in', [True]),
                    ])
            self.assertEqual(booleans, [boolean1])

            booleans = self.boolean.search([
                    ('boolean', 'in', [False]),
                    ])
            self.assertEqual(booleans, [])

            booleans = self.boolean.search([
                    ('boolean', 'not in', [True]),
                    ])
            self.assertEqual(booleans, [])

            booleans = self.boolean.search([
                    ('boolean', 'not in', [False]),
                    ])
            self.assertEqual(booleans, [boolean1])

            boolean2, = self.boolean.create([{
                        'boolean': False,
                        }])
            self.assert_(boolean2)
            self.assertEqual(boolean2.boolean, False)

            booleans = self.boolean.search([
                    ('boolean', '=', False),
                    ])
            self.assertEqual(booleans, [boolean2])

            booleans = self.boolean.search([
                    ('boolean', 'in', [True, False]),
                    ])
            self.assertEqual(booleans, [boolean1, boolean2])

            booleans = self.boolean.search([
                    ('boolean', 'not in', [True, False]),
                    ])
            self.assertEqual(booleans, [])

            boolean3, = self.boolean.create([{}])
            self.assert_(boolean3)
            self.assertEqual(boolean3.boolean, False)

            # Test search with NULL value
            boolean4, = self.boolean.create([{
                        'boolean': None,
                        }])
            self.assert_(boolean4)

            booleans = self.boolean.search([
                    ('boolean', '=', False),
                    ])
            self.assertEqual(booleans,
                [boolean2, boolean3, boolean4])

            booleans = self.boolean.search([
                    ('boolean', '!=', False),
                    ])
            self.assertEqual(booleans, [boolean1])

            boolean4, = self.boolean_default.create([{}])
            self.assert_(boolean4)
            self.assertTrue(boolean4.boolean)

            self.boolean.write([boolean1], {
                    'boolean': False,
                    })
            self.assertEqual(boolean1.boolean, False)

            self.boolean.write([boolean2], {
                    'boolean': True,
                    })
            self.assertEqual(boolean2.boolean, True)
>>>>>>> 7724cb43

            transaction.cursor.rollback()

    def test0020integer(self):
        'Test Integer'
        with Transaction().start(DB_NAME, USER,
                context=CONTEXT) as transaction:
            integer1, = self.integer.create([{
                        'integer': 1,
                        }])
            self.assert_(integer1)
            self.assertEqual(integer1.integer, 1)

            integers = self.integer.search([
                    ('integer', '=', 1),
                    ])
            self.assertEqual(integers, [integer1])

            integers = self.integer.search([
                    ('integer', '=', 0),
                    ])
            self.assertEqual(integers, [])

            integers = self.integer.search([
                    ('integer', '!=', 1),
                    ])
            self.assertEqual(integers, [])

            integers = self.integer.search([
                    ('integer', '!=', 0),
                    ])
            self.assertEqual(integers, [integer1])

            integers = self.integer.search([
                    ('integer', 'in', [1]),
                    ])
            self.assertEqual(integers, [integer1])

            integers = self.integer.search([
                    ('integer', 'in', [0]),
                    ])
            self.assertEqual(integers, [])

            integers = self.integer.search([
                    ('integer', 'in', []),
                    ])
            self.assertEqual(integers, [])

            integers = self.integer.search([
                    ('integer', 'not in', [1]),
                    ])
            self.assertEqual(integers, [])

            integers = self.integer.search([
                    ('integer', 'not in', [0]),
                    ])
            self.assertEqual(integers, [integer1])

            integers = self.integer.search([
                    ('integer', 'not in', []),
                    ])
            self.assertEqual(integers, [integer1])

            integers = self.integer.search([
                    ('integer', '<', 5),
                    ])
            self.assertEqual(integers, [integer1])

            integers = self.integer.search([
                    ('integer', '<', -5),
                    ])
            self.assertEqual(integers, [])

            integers = self.integer.search([
                    ('integer', '<', 1),
                    ])
            self.assertEqual(integers, [])

            integers = self.integer.search([
                    ('integer', '<=', 5),
                    ])
            self.assertEqual(integers, [integer1])

            integers = self.integer.search([
                    ('integer', '<=', -5),
                    ])
            self.assertEqual(integers, [])

            integers = self.integer.search([
                    ('integer', '<=', 1),
                    ])
            self.assertEqual(integers, [integer1])

            integers = self.integer.search([
                    ('integer', '>', 5),
                    ])
            self.assertEqual(integers, [])

            integers = self.integer.search([
                    ('integer', '>', -5),
                    ])
            self.assertEqual(integers, [integer1])

            integers = self.integer.search([
                    ('integer', '>', 1),
                    ])
            self.assertEqual(integers, [])

            integers = self.integer.search([
                    ('integer', '>=', 5),
                    ])
            self.assertEqual(integers, [])

            integers = self.integer.search([
                    ('integer', '>=', -5),
                    ])
            self.assertEqual(integers, [integer1])

            integers = self.integer.search([
                    ('integer', '>=', 1),
                    ])
            self.assertEqual(integers, [integer1])

            integer2, = self.integer.create([{
                        'integer': 0,
                        }])
            self.assert_(integer2)
            self.assertEqual(integer2.integer, 0)

            integers = self.integer.search([
                    ('integer', '=', 0),
                    ])
            self.assertEqual(integers, [integer2])

            integers = self.integer.search([
                    ('integer', 'in', [0, 1]),
                    ])
            self.assertEqual(integers, [integer1, integer2])

            integers = self.integer.search([
                    ('integer', 'not in', [0, 1]),
                    ])
            self.assertEqual(integers, [])

            integer3, = self.integer.create([{}])
            self.assert_(integer3)
            self.assertEqual(integer3.integer, None)

            integer4, = self.integer_default.create([{}])
            self.assert_(integer4)
            self.assertEqual(integer4.integer, 5)

            self.integer.write([integer1], {
                    'integer': 0,
                    })
            self.assertEqual(integer1.integer, 0)

            self.integer.write([integer2], {
                    'integer': 1,
                    })
            self.assertEqual(integer2.integer, 1)

            self.assertRaises(Exception, self.integer.create, [{
                        'integer': 'test',
                        }])

            self.assertRaises(Exception, self.integer.write, [integer1], {
                    'integer': 'test',
                    })

            # We should catch UserError but mysql does not raise an
            # IntegrityError but an OperationalError
            self.assertRaises(Exception, self.integer_required.create, [{}])
            transaction.cursor.rollback()

            integer5, = self.integer_required.create([{
                        'integer': 0,
                        }])
            self.assert_(integer5)
            self.assertEqual(integer5.integer, 0)

            transaction.cursor.rollback()

    def test0030float(self):
        'Test Float'
        with Transaction().start(DB_NAME, USER,
                context=CONTEXT) as transaction:
            float1, = self.float.create([{
                        'float': 1.1,
                        }])
            self.assert_(float1)
            self.assertEqual(float1.float, 1.1)

            floats = self.float.search([
                    ('float', '=', 1.1),
                    ])
            self.assertEqual(floats, [float1])

            floats = self.float.search([
                    ('float', '=', 0),
                    ])
            self.assertEqual(floats, [])

            floats = self.float.search([
                    ('float', '!=', 1.1),
                    ])
            self.assertEqual(floats, [])

            floats = self.float.search([
                    ('float', '!=', 0),
                    ])
            self.assertEqual(floats, [float1])

            floats = self.float.search([
                    ('float', 'in', [1.1]),
                    ])
            self.assertEqual(floats, [float1])

            floats = self.float.search([
                    ('float', 'in', [0]),
                    ])
            self.assertEqual(floats, [])

            floats = self.float.search([
                    ('float', 'in', []),
                    ])
            self.assertEqual(floats, [])

            floats = self.float.search([
                    ('float', 'not in', [1.1]),
                    ])
            self.assertEqual(floats, [])

            floats = self.float.search([
                    ('float', 'not in', [0]),
                    ])
            self.assertEqual(floats, [float1])

            floats = self.float.search([
                    ('float', 'not in', []),
                    ])
            self.assertEqual(floats, [float1])

            floats = self.float.search([
                    ('float', '<', 5),
                    ])
            self.assertEqual(floats, [float1])

            floats = self.float.search([
                    ('float', '<', -5),
                    ])
            self.assertEqual(floats, [])

            floats = self.float.search([
                    ('float', '<', 1.1),
                    ])
            self.assertEqual(floats, [])

            floats = self.float.search([
                    ('float', '<=', 5),
                    ])
            self.assertEqual(floats, [float1])

            floats = self.float.search([
                    ('float', '<=', -5),
                    ])
            self.assertEqual(floats, [])

            floats = self.float.search([
                    ('float', '<=', 1.1),
                    ])
            self.assertEqual(floats, [float1])

            floats = self.float.search([
                    ('float', '>', 5),
                    ])
            self.assertEqual(floats, [])

            floats = self.float.search([
                    ('float', '>', -5),
                    ])
            self.assertEqual(floats, [float1])

            floats = self.float.search([
                    ('float', '>', 1.1),
                    ])
            self.assertEqual(floats, [])

            floats = self.float.search([
                    ('float', '>=', 5),
                    ])
            self.assertEqual(floats, [])

            floats = self.float.search([
                    ('float', '>=', -5),
                    ])
            self.assertEqual(floats, [float1])

            floats = self.float.search([
                    ('float', '>=', 1.1),
                    ])
            self.assertEqual(floats, [float1])

            float2, = self.float.create([{
                        'float': 0,
                        }])
            self.assert_(float2)
            self.assertEqual(float2.float, 0)

            floats = self.float.search([
                    ('float', '=', 0),
                    ])
            self.assertEqual(floats, [float2])

            floats = self.float.search([
                    ('float', 'in', [0, 1.1]),
                    ])
            self.assertEqual(floats, [float1, float2])

            floats = self.float.search([
                    ('float', 'not in', [0, 1.1]),
                    ])
            self.assertEqual(floats, [])

            float3, = self.float.create([{}])
            self.assert_(float3)
            self.assertEqual(float3.float, None)

            float4, = self.float_default.create([{}])
            self.assert_(float4)
            self.assertEqual(float4.float, 5.5)

            self.float.write([float1], {
                    'float': 0,
                    })
            self.assertEqual(float1.float, 0)

            self.float.write([float2], {
                    'float': 1.1,
                    })
            self.assertEqual(float2.float, 1.1)

            self.assertRaises(Exception, self.float.create, [{
                        'float': 'test',
                        }])

            self.assertRaises(Exception, self.float.write, [float1], {
                    'float': 'test',
                    })

            self.assertRaises(Exception, self.float_required.create, [{}])
            transaction.cursor.rollback()

            float5, = self.float_required.create([{
                        'float': 0.0,
                        }])
            self.assertEqual(float5.float, 0.0)

            float6, = self.float_digits.create([{
                        'digits': 1,
                        'float': 1.1,
                        }])
            self.assert_(float6)

            self.assertRaises(Exception, self.float_digits.create, [{
                        'digits': 1,
                        'float': 1.11,
                        }])

            self.assertRaises(Exception, self.float_digits.write,
                [float6], {
                    'float': 1.11,
                    })

            self.assertRaises(Exception, self.float_digits.write,
                [float6], {
                    'digits': 0,
                    })

            float7, = self.float.create([{
                        'float': 0.123456789012345,
                        }])
            self.assertEqual(float7.float, 0.123456789012345)

            transaction.cursor.rollback()

    def test0040numeric(self):
        'Test Numeric'
        with Transaction().start(DB_NAME, USER,
                context=CONTEXT) as transaction:
            numeric1, = self.numeric.create([{
                        'numeric': Decimal('1.1'),
                        }])
            self.assert_(numeric1)
            self.assertEqual(numeric1.numeric, Decimal('1.1'))

            numerics = self.numeric.search([
                    ('numeric', '=', Decimal('1.1')),
                    ])
            self.assertEqual(numerics, [numeric1])

            numerics = self.numeric.search([
                    ('numeric', '=', Decimal('0')),
                    ])
            self.assertEqual(numerics, [])

            numerics = self.numeric.search([
                    ('numeric', '!=', Decimal('1.1')),
                    ])
            self.assertEqual(numerics, [])

            numerics = self.numeric.search([
                    ('numeric', '!=', Decimal('0')),
                    ])
            self.assertEqual(numerics, [numeric1])

            numerics = self.numeric.search([
                    ('numeric', 'in', [Decimal('1.1')]),
                    ])
            self.assertEqual(numerics, [numeric1])

            numerics = self.numeric.search([
                    ('numeric', 'in', [Decimal('0')]),
                    ])
            self.assertEqual(numerics, [])

            numerics = self.numeric.search([
                    ('numeric', 'in', []),
                    ])
            self.assertEqual(numerics, [])

            numerics = self.numeric.search([
                    ('numeric', 'not in', [Decimal('1.1')]),
                    ])
            self.assertEqual(numerics, [])

            numerics = self.numeric.search([
                    ('numeric', 'not in', [Decimal('0')]),
                    ])
            self.assertEqual(numerics, [numeric1])

            numerics = self.numeric.search([
                    ('numeric', 'not in', []),
                    ])
            self.assertEqual(numerics, [numeric1])

            numerics = self.numeric.search([
                    ('numeric', '<', Decimal('5')),
                    ])
            self.assertEqual(numerics, [numeric1])

            numerics = self.numeric.search([
                    ('numeric', '<', Decimal('-5')),
                    ])
            self.assertEqual(numerics, [])

            numerics = self.numeric.search([
                    ('numeric', '<', Decimal('1.1')),
                    ])
            self.assertEqual(numerics, [])

            numerics = self.numeric.search([
                    ('numeric', '<=', Decimal('5')),
                    ])
            self.assertEqual(numerics, [numeric1])

            numerics = self.numeric.search([
                    ('numeric', '<=', Decimal('-5')),
                    ])
            self.assertEqual(numerics, [])

            numerics = self.numeric.search([
                    ('numeric', '<=', Decimal('1.1')),
                    ])
            self.assertEqual(numerics, [numeric1])

            numerics = self.numeric.search([
                    ('numeric', '>', Decimal('5')),
                    ])
            self.assertEqual(numerics, [])

            numerics = self.numeric.search([
                    ('numeric', '>', Decimal('-5')),
                    ])
            self.assertEqual(numerics, [numeric1])

            numerics = self.numeric.search([
                    ('numeric', '>', Decimal('1.1')),
                    ])
            self.assertEqual(numerics, [])

            numerics = self.numeric.search([
                    ('numeric', '>=', Decimal('5')),
                    ])
            self.assertEqual(numerics, [])

            numerics = self.numeric.search([
                    ('numeric', '>=', Decimal('-5')),
                    ])
            self.assertEqual(numerics, [numeric1])

            numerics = self.numeric.search([
                    ('numeric', '>=', Decimal('1.1')),
                    ])
            self.assertEqual(numerics, [numeric1])

            numeric2, = self.numeric.create([{
                        'numeric': Decimal('0'),
                        }])
            self.assert_(numeric2)
            self.assertEqual(numeric2.numeric, Decimal('0'))

            numerics = self.numeric.search([
                    ('numeric', '=', Decimal('0')),
                    ])
            self.assertEqual(numerics, [numeric2])

            numerics = self.numeric.search([
                    ('numeric', 'in', [Decimal('0'), Decimal('1.1')]),
                    ])
            self.assertEqual(numerics, [numeric1, numeric2])

            numerics = self.numeric.search([
                    ('numeric', 'not in', [Decimal('0'), Decimal('1.1')]),
                    ])
            self.assertEqual(numerics, [])

            numeric3, = self.numeric.create([{}])
            self.assert_(numeric3)
            self.assertEqual(numeric3.numeric, None)

            numeric4, = self.numeric_default.create([{}])
            self.assert_(numeric4)
            self.assertEqual(numeric4.numeric, Decimal('5.5'))

            self.numeric.write([numeric1], {
                    'numeric': Decimal('0'),
                    })
            self.assertEqual(numeric1.numeric, Decimal('0'))

            self.numeric.write([numeric2], {
                    'numeric': Decimal('1.1'),
                    })
            self.assertEqual(numeric2.numeric, Decimal('1.1'))

            self.assertRaises(Exception, self.numeric.create, [{
                        'numeric': 'test',
                        }])

            self.assertRaises(Exception, self.numeric.write, [numeric1], {
                    'numeric': 'test',
                    })

            self.assertRaises(Exception, self.numeric_required.create, [{}])
            transaction.cursor.rollback()

            numeric5, = self.numeric_required.create([{
                    'numeric': Decimal(0),
                    }])
            self.assertEqual(numeric5.numeric, 0)

            numeric6, = self.numeric_digits.create([{
                        'digits': 1,
                        'numeric': Decimal('1.1'),
                        }])
            self.assert_(numeric6)

            self.assertRaises(Exception, self.numeric_digits.create, [{
                        'digits': 1,
                        'numeric': Decimal('1.11'),
                        }])

            self.assertRaises(Exception, self.numeric_digits.write,
                [numeric6], {
                    'numeric': Decimal('1.11'),
                    })

            self.assertRaises(Exception, self.numeric_digits.write,
                [numeric6], {
                    'numeric': Decimal('0.10000000000000001'),
                    })

            self.assertRaises(Exception, self.numeric_digits.write,
                [numeric6], {
                    'digits': 0,
                    })

            numeric7, = self.numeric.create([{
                        'numeric': Decimal('0.1234567890123456789'),
                        }])
            self.assertEqual(numeric7.numeric,
                Decimal('0.1234567890123456789'))

            transaction.cursor.rollback()

    def test0050char(self):
        'Test Char'
        with Transaction().start(DB_NAME, USER,
                context=CONTEXT) as transaction:
            for char in (self.char_translate, self.char):
                char1, = char.create([{
                            'char': 'Test',
                            }])
                self.assert_(char1)
                self.assertEqual(char1.char, 'Test')

                chars = char.search([
                        ('char', '=', 'Test'),
                        ])
                self.assertEqual(chars, [char1])

                chars = char.search([
                        ('char', '=', 'Foo'),
                        ])
                self.assertEqual(chars, [])

                chars = char.search([
                        ('char', '=', None),
                        ])
                self.assertEqual(chars, [])

                chars = char.search([
                        ('char', '!=', 'Test'),
                        ])
                self.assertEqual(chars, [])

                chars = char.search([
                        ('char', '!=', 'Foo'),
                        ])
                self.assertEqual(chars, [char1])

                chars = char.search([
                        ('char', '!=', None),
                        ])
                self.assertEqual(chars, [char1])

                chars = char.search([
                        ('char', 'in', ['Test']),
                        ])
                self.assertEqual(chars, [char1])

                chars = char.search([
                        ('char', 'in', ['Foo']),
                        ])
                self.assertEqual(chars, [])

                chars = char.search([
                        ('char', 'in', [None]),
                        ])
                self.assertEqual(chars, [])

                chars = char.search([
                        ('char', 'in', []),
                        ])
                self.assertEqual(chars, [])

                chars = char.search([
                        ('char', 'not in', ['Test']),
                        ])
                self.assertEqual(chars, [])

                chars = char.search([
                        ('char', 'not in', ['Foo']),
                        ])
                self.assertEqual(chars, [char1])

                chars = char.search([
                        ('char', 'not in', [None]),
                        ])
                self.assertEqual(chars, [char1])

                chars = char.search([
                        ('char', 'not in', []),
                        ])
                self.assertEqual(chars, [char1])

                chars = char.search([
                        ('char', 'like', 'Test'),
                        ])
                self.assertEqual(chars, [char1])

                chars = char.search([
                        ('char', 'like', 'T%'),
                        ])
                self.assertEqual(chars, [char1])

                chars = char.search([
                        ('char', 'like', 'Foo'),
                        ])
                self.assertEqual(chars, [])

                chars = char.search([
                        ('char', 'like', 'F%'),
                        ])
                self.assertEqual(chars, [])

                chars = char.search([
                        ('char', 'ilike', 'test'),
                        ])
                self.assertEqual(chars, [char1])

                chars = char.search([
                        ('char', 'ilike', 't%'),
                        ])
                self.assertEqual(chars, [char1])

                chars = char.search([
                        ('char', 'ilike', 'foo'),
                        ])
                self.assertEqual(chars, [])

                chars = char.search([
                        ('char', 'ilike', 'f%'),
                        ])
                self.assertEqual(chars, [])

                chars = char.search([
                        ('char', 'not like', 'Test'),
                        ])
                self.assertEqual(chars, [])

                chars = char.search([
                        ('char', 'not like', 'T%'),
                        ])
                self.assertEqual(chars, [])

                chars = char.search([
                        ('char', 'not like', 'Foo'),
                        ])
                self.assertEqual(chars, [char1])

                chars = char.search([
                        ('char', 'not like', 'F%'),
                        ])
                self.assertEqual(chars, [char1])

                chars = char.search([
                        ('char', 'not ilike', 'test'),
                        ])
                self.assertEqual(chars, [])

                chars = char.search([
                        ('char', 'not ilike', 't%'),
                        ])
                self.assertEqual(chars, [])

                chars = char.search([
                        ('char', 'not ilike', 'foo'),
                        ])
                self.assertEqual(chars, [char1])

                chars = char.search([
                        ('char', 'not ilike', 'f%'),
                        ])
                self.assertEqual(chars, [char1])

                char2, = char.create([{
                            'char': None,
                            }])
                self.assert_(char2)
                self.assertEqual(char2.char, None)

                chars = char.search([
                        ('char', '=', None),
                        ])
                self.assertEqual(chars, [char2])

                chars = char.search([
                        ('char', 'in', [None, 'Test']),
                        ])
                self.assertEqual(chars, [char1, char2])

                chars = char.search([
                        ('char', 'not in', [None, 'Test']),
                        ])
                self.assertEqual(chars, [])

            char3, = self.char.create([{}])
            self.assert_(char3)
            self.assertEqual(char3.char, None)

            char4, = self.char_default.create([{}])
            self.assert_(char4)
            self.assertEqual(char4.char, 'Test')

            self.char.write([char1], {
                    'char': None,
                    })
            self.assertEqual(char1.char, None)

            self.char.write([char2], {
                    'char': 'Test',
                    })
            self.assertEqual(char2.char, 'Test')

            self.assertRaises(Exception, self.char_required.create, [{}])
            transaction.cursor.rollback()

            self.assertRaises(Exception, self.char_required.create, [{
                    'char': '',
                    }])
            transaction.cursor.rollback()

            char5, = self.char_required.create([{
                        'char': 'Test',
                        }])
            self.assert_(char5)

            char6, = self.char_size.create([{
                        'char': 'Test',
                        }])
            self.assert_(char6)

            self.assertRaises(Exception, self.char_size.create, [{
                    'char': 'foobar',
                    }])

            self.assertRaises(Exception, self.char_size.write, [char6], {
                    'char': 'foobar',
                    })
            transaction.cursor.rollback()

            char7, = self.char.create([{
                        'char': u'é',
                        }])
            self.assert_(char7)
            self.assertEqual(char7.char, u'é')

            chars = self.char.search([
                    ('char', '=', u'é'),
                    ])
            self.assertEqual(chars, [char7])

            self.char.write([char7], {
                    'char': 'é',
                    })
            self.assertEqual(char7.char, u'é')

            chars = self.char.search([
                    ('char', '=', 'é'),
                    ])
            self.assertEqual(chars, [char7])

            transaction.cursor.rollback()

    def test0060text(self):
        'Test Text'
        with Transaction().start(DB_NAME, USER,
                context=CONTEXT) as transaction:
            for text in (self.text_translate, self.text):
                text1, = text.create([{
                            'text': 'Test',
                            }])
                self.assert_(text1)
                self.assertEqual(text1.text, 'Test')

                texts = text.search([
                        ('text', '=', 'Test'),
                        ])
                self.assertEqual(texts, [text1])

                texts = text.search([
                        ('text', '=', 'Foo'),
                        ])
                self.assertEqual(texts, [])

                texts = text.search([
                        ('text', '=', None),
                        ])
                self.assertEqual(texts, [])

                texts = text.search([
                        ('text', '!=', 'Test'),
                        ])
                self.assertEqual(texts, [])

                texts = text.search([
                        ('text', '!=', 'Foo'),
                        ])
                self.assertEqual(texts, [text1])

                texts = text.search([
                        ('text', '!=', None),
                        ])
                self.assertEqual(texts, [text1])

                texts = text.search([
                        ('text', 'in', ['Test']),
                        ])
                self.assertEqual(texts, [text1])

                texts = text.search([
                        ('text', 'in', ['Foo']),
                        ])
                self.assertEqual(texts, [])

                texts = text.search([
                        ('text', 'in', [None]),
                        ])
                self.assertEqual(texts, [])

                texts = text.search([
                        ('text', 'in', []),
                        ])
                self.assertEqual(texts, [])

                texts = text.search([
                        ('text', 'not in', ['Test']),
                        ])
                self.assertEqual(texts, [])

                texts = text.search([
                        ('text', 'not in', ['Foo']),
                        ])
                self.assertEqual(texts, [text1])

                texts = text.search([
                        ('text', 'not in', [None]),
                        ])
                self.assertEqual(texts, [text1])

                texts = text.search([
                        ('text', 'not in', []),
                        ])
                self.assertEqual(texts, [text1])

                texts = text.search([
                        ('text', 'like', 'Test'),
                        ])
                self.assertEqual(texts, [text1])

                texts = text.search([
                        ('text', 'like', 'T%'),
                        ])
                self.assertEqual(texts, [text1])

                texts = text.search([
                        ('text', 'like', 'Foo'),
                        ])
                self.assertEqual(texts, [])

                texts = text.search([
                        ('text', 'like', 'F%'),
                        ])
                self.assertEqual(texts, [])

                texts = text.search([
                        ('text', 'ilike', 'test'),
                        ])
                self.assertEqual(texts, [text1])

                texts = text.search([
                        ('text', 'ilike', 't%'),
                        ])
                self.assertEqual(texts, [text1])

                texts = text.search([
                        ('text', 'ilike', 'foo'),
                        ])
                self.assertEqual(texts, [])

                texts = text.search([
                        ('text', 'ilike', 'f%'),
                        ])
                self.assertEqual(texts, [])

                texts = text.search([
                        ('text', 'not like', 'Test'),
                        ])
                self.assertEqual(texts, [])

                texts = text.search([
                        ('text', 'not like', 'T%'),
                        ])
                self.assertEqual(texts, [])

                texts = text.search([
                        ('text', 'not like', 'Foo'),
                        ])
                self.assertEqual(texts, [text1])

                texts = text.search([
                        ('text', 'not like', 'F%'),
                        ])
                self.assertEqual(texts, [text1])

                texts = text.search([
                        ('text', 'not ilike', 'test'),
                        ])
                self.assertEqual(texts, [])

                texts = text.search([
                        ('text', 'not ilike', 't%'),
                        ])
                self.assertEqual(texts, [])

                texts = text.search([
                        ('text', 'not ilike', 'foo'),
                        ])
                self.assertEqual(texts, [text1])

                texts = text.search([
                        ('text', 'not ilike', 'f%'),
                        ])
                self.assertEqual(texts, [text1])

                text2, = text.create([{
                            'text': None,
                            }])
                self.assert_(text2)
                self.assertEqual(text2.text, None)

                texts = text.search([
                        ('text', '=', None),
                        ])
                self.assertEqual(texts, [text2])

                texts = text.search([
                        ('text', 'in', [None, 'Test']),
                        ])
                self.assertEqual(texts, [text1, text2])

                texts = text.search([
                        ('text', 'not in', [None, 'Test']),
                        ])
                self.assertEqual(texts, [])

            text3, = self.text.create([{}])
            self.assert_(text3)
            self.assertEqual(text3.text, None)

            text4, = self.text_default.create([{}])
            self.assert_(text4)
            self.assertEqual(text4.text, 'Test')

            self.text.write([text1], {
                    'text': None,
                    })
            self.assertEqual(text1.text, None)

            self.text.write([text2], {
                    'text': 'Test',
                    })
            self.assertEqual(text2.text, 'Test')

            self.assertRaises(Exception, self.text_required.create, [{}])
            transaction.cursor.rollback()

            text5, = self.text_required.create([{
                        'text': 'Test',
                        }])
            self.assert_(text5)

            text6, = self.text_size.create([{
                        'text': 'Test',
                        }])
            self.assert_(text6)

            self.assertRaises(Exception, self.text_size.create, [{
                        'text': 'foobar',
                        }])

            self.assertRaises(Exception, self.text_size.write, [text6], {
                    'text': 'foobar',
                    })

            text7, = self.text.create([{
                        'text': 'Foo\nBar',
                        }])
            self.assert_(text7)

            text8, = self.text.create([{
                        'text': u'é',
                        }])
            self.assert_(text8)
            self.assertEqual(text8.text, u'é')

            texts = self.text.search([
                    ('text', '=', u'é'),
                    ])
            self.assertEqual(texts, [text8])

            self.text.write([text8], {
                    'text': 'é',
                    })
            self.assertEqual(text8.text, u'é')

            texts = self.text.search([
                    ('text', '=', 'é'),
                    ])
            self.assertEqual(texts, [text8])

            transaction.cursor.rollback()

    def test0070sha(self):
        'Test Sha'
        with Transaction().start(DB_NAME, USER,
                context=CONTEXT) as transaction:
            sha1, = self.sha.create([{
                        'sha': 'Test',
                        }])
            self.assert_(sha1)
            self.assertEqual(sha1.sha,
                '640ab2bae07bedc4c163f679a746f7ab7fb5d1fa')

            sha = self.sha.search([
                    ('sha', '=', 'Test'),
                    ])
            self.assertEqual(sha, [sha1])

            sha = self.sha.search([
                    ('sha', '=', 'Foo'),
                    ])
            self.assertEqual(sha, [])

            sha = self.sha.search([
                    ('sha', '=', None),
                    ])
            self.assertEqual(sha, [])

            sha = self.sha.search([
                    ('sha', '!=', 'Test'),
                    ])
            self.assertEqual(sha, [])

            sha = self.sha.search([
                    ('sha', '!=', 'Foo'),
                    ])
            self.assert_(sha, [sha1])

            sha = self.sha.search([
                    ('sha', '!=', None),
                    ])
            self.assertEqual(sha, [sha1])

            sha = self.sha.search([
                    ('sha', 'in', ['Test']),
                    ])
            self.assertEqual(sha, [sha1])

            sha = self.sha.search([
                    ('sha', 'in', ['Foo']),
                    ])
            self.assertEqual(sha, [])

            sha = self.sha.search([
                    ('sha', 'in', [None]),
                    ])
            self.assertEqual(sha, [])

            sha = self.sha.search([
                    ('sha', 'in', []),
                    ])
            self.assertEqual(sha, [])

            sha = self.sha.search([
                    ('sha', 'not in', ['Test']),
                    ])
            self.assertEqual(sha, [])

            sha = self.sha.search([
                    ('sha', 'not in', ['Foo']),
                    ])
            self.assertEqual(sha, [sha1])

            sha = self.sha.search([
                    ('sha', 'not in', [None]),
                    ])
            self.assertEqual(sha, [sha1])

            sha = self.sha.search([
                    ('sha', 'not in', []),
                    ])
            self.assertEqual(sha, [sha1])

            sha = self.sha.search([
                    ('sha', 'like', 'Test'),
                    ])
            self.assertEqual(sha, [sha1])

            sha = self.sha.search([
                    ('sha', 'like', 'Foo'),
                    ])
            self.assertEqual(sha, [])

            sha = self.sha.search([
                    ('sha', 'ilike', 'Test'),
                    ])
            self.assertEqual(sha, [sha1])

            sha = self.sha.search([
                    ('sha', 'ilike', 'foo'),
                    ])
            self.assertEqual(sha, [])

            sha = self.sha.search([
                    ('sha', 'not like', 'Test'),
                    ])
            self.assertEqual(sha, [])

            sha = self.sha.search([
                    ('sha', 'not like', 'Foo'),
                    ])
            self.assertEqual(sha, [sha1])

            sha = self.sha.search([
                    ('sha', 'not ilike', 'foo'),
                    ])
            self.assertEqual(sha, [sha1])

            sha2, = self.sha.create([{
                        'sha': None,
                        }])
            self.assert_(sha2)
            self.assertEqual(sha2.sha, None)

            sha = self.sha.search([
                    ('sha', '=', None),
                    ])
            self.assertEqual(sha, [sha2])

            sha = self.sha.search([
                    ('sha', 'in', [None, 'Test']),
                    ])
            self.assertEqual(sha, [sha1, sha2])

            sha = self.sha.search([
                    ('sha', 'not in', [None, 'Test']),
                    ])
            self.assertEqual(sha, [])

            sha3, = self.sha.create([{}])
            self.assert_(sha3)
            self.assertEqual(sha3.sha, None)

            sha4, = self.sha_default.create([{}])
            self.assert_(sha4)
            self.assertEqual(sha4.sha,
                'ba79baeb9f10896a46ae74715271b7f586e74640')

            self.sha.write([sha1], {
                    'sha': None,
                    })
            self.assertEqual(sha1.sha, None)

            self.sha.write([sha2], {
                    'sha': 'Test',
                    })
            self.assertEqual(sha2.sha,
                '640ab2bae07bedc4c163f679a746f7ab7fb5d1fa')

            self.assertRaises(Exception, self.sha_required.create, [{}])
            transaction.cursor.rollback()

            sha5, = self.sha_required.create([{
                        'sha': 'Test',
                        }])
            self.assert_(sha5)

            sha6, = self.sha.create([{
                        'sha': u'é',
                        }])
            self.assert_(sha6)
            self.assertEqual(sha6.sha,
                u'bf15be717ac1b080b4f1c456692825891ff5073d')

<<<<<<< HEAD
    def test0070sha(self):
        '''
        Test Sha.
        '''
        with Transaction().start(DB_NAME, USER, CONTEXT) as transaction:
            sha1_id = self.sha.create({
                'sha': 'Test',
                })
            self.assert_(sha1_id)

            sha1 = self.sha.read(sha1_id, ['sha'])
            self.assert_(sha1['sha'] == '640ab2bae07bedc4c163f679a746f7ab7fb5d1fa')

            sha_ids = self.sha.search([
                ('sha', '=', 'Test'),
                ])
            self.assert_(sha_ids == [sha1_id])

            sha_ids = self.sha.search([
                ('sha', '=', 'Foo'),
                ])
            self.assert_(sha_ids == [])

            sha_ids = self.sha.search([
                ('sha', '=', False),
                ])
            self.assert_(sha_ids == [])

            sha_ids = self.sha.search([
                ('sha', '!=', 'Test'),
                ])
            self.assert_(sha_ids == [])

            sha_ids = self.sha.search([
                ('sha', '!=', 'Foo'),
                ])
            self.assert_(sha_ids == [sha1_id])

            sha_ids = self.sha.search([
                ('sha', '!=', False),
                ])
            self.assert_(sha_ids == [sha1_id])

            sha_ids = self.sha.search([
                ('sha', 'in', ['Test']),
                ])
            self.assert_(sha_ids == [sha1_id])

            sha_ids = self.sha.search([
                ('sha', 'in', ['Foo']),
                ])
            self.assert_(sha_ids == [])

            sha_ids = self.sha.search([
                ('sha', 'in', [False]),
                ])
            self.assert_(sha_ids == [])

            sha_ids = self.sha.search([
                ('sha', 'in', []),
                ])
            self.assert_(sha_ids == [])

            sha_ids = self.sha.search([
                ('sha', 'not in', ['Test']),
                ])
            self.assert_(sha_ids == [])

            sha_ids = self.sha.search([
                ('sha', 'not in', ['Foo']),
                ])
            self.assert_(sha_ids == [sha1_id])

            sha_ids = self.sha.search([
                ('sha', 'not in', [False]),
                ])
            self.assert_(sha_ids == [sha1_id])

            sha_ids = self.sha.search([
                ('sha', 'not in', []),
                ])
            self.assert_(sha_ids == [sha1_id])

            sha_ids = self.sha.search([
                ('sha', 'like', 'Test'),
                ])
            self.assert_(sha_ids == [sha1_id])

            sha_ids = self.sha.search([
                ('sha', 'like', 'Foo'),
                ])
            self.assert_(sha_ids == [])

            sha_ids = self.sha.search([
                ('sha', 'ilike', 'Test'),
                ])
            self.assert_(sha_ids == [sha1_id])

            sha_ids = self.sha.search([
                ('sha', 'ilike', 'foo'),
                ])
            self.assert_(sha_ids == [])

            sha_ids = self.sha.search([
                ('sha', 'not like', 'Test'),
                ])
            self.assert_(sha_ids == [])

            sha_ids = self.sha.search([
                ('sha', 'not like', 'Foo'),
                ])
            self.assert_(sha_ids == [sha1_id])

            sha_ids = self.sha.search([
                ('sha', 'not ilike', 'foo'),
                ])
            self.assert_(sha_ids == [sha1_id])

            sha2_id = self.sha.create({
                'sha': False,
                })
            self.assert_(sha2_id)

            sha2 = self.sha.read(sha2_id, ['sha'])
            self.assert_(sha2['sha'] == None)

            sha_ids = self.sha.search([
                ('sha', '=', False),
                ])
            self.assert_(sha_ids == [sha2_id])

            sha_ids = self.sha.search([
                ('sha', 'in', [False, 'Test']),
                ])
            self.assert_(sha_ids == [sha1_id, sha2_id])

            sha_ids = self.sha.search([
                ('sha', 'not in', [False, 'Test']),
                ])
            self.assert_(sha_ids == [])

            sha3_id = self.sha.create({})
            self.assert_(sha3_id)

            sha3 = self.sha.read(sha3_id, ['sha'])
            self.assert_(sha3['sha'] == None)

            sha4_id = self.sha_default.create({})
            self.assert_(sha4_id)

            sha4 = self.sha_default.read(sha4_id, ['sha'])
            self.assert_(sha4['sha'] == 'ba79baeb9f10896a46ae74715271b7f586e74640')

            self.sha.write(sha1_id, {
                'sha': False,
                })
            sha1 = self.sha.read(sha1_id, ['sha'])
            self.assert_(sha1['sha'] == None)

            self.sha.write(sha2_id, {
                'sha': 'Test',
                })
            sha2 = self.sha.read(sha2_id, ['sha'])
            self.assert_(sha2['sha'] == '640ab2bae07bedc4c163f679a746f7ab7fb5d1fa')

            self.failUnlessRaises(Exception, self.sha_required.create, {})
            transaction.cursor.rollback()
=======
            sha = self.sha.search([
                    ('sha', '=', u'é'),
                    ])
            self.assertEqual(sha, [sha6])

            self.sha.write([sha6], {
                    'sha': 'é',
                    })
            self.assertEqual(sha6.sha,
                u'bf15be717ac1b080b4f1c456692825891ff5073d')
>>>>>>> 7724cb43

            sha = self.sha.search([
                    ('sha', '=', 'é'),
                    ])
            self.assertEqual(sha, [sha6])

            transaction.cursor.rollback()

    def test0080date(self):
        'Test Date'
        with Transaction().start(DB_NAME, USER,
                context=CONTEXT) as transaction:
            today = datetime.date(2009, 1, 1)
            tomorrow = today + datetime.timedelta(1)
            yesterday = today - datetime.timedelta(1)
            default_date = datetime.date(2000, 1, 1)

            date1, = self.date.create([{
                        'date': today,
                        }])
            self.assert_(date1)
            self.assertEqual(date1.date, today)

            dates = self.date.search([
                    ('date', '=', today),
                    ])
            self.assertEqual(dates, [date1])

            dates = self.date.search([
                    ('date', '=', tomorrow),
                    ])
            self.assertEqual(dates, [])

            dates = self.date.search([
                    ('date', '=', None),
                    ])
            self.assertEqual(dates, [])

            dates = self.date.search([
                    ('date', '!=', today),
                    ])
            self.assertEqual(dates, [])

            dates = self.date.search([
                    ('date', '!=', tomorrow),
                    ])
            self.assertEqual(dates, [date1])

            dates = self.date.search([
                    ('date', '!=', None),
                    ])
            self.assertEqual(dates, [date1])

            dates = self.date.search([
                    ('date', 'in', [today]),
                    ])
            self.assertEqual(dates, [date1])

            dates = self.date.search([
                    ('date', 'in', [tomorrow]),
                    ])
            self.assertEqual(dates, [])

            dates = self.date.search([
                    ('date', 'in', [None]),
                    ])
            self.assertEqual(dates, [])

            dates = self.date.search([
                    ('date', 'in', []),
                    ])
            self.assertEqual(dates, [])

            dates = self.date.search([
                    ('date', 'not in', [today]),
                    ])
            self.assertEqual(dates, [])

            dates = self.date.search([
                    ('date', 'not in', [tomorrow]),
                    ])
            self.assertEqual(dates, [date1])

            dates = self.date.search([
                    ('date', 'not in', [None]),
                    ])
            self.assertEqual(dates, [date1])

            dates = self.date.search([
                    ('date', 'not in', []),
                    ])
            self.assertEqual(dates, [date1])

            dates = self.date.search([
                    ('date', '<', tomorrow),
                    ])
            self.assertEqual(dates, [date1])

            dates = self.date.search([
                    ('date', '<', yesterday),
                    ])
            self.assertEqual(dates, [])

            dates = self.date.search([
                    ('date', '<', today),
                    ])
            self.assertEqual(dates, [])

            dates = self.date.search([
                    ('date', '<=', today),
                    ])
            self.assertEqual(dates, [date1])

            dates = self.date.search([
                    ('date', '<=', yesterday),
                    ])
            self.assertEqual(dates, [])

            dates = self.date.search([
                    ('date', '<=', tomorrow),
                    ])
            self.assertEqual(dates, [date1])

            dates = self.date.search([
                    ('date', '>', tomorrow),
                    ])
            self.assertEqual(dates, [])

            dates = self.date.search([
                    ('date', '>', yesterday),
                    ])
            self.assertEqual(dates, [date1])

            dates = self.date.search([
                    ('date', '>', today),
                    ])
            self.assertEqual(dates, [])

            dates = self.date.search([
                    ('date', '>=', tomorrow),
                    ])
            self.assertEqual(dates, [])

            dates = self.date.search([
                    ('date', '>=', yesterday),
                    ])
            self.assertEqual(dates, [date1])

            dates = self.date.search([
                    ('date', '>=', today),
                    ])
            self.assertEqual(dates, [date1])

            date2, = self.date.create([{
                        'date': yesterday,
                        }])
            self.assert_(date2)
            self.assertEqual(date2.date, yesterday)

<<<<<<< HEAD
    def test0110property(self):
        '''
        Test Property with supported field types.
        '''
        with Transaction().start(DB_NAME, USER,
                context=CONTEXT) as transaction:

            # Test Char
            prop_id_a = self.property_.create({'char': 'Test'})
            self.assert_(prop_id_a)

            prop_id_b = self.property_.create({})
            self.assert_(prop_id_b)

            prop_id_c = self.property_.create({'char': 'FooBar'})
            self.assert_(prop_id_c)

            prop_a = self.property_.read(prop_id_a, ['char'])
            self.assert_(prop_a['char'] == 'Test')

            prop_ids = self.property_.search([('char', '=', 'Test')])
            self.assert_(prop_ids == [prop_id_a])

            prop_ids = self.property_.search([('char', '=', False)])
            self.assert_(prop_ids == [prop_id_b])

            prop_ids = self.property_.search([('char', '!=', False)])
            self.assert_(prop_ids == [prop_id_a, prop_id_c])

            prop_ids = self.property_.search([('char', 'like', 'Tes%')])
            self.assert_(prop_ids == [prop_id_a])

            prop_ids = self.property_.search([('char', 'like', '%Bar')])
            self.assert_(prop_ids == [prop_id_c])

            prop_ids = self.property_.search([('char', 'not like', 'Tes%')])
            self.assert_(prop_ids == [prop_id_b, prop_id_c])

            prop_ids = self.property_.search([('char', 'ilike', 'tes%')])
            self.assert_(prop_ids == [prop_id_a])

            prop_ids = self.property_.search([('char', 'ilike', '%bar')])
            self.assert_(prop_ids == [prop_id_c])

            prop_ids = self.property_.search([('char', 'not ilike', 'tes%')])
            self.assert_(prop_ids == [prop_id_b, prop_id_c])

            prop_ids = self.property_.search([('char', 'in', ['Test'])])
            self.assert_(prop_ids == [prop_id_a])

            prop_ids = self.property_.search([
                    ('char', 'in', ['Test', 'FooBar'])])
            self.assert_(prop_ids == [prop_id_a, prop_id_c])

            prop_ids = self.property_.search([
                    ('char', 'not in', ['Test', 'FooBar'])])
            self.assert_(prop_ids == [prop_id_b])

            model_field_obj = POOL.get('ir.model.field')
            property_obj = POOL.get('ir.property')

            # Test default value
            property_field_id, = model_field_obj.search([
                        ('model.model', '=', 'test.property'),
                        ('name', '=', 'char'),
                    ], limit=1)
            property_obj.create({
                        'field': property_field_id,
                        'value': ',DEFAULT_VALUE',
                    })

            prop_id_d = self.property_.create({})
            self.assert_(prop_id_d)

            prop = self.property_.read(prop_id_d, ['char'])
            self.assert_(prop['char'] == 'DEFAULT_VALUE')

            prop_ids = self.property_.search([('char', '!=', False)])
            self.assert_(prop_ids == [prop_id_a, prop_id_c, prop_id_d])

            self.property_.write(prop_id_a, {'char': False})
            prop_a = self.property_.read(prop_id_a, ['char'])
            self.assert_(prop_a['char'] == False)

            self.property_.write(prop_id_b, {'char': 'Test'})
            prop_b = self.property_.read(prop_id_b, ['char'])
            self.assert_(prop_b['char'] == 'Test')

            transaction.cursor.rollback()


            # Test Many2One
            char_id_a = self.char.create({'char': 'Test'})
            self.assert_(char_id_a)

            char_id_b = self.char.create({'char': 'FooBar'})
            self.assert_(char_id_b)

            prop_id_a = self.property_.create({'many2one': char_id_a})
            self.assert_(prop_id_a)

            prop_id_b = self.property_.create({'many2one': char_id_b})
            self.assert_(prop_id_b)

            prop_id_c = self.property_.create({})
            self.assert_(prop_id_c)

            prop_ids = self.property_.search([('many2one', '=', char_id_a)])
            self.assert_(prop_ids == [prop_id_a])

            prop_ids = self.property_.search([('many2one', '!=', False)])
            self.assert_(prop_ids == [prop_id_a, prop_id_b])

            prop_ids = self.property_.search([('many2one', '=', False)])
            self.assert_(prop_ids == [prop_id_c])

            prop_a = self.property_.read(prop_id_a, ['many2one'])
            self.assert_(prop_a['many2one'] == char_id_a)

            prop_ids = self.property_.search([
                    ('many2one', 'in', [char_id_a, char_id_b])])
            self.assert_(prop_ids == [prop_id_a, prop_id_b])

            prop_ids = self.property_.search([
                    ('many2one', 'not in', [char_id_a, char_id_b])])
            self.assert_(prop_ids == [prop_id_c])

            self.property_.write(prop_id_b, {'many2one': char_id_a})
            prop_b = self.property_.read(prop_id_b, ['many2one'])
            self.assert_(prop_b['many2one'] == char_id_a)

            transaction.cursor.rollback()


            # Test Numeric
            prop_id_a = self.property_.create({'numeric': Decimal('1.1')})
            self.assert_(prop_id_a)

            prop_id_b = self.property_.create({'numeric': Decimal('2.6')})
            self.assert_(prop_id_b)

            prop_id_c = self.property_.create({})
            self.assert_(prop_id_c)

            prop_ids = self.property_.search([('numeric', '!=', False)])
            self.assert_(prop_ids == [prop_id_a, prop_id_b])

            prop_ids = self.property_.search([('numeric', '=', False)])
            self.assert_(prop_ids == [prop_id_c])

            prop_ids = self.property_.search([('numeric', '=', Decimal('1.1'))])
            self.assert_(prop_ids == [prop_id_a])

            prop_ids = self.property_.search([
                    ('numeric', '!=', Decimal('1.1'))])
            self.assert_(prop_ids == [prop_id_b, prop_id_c])

            prop_ids = self.property_.search([('numeric', '<', Decimal('2.6'))])
            self.assert_(prop_ids == [prop_id_a])

            prop_ids = self.property_.search([
                    ('numeric', '<=', Decimal('2.6'))])
            self.assert_(prop_ids == [prop_id_a, prop_id_b])

            prop_ids = self.property_.search([('numeric', '>', Decimal('1.1'))])
            self.assert_(prop_ids == [prop_id_b])

            prop_ids = self.property_.search([
                    ('numeric', '>=', Decimal('1.1'))])
            self.assert_(prop_ids == [prop_id_a, prop_id_b])

            prop_ids = self.property_.search([
                    ('numeric', 'in', [Decimal('1.1')])])
            self.assert_(prop_ids == [prop_id_a])

            prop_ids = self.property_.search([
                    ('numeric', 'in', [Decimal('1.1'), Decimal('2.6')])])
            self.assert_(prop_ids == [prop_id_a, prop_id_b])

            prop_ids = self.property_.search([
                    ('numeric', 'not in', [Decimal('1.1')])])
            self.assert_(prop_ids == [prop_id_b, prop_id_c])

            prop_ids = self.property_.search([
                    ('numeric', 'not in', [Decimal('1.1'), Decimal('2.6')])])
            self.assert_(prop_ids == [prop_id_c])

            # Test default value
            property_field_id, = model_field_obj.search([
                        ('model.model', '=', 'test.property'),
                        ('name', '=', 'numeric'),
                    ], limit=1)
            property_obj.create({
                        'field': property_field_id,
                        'value': ',3.7',
                    })

            prop_id_d = self.property_.create({})
            self.assert_(prop_id_d)

            prop_d = self.property_.read(prop_id_d, ['numeric'])
            self.assert_(prop_d['numeric'] == Decimal('3.7'))

            self.property_.write(prop_id_a, {'numeric': False})
            prop_a = self.property_.read(prop_id_a, ['numeric'])
            self.assert_(prop_a['numeric'] == False)

            self.property_.write(prop_id_b, {'numeric': Decimal('3.11')})
            prop_b = self.property_.read(prop_id_b, ['numeric'])
            self.assert_(prop_b['numeric'] == Decimal('3.11'))

            transaction.cursor.rollback()


            # Test Selection
            prop_id_a = self.property_.create({'selection': 'option_a'})
            self.assert_(prop_id_a)

            prop_id_b = self.property_.create({'selection': 'option_b'})
            self.assert_(prop_id_b)

            prop_id_c = self.property_.create({})
            self.assert_(prop_id_c)

            prop_ids = self.property_.search([('selection', '=', 'option_a')])
            self.assert_(prop_ids == [prop_id_a])

            prop_ids = self.property_.search([('selection', '!=', False)])
            self.assert_(prop_ids == [prop_id_a, prop_id_b])

            prop_ids = self.property_.search([('selection', '=', False)])
            self.assert_(prop_ids == [prop_id_c])

            prop_ids = self.property_.search([('selection', '!=', 'option_a')])
            self.assert_(prop_ids == [prop_id_b, prop_id_c])

            prop_ids = self.property_.search([
                    ('selection', 'in', ['option_a'])])
            self.assert_(prop_ids == [prop_id_a])

            prop_ids = self.property_.search([
                    ('selection', 'in', ['option_a', 'option_b'])])
            self.assert_(prop_ids == [prop_id_a, prop_id_b])

            prop_ids = self.property_.search([
                    ('selection', 'not in', ['option_a'])])
            self.assert_(prop_ids == [prop_id_b, prop_id_c])

            # Test default value
            property_field_id, = model_field_obj.search([
                        ('model.model', '=', 'test.property'),
                        ('name', '=', 'selection'),
                    ], limit=1)
            property_obj.create({
                        'field': property_field_id,
                        'value': ',option_a',
                    })

            prop_id_d = self.property_.create({})
            self.assert_(prop_id_d)

            prop_d = self.property_.read(prop_id_d, ['selection'])
            self.assert_(prop_d['selection'] == 'option_a')

            self.property_.write(prop_id_a, {'selection': False})
            prop_a = self.property_.read(prop_id_a, ['selection'])
            self.assert_(prop_a['selection'] == False)

            self.property_.write(prop_id_c, {'selection': 'option_b'})
            prop_c = self.property_.read(prop_id_c, ['selection'])
            self.assert_(prop_c['selection'] == 'option_b')

            transaction.cursor.rollback()


def suite():
    return unittest.TestLoader().loadTestsFromTestCase(FieldsTestCase)
=======
            dates = self.date.search([
                    ('date', '=', yesterday),
                    ])
            self.assertEqual(dates, [date2])

            dates = self.date.search([
                    ('date', 'in', [yesterday, today]),
                    ])
            self.assertEqual(dates, [date1, date2])

            dates = self.date.search([
                    ('date', 'not in', [yesterday, today]),
                    ])
            self.assertEqual(dates, [])

            date3, = self.date.create([{}])
            self.assert_(date3)
            self.assertEqual(date3.date, None)

            date4, = self.date_default.create([{}])
            self.assert_(date4)
            self.assertEqual(date4.date, default_date)

            self.date.write([date1], {
                    'date': yesterday,
                    })
            self.assertEqual(date1.date, yesterday)

            self.date.write([date2], {
                    'date': today,
                    })
            self.assertEqual(date2.date, today)
>>>>>>> 7724cb43

            self.assertRaises(Exception, self.date.create, [{
                        'date': 'test',
                        }])

            self.assertRaises(Exception, self.date.write, [date1], {
                    'date': 'test',
                    })

            self.assertRaises(Exception, self.date.create, [{
                        'date': 1,
                        }])

            self.assertRaises(Exception, self.date.write, [date1], {
                    'date': 1,
                    })

            self.assertRaises(Exception, self.date.create, [{
                        'date': datetime.datetime.now(),
                        }])

            self.assertRaises(Exception, self.date.write, [date1], {
                    'date': datetime.datetime.now(),
                    })

            self.assertRaises(Exception, self.date.create, [{
                        'date': '2009-13-01',
                        }])

            self.assertRaises(Exception, self.date.write, [date1], {
                    'date': '2009-02-29',
                    })

            date5, = self.date.create([{
                        'date': '2009-01-01',
                        }])
            self.assert_(date5)
            self.assertEqual(date5.date, datetime.date(2009, 1, 1))

            self.assertRaises(Exception, self.date_required.create, [{}])
            transaction.cursor.rollback()

            date6, = self.date_required.create([{
                        'date': today,
                        }])
            self.assert_(date6)

            date7, = self.date.create([{
                        'date': None,
                        }])
            self.assert_(date7)

            date8, = self.date.create([{
                        'date': None,
                        }])
            self.assert_(date8)

            transaction.cursor.rollback()

    def test0090datetime(self):
        'Test DateTime'
        with Transaction().start(DB_NAME, USER,
                context=CONTEXT) as transaction:
            today = datetime.datetime(2009, 1, 1, 12, 0, 0)
            tomorrow = today + datetime.timedelta(1)
            yesterday = today - datetime.timedelta(1)
            default_datetime = datetime.datetime(2000, 1, 1, 12, 0, 0)

            datetime1, = self.datetime.create([{
                        'datetime': today,
                        }])
            self.assert_(datetime1)
            self.assertEqual(datetime1.datetime, today)

            datetimes = self.datetime.search([
                    ('datetime', '=', today),
                    ])
            self.assertEqual(datetimes, [datetime1])

            datetimes = self.datetime.search([
                    ('datetime', '=', tomorrow),
                    ])
            self.assertEqual(datetimes, [])

            datetimes = self.datetime.search([
                    ('datetime', '=', None),
                    ])
            self.assertEqual(datetimes, [])

            datetimes = self.datetime.search([
                    ('datetime', '!=', today),
                    ])
            self.assertEqual(datetimes, [])

            datetimes = self.datetime.search([
                    ('datetime', '!=', tomorrow),
                    ])
            self.assertEqual(datetimes, [datetime1])

            datetimes = self.datetime.search([
                    ('datetime', '!=', None),
                    ])
            self.assertEqual(datetimes, [datetime1])

            datetimes = self.datetime.search([
                    ('datetime', 'in', [today]),
                    ])
            self.assertEqual(datetimes, [datetime1])

            datetimes = self.datetime.search([
                    ('datetime', 'in', [tomorrow]),
                    ])
            self.assertEqual(datetimes, [])

            datetimes = self.datetime.search([
                    ('datetime', 'in', [None]),
                    ])
            self.assertEqual(datetimes, [])

            datetimes = self.datetime.search([
                    ('datetime', 'in', []),
                    ])
            self.assertEqual(datetimes, [])

            datetimes = self.datetime.search([
                    ('datetime', 'not in', [today]),
                    ])
            self.assertEqual(datetimes, [])

            datetimes = self.datetime.search([
                    ('datetime', 'not in', [tomorrow]),
                    ])
            self.assertEqual(datetimes, [datetime1])

            datetimes = self.datetime.search([
                    ('datetime', 'not in', [None]),
                    ])
            self.assertEqual(datetimes, [datetime1])

            datetimes = self.datetime.search([
                    ('datetime', 'not in', []),
                    ])
            self.assertEqual(datetimes, [datetime1])

            datetimes = self.datetime.search([
                    ('datetime', '<', tomorrow),
                    ])
            self.assertEqual(datetimes, [datetime1])

            datetimes = self.datetime.search([
                    ('datetime', '<', yesterday),
                    ])
            self.assertEqual(datetimes, [])

            datetimes = self.datetime.search([
                    ('datetime', '<', today),
                    ])
            self.assertEqual(datetimes, [])

            datetimes = self.datetime.search([
                    ('datetime', '<=', today),
                    ])
            self.assertEqual(datetimes, [datetime1])

            datetimes = self.datetime.search([
                    ('datetime', '<=', yesterday),
                    ])
            self.assertEqual(datetimes, [])

            datetimes = self.datetime.search([
                    ('datetime', '<=', tomorrow),
                    ])
            self.assertEqual(datetimes, [datetime1])

            datetimes = self.datetime.search([
                    ('datetime', '>', tomorrow),
                    ])
            self.assertEqual(datetimes, [])

            datetimes = self.datetime.search([
                    ('datetime', '>', yesterday),
                    ])
            self.assertEqual(datetimes, [datetime1])

            datetimes = self.datetime.search([
                    ('datetime', '>', today),
                    ])
            self.assertEqual(datetimes, [])

            datetimes = self.datetime.search([
                    ('datetime', '>=', tomorrow),
                    ])
            self.assertEqual(datetimes, [])

            datetimes = self.datetime.search([
                    ('datetime', '>=', yesterday),
                    ])
            self.assertEqual(datetimes, [datetime1])

            datetimes = self.datetime.search([
                    ('datetime', '>=', today),
                    ])
            self.assertEqual(datetimes, [datetime1])

            datetime2, = self.datetime.create([{
                        'datetime': yesterday,
                        }])
            self.assert_(datetime2)
            self.assertEqual(datetime2.datetime, yesterday)

            datetimes = self.datetime.search([
                    ('datetime', '=', yesterday),
                    ])
            self.assertEqual(datetimes, [datetime2])

            datetimes = self.datetime.search([
                    ('datetime', 'in', [yesterday, today]),
                    ])
            self.assertEqual(datetimes, [datetime1, datetime2])

            datetimes = self.datetime.search([
                    ('datetime', 'not in', [yesterday, today]),
                    ])
            self.assertEqual(datetimes, [])

            datetime3, = self.datetime.create([{}])
            self.assert_(datetime3)
            self.assertEqual(datetime3.datetime, None)

            datetime4, = self.datetime_default.create([{}])
            self.assert_(datetime4)
            self.assertEqual(datetime4.datetime, default_datetime)

            self.datetime.write([datetime1], {
                    'datetime': yesterday,
                    })
            self.assertEqual(datetime1.datetime, yesterday)

            self.datetime.write([datetime2], {
                    'datetime': today,
                    })
            self.assertEqual(datetime2.datetime, today)

            self.assertRaises(Exception, self.datetime.create, [{
                        'datetime': 'test',
                        }])

            self.assertRaises(Exception, self.datetime.write, [datetime1],
                {
                    'datetime': 'test',
                    })

            self.assertRaises(Exception, self.datetime.create, [{
                        'datetime': 1,
                        }])

            self.assertRaises(Exception, self.datetime.write, [datetime1],
                {
                    'datetime': 1,
                    })

            self.assertRaises(Exception, self.datetime.create, [{
                        'datetime': datetime.date.today(),
                        }])

            self.assertRaises(Exception, self.datetime.write, [datetime1],
                {
                    'datetime': datetime.date.today(),
                    })

            self.assertRaises(Exception, self.datetime.create, [{
                        'datetime': '2009-13-01 12:30:00',
                        }])

            self.assertRaises(Exception, self.datetime.write, [datetime1],
                {
                    'datetime': '2009-02-29 12:30:00',
                    })

            self.assertRaises(Exception, self.datetime.write, [datetime1],
                {
                    'datetime': '2009-01-01 25:00:00',
                    })

            datetime5, = self.datetime.create([{
                    'datetime': '2009-01-01 12:00:00',
                    }])
            self.assert_(datetime5)
            self.assertEqual(datetime5.datetime,
                datetime.datetime(2009, 1, 1, 12, 0, 0))

            self.assertRaises(Exception, self.datetime_required.create, [{}])
            transaction.cursor.rollback()

            datetime6, = self.datetime_required.create([{
                        'datetime': today,
                        }])
            self.assert_(datetime6)

            datetime7, = self.datetime.create([{
                        'datetime': None,
                        }])
            self.assert_(datetime7)

            datetime8, = self.datetime.create([{
                        'datetime': None,
                        }])
            self.assert_(datetime8)

            datetime9, = self.datetime.create([{
                        'datetime': today.replace(microsecond=1),
                        }])
            self.assert_(datetime9)
            self.assertEqual(datetime9.datetime, today)

            # Test format
            self.assert_(self.datetime_format.create([{
                            'datetime': datetime.datetime(2009, 1, 1, 12, 30),
                            }]))
            self.assertRaises(Exception, self.datetime_format.create, [{
                        'datetime': datetime.datetime(2009, 1, 1, 12, 30, 25),
                        }])

            transaction.cursor.rollback()

    def test0100time(self):
        'Test Time'
        with Transaction().start(DB_NAME, USER,
                context=CONTEXT) as transaction:
            pre_evening = datetime.time(16, 30)
            evening = datetime.time(18, 45, 3)
            night = datetime.time(20, 00)
            default_time = datetime.time(16, 30)

            time1, = self.time.create([{
                        'time': evening,
                        }])
            self.assert_(time1)
            self.assertEqual(time1.time, evening)

            times = self.time.search([
                    ('time', '=', evening),
                    ])
            self.assertEqual(times, [time1])

            times = self.time.search([
                    ('time', '=', night),
                    ])
            self.assertEqual(times, [])

            times = self.time.search([
                    ('time', '=', None),
                    ])
            self.assertEqual(times, [])

            times = self.time.search([
                    ('time', '!=', evening),
                    ])
            self.assertEqual(times, [])

            times = self.time.search([
                    ('time', '!=', night),
                    ])
            self.assertEqual(times, [time1])

            times = self.time.search([
                    ('time', '!=', None),
                    ])
            self.assertEqual(times, [time1])

            times = self.time.search([
                    ('time', 'in', [evening]),
                    ])
            self.assertEqual(times, [time1])

            times = self.time.search([
                    ('time', 'in', [night]),
                    ])
            self.assertEqual(times, [])

            times = self.time.search([
                    ('time', 'in', [None]),
                    ])
            self.assertEqual(times, [])

            times = self.time.search([
                    ('time', 'in', []),
                    ])
            self.assertEqual(times, [])

            times = self.time.search([
                    ('time', 'not in', [evening]),
                    ])
            self.assertEqual(times, [])

            times = self.time.search([
                    ('time', 'not in', [night]),
                    ])
            self.assertEqual(times, [time1])

            times = self.time.search([
                    ('time', 'not in', [None]),
                    ])
            self.assertEqual(times, [time1])

            times = self.time.search([
                    ('time', 'not in', []),
                    ])
            self.assertEqual(times, [time1])

            times = self.time.search([
                    ('time', '<', night),
                    ])
            self.assertEqual(times, [time1])

            times = self.time.search([
                    ('time', '<', pre_evening),
                    ])
            self.assertEqual(times, [])

            times = self.time.search([
                    ('time', '<', evening),
                    ])
            self.assertEqual(times, [])

            times = self.time.search([
                    ('time', '<=', evening),
                    ])
            self.assertEqual(times, [time1])

            times = self.time.search([
                    ('time', '<=', pre_evening),
                    ])
            self.assertEqual(times, [])

            times = self.time.search([
                    ('time', '<=', night),
                    ])
            self.assertEqual(times, [time1])

            times = self.time.search([
                    ('time', '>', night),
                    ])
            self.assertEqual(times, [])

            times = self.time.search([
                    ('time', '>', pre_evening),
                    ])
            self.assertEqual(times, [time1])

            times = self.time.search([
                    ('time', '>', evening),
                    ])
            self.assertEqual(times, [])

            times = self.time.search([
                    ('time', '>=', night),
                    ])
            self.assertEqual(times, [])

            times = self.time.search([
                    ('time', '>=', pre_evening),
                    ])
            self.assertEqual(times, [time1])

            times = self.time.search([
                    ('time', '>=', evening),
                    ])
            self.assertEqual(times, [time1])

            time2, = self.time.create([{
                        'time': pre_evening,
                        }])
            self.assert_(time2)
            self.assertEqual(time2.time, pre_evening)

            times = self.time.search([
                    ('time', '=', pre_evening),
                    ])
            self.assertEqual(times, [time2])

            times = self.time.search([
                    ('time', 'in', [pre_evening, evening]),
                    ])
            self.assertEqual(times, [time1, time2])

            times = self.time.search([
                    ('time', 'not in', [pre_evening, evening]),
                    ])
            self.assertEqual(times, [])

            time3, = self.time.create([{}])
            self.assert_(time3)
            self.assertEqual(time3.time, None)

            time4, = self.time_default.create([{}])
            self.assert_(time4)
            self.assertEqual(time4.time, default_time)

            self.time.write([time1], {
                    'time': pre_evening,
                    })
            self.assertEqual(time1.time, pre_evening)

            self.time.write([time2], {
                    'time': evening,
                    })
            self.assertEqual(time2.time, evening)

            self.assertRaises(Exception, self.time.create, [{
                        'time': 'test',
                        }])

            self.assertRaises(Exception, self.time.write, [time1],
                {
                    'time': 'test',
                    })

            self.assertRaises(Exception, self.time.create, [{
                    'time': 1,
                    }])

            self.assertRaises(Exception, self.time.write, [time1],
                {
                    'time': 1,
                    })

            self.assertRaises(Exception, self.time.write, [time1],
                {
                    'time': '25:00:00',
                    })

            time5, = self.time.create([{
                        'time': '12:00:00',
                        }])
            self.assert_(time5)
            self.assertEqual(time5.time, datetime.time(12, 0))

            self.assertRaises(Exception, self.time_required.create, [{}])
            transaction.cursor.rollback()

            time6, = self.time_required.create([{
                        'time': evening,
                        }])
            self.assert_(time6)

            time7, = self.time.create([{
                        'time': None,
                        }])
            self.assert_(time7)

            time9, = self.time.create([{
                        'time': evening.replace(microsecond=1),
                        }])
            self.assert_(time9)
            self.assertEqual(time9.time, evening)

            # Test format
            self.assert_(self.time_format.create([{
                        'time': datetime.time(12, 30),
                        }]))
            self.assertRaises(Exception, self.time_format.create, [{
                    'time': datetime.time(12, 30, 25),
                    }])

            transaction.cursor.rollback()

    def test0110one2one(self):
        'Test One2One'
        with Transaction().start(DB_NAME, USER,
                context=CONTEXT) as transaction:
            target1, = self.one2one_target.create([{
                        'name': 'target1',
                        }])
            one2one1, = self.one2one.create([{
                        'name': 'origin1',
                        'one2one': target1.id,
                        }])
            self.assert_(one2one1)
            self.assertEqual(one2one1.one2one, target1)

            self.assertEqual(self.one2one.read([one2one1.id],
                    ['one2one.name'])[0]['one2one.name'], 'target1')

            one2ones = self.one2one.search([
                    ('one2one', '=', 'target1'),
                    ])
            self.assertEqual(one2ones, [one2one1])

            one2ones = self.one2one.search([
                    ('one2one', '!=', 'target1'),
                    ])
            self.assertEqual(one2ones, [])

            one2ones = self.one2one.search([
                    ('one2one', 'in', [target1.id]),
                    ])
            self.assertEqual(one2ones, [one2one1])

            one2ones = self.one2one.search([
                    ('one2one', 'in', [0]),
                    ])
            self.assertEqual(one2ones, [])

            one2ones = self.one2one.search([
                    ('one2one', 'not in', [target1.id]),
                    ])
            self.assertEqual(one2ones, [])

            one2ones = self.one2one.search([
                    ('one2one', 'not in', [0]),
                    ])
            self.assertEqual(one2ones, [one2one1])

            one2ones = self.one2one.search([
                    ('one2one.name', '=', 'target1'),
                    ])
            self.assertEqual(one2ones, [one2one1])

            one2ones = self.one2one.search([
                    ('one2one.name', '!=', 'target1'),
                    ])
            self.assertEqual(one2ones, [])

            one2one2, = self.one2one.create([{
                        'name': 'origin2',
                        }])
            self.assert_(one2one2)
            self.assertEqual(one2one2.one2one, None)

            one2ones = self.one2one.search([
                    ('one2one', '=', None),
                    ])
            self.assertEqual(one2ones, [one2one2])

            target2, = self.one2one_target.create([{
                        'name': 'target2',
                        }])
            self.one2one.write([one2one2], {
                    'one2one': target2.id,
                    })
            self.assertEqual(one2one2.one2one, target2)

            self.one2one.write([one2one2], {
                    'one2one': None,
                    })
            self.assertEqual(one2one2.one2one, None)

            self.assertRaises(Exception, self.one2one.create, [{
                        'name': 'one2one3',
                        'one2one': target1.id,
                        }])
            transaction.cursor.rollback()

            self.assertRaises(Exception, self.one2one.write, [one2one2], {
                    'one2one': target1.id,
                    })
            transaction.cursor.rollback()

            self.assertRaises(Exception, self.one2one_required.create, [{
                        'name': 'one2one3',
                        }])
            transaction.cursor.rollback()

            target3, = self.one2one_target.create([{
                        'name': 'target3',
                        }])

            one2one3, = self.one2one_required.create([{
                        'name': 'one2one3',
                        'one2one': target3.id,
                        }])
            self.assert_(one2one3)

            target4, = self.one2one_target.create([{
                        'name': 'target4',
                        }])
            self.assertRaises(Exception, self.one2one_domain.create, [{
                        'name': 'one2one4',
                        'one2one': target4.id,
                        }])
            transaction.cursor.rollback()

            target5, = self.one2one_target.create([{
                        'name': 'domain',
                        }])
            one2one5, = self.one2one_domain.create([{
                        'name': 'one2one5',
                        'one2one': target5.id,
                        }])

            transaction.cursor.rollback()

    def test0120one2many(self):
        'Test One2Many'
        with Transaction().start(DB_NAME, USER,
                context=CONTEXT) as transaction:
            for one2many, one2many_target in (
                    (self.one2many, self.one2many_target),
                    (self.one2many_reference, self.one2many_reference_target),
                    ):
                one2many1, = one2many.create([{
                            'name': 'origin1',
                            'targets': [
                                ('create', [{
                                            'name': 'target1',
                                            }]),
                                ],
                            }])
                self.assert_(one2many1)

                self.assertEqual(len(one2many1.targets), 1)
                target1, = one2many1.targets

                # Try with target1 stored in cache
                target1 = one2many_target(target1.id)
                target1.origin
                one2many1 = one2many(one2many1)
                self.assertEqual(one2many1.targets, (target1,))

                one2manys = one2many.search([
                        ('targets', '=', 'target1'),
                        ])
                self.assertEqual(one2manys, [one2many1])

                one2manys = one2many.search([
                        ('targets', '!=', 'target1'),
                        ])
                self.assertEqual(one2manys, [])

                one2manys = one2many.search([
                        ('targets', 'in', [target1.id]),
                        ])
                self.assertEqual(one2manys, [one2many1])

                one2manys = one2many.search([
                        ('targets', 'in', [0]),
                        ])
                self.assertEqual(one2manys, [])

                one2manys = one2many.search([
                        ('targets', 'not in', (target1.id,)),
                        ])
                self.assertEqual(one2manys, [])

                one2manys = one2many.search([
                        ('targets', 'not in', [0]),
                        ])
                self.assertEqual(one2manys, [one2many1])

                one2manys = one2many.search([
                        ('targets.name', '=', 'target1'),
                        ])
                self.assertEqual(one2manys, [one2many1])

                one2manys = one2many.search([
                        ('targets.name', '!=', 'target1'),
                        ])
                self.assertEqual(one2manys, [])

                one2many2, = one2many.create([{
                            'name': 'origin2',
                            }])
                self.assert_(one2many2)

                self.assertEqual(one2many2.targets, ())

                one2manys = one2many.search([
                        ('targets', '=', None),
                        ])
                self.assertEqual(one2manys, [one2many2])

                one2many.write([one2many1], {
                        'targets': [
                            ('write', [target1.id], {
                                    'name': 'target1bis',
                                    }),
                            ],
                        })
                self.assertEqual(target1.name, 'target1bis')

                target2, = one2many_target.create([{
                            'name': 'target2',
                            }])
                one2many.write([one2many1], {
                        'targets': [
                            ('add', [target2.id]),
                            ],
                        })
                self.assertEqual(one2many1.targets,
                    (target1, target2))

                one2many.write([one2many1], {
                        'targets': [
                            ('remove', [target2.id]),
                            ],
                        })
                self.assertEqual(one2many1.targets, (target1,))
                target2, = one2many_target.search([
                        ('id', '=', target2.id),
                        ])
                self.assert_(target2)

                one2many.write([one2many1], {
                        'targets': [
                            ('remove', [target1.id]),
                            ],
                        })
                self.assertEqual(one2many1.targets, ())
                targets = one2many_target.search([
                        ('id', 'in', [target1.id, target2.id]),
                        ])
                self.assertEqual(targets, [target1, target2])

                one2many.write([one2many1], {
                        'targets': [
                            ('add', [target1.id, target2.id]),
                            ],
                        })
                self.assertEqual(one2many1.targets,
                    (target1, target2))

                one2many.write([one2many1], {
                        'targets': [
                            ('copy', [target1.id], {'name': 'copy1'}),
                            ],
                        })
                targets = one2many_target.search([
                        ('id', 'not in', [target1.id, target2.id]),
                        ])
                self.assertEqual(len(targets), 1)
                self.assertEqual(targets[0].name, 'copy1')

                one2many.write([one2many1], {
                        'targets': [
                            ('copy', [target2.id]),
                            ],
                        })
                self.assertEqual(len(one2many1.targets), 4)
                targets = one2many_target.search([
                        ('id', 'not in', [target1.id, target2.id]),
                        ])
                self.assertEqual(len(targets), 2)
                names = set([target.name for target in targets])
                self.assertEqual(names, set(('copy1', 'target2')))

                copy_ids = [target.id for target in targets]
                one2many.write([one2many1], {
                        'targets': [
                            ('delete', [target2.id] + copy_ids),
                            ],
                        })
                self.assertEqual(one2many1.targets, (target1,))
                targets = one2many_target.search([
                        ('id', '=', target2.id),
                        ])
                self.assertEqual(targets, [])

                transaction.cursor.rollback()

            self.assertRaises(Exception, self.one2many_required.create, [{
                        'name': 'origin3',
                        }])
            transaction.cursor.rollback()

            origin3_id, = self.one2many_required.create([{
                        'name': 'origin3',
                        'targets': [
                            ('create', [{
                                        'name': 'target3',
                                        }]),
                            ],
                        }])
            self.assert_(origin3_id)

            self.one2many_size.create([{
                        'targets': [('create', [{}])] * 3,
                        }])
            self.assertRaises(Exception, self.one2many_size.create, [{
                        'targets': [('create', [{}])] * 4,
                        }])
            self.one2many_size_pyson.create([{
                        'limit': 4,
                        'targets': [('create', [{}])] * 4,
                        }])
            self.assertRaises(Exception, self.one2many_size_pyson.create, [{
                        'limit': 2,
                        'targets': [('create', [{}])] * 4,
                        }])

            transaction.cursor.rollback()

    def test0130many2many(self):
        'Test Many2Many'
        with Transaction().start(DB_NAME, USER,
                context=CONTEXT) as transaction:
            for many2many, many2many_target in (
                    (self.many2many, self.many2many_target),
                    (self.many2many_reference,
                        self.many2many_reference_target),
                    ):
                many2many1, = many2many.create([{
                            'name': 'origin1',
                            'targets': [
                                ('create', [{
                                            'name': 'target1',
                                            }]),
                                ],
                            }])
                self.assert_(many2many1)

                self.assertEqual(len(many2many1.targets), 1)
                target1, = many2many1.targets

                many2manys = many2many.search([
                        ('targets', '=', 'target1'),
                        ])
                self.assertEqual(many2manys, [many2many1])

                many2manys = many2many.search([
                        ('targets', '!=', 'target1'),
                        ])
                self.assertEqual(many2manys, [])

                many2manys = many2many.search([
                        ('targets', 'in', [target1.id]),
                        ])
                self.assertEqual(many2manys, [many2many1])

                many2manys = many2many.search([
                        ('targets', 'in', [0]),
                        ])
                self.assertEqual(many2manys, [])

                many2manys = many2many.search([
                        ('targets', 'not in', [target1.id]),
                        ])
                self.assertEqual(many2manys, [])

                many2manys = many2many.search([
                        ('targets', 'not in', [0]),
                        ])
                self.assertEqual(many2manys, [many2many1])

                many2manys = many2many.search([
                        ('targets.name', '=', 'target1'),
                        ])
                self.assertEqual(many2manys, [many2many1])

                many2manys = many2many.search([
                        ('targets.name', '!=', 'target1'),
                        ])
                self.assertEqual(many2manys, [])

                many2many2, = many2many.create([{
                            'name': 'origin2',
                            }])
                self.assert_(many2many2)

                self.assertEqual(many2many2.targets, ())

                many2manys = many2many.search([
                        ('targets', '=', None),
                        ])
                self.assertEqual(many2manys, [many2many2])

                many2many.write([many2many1], {
                        'targets': [
                            ('write', [target1.id], {
                                    'name': 'target1bis',
                                    }),
                            ],
                        })
                self.assertEqual(target1.name, 'target1bis')

                target2, = many2many_target.create([{
                            'name': 'target2',
                            }])
                many2many.write([many2many1], {
                        'targets': [
                            ('add', [target2.id]),
                            ],
                        })
                self.assertEqual(many2many1.targets,
                    (target1, target2))

                many2many.write([many2many1], {
                        'targets': [
                            ('remove', [target2.id]),
                            ],
                        })
                self.assertEqual(many2many1.targets, (target1,))
                target2, = many2many_target.search([
                        ('id', '=', target2.id),
                        ])
                self.assert_(target2)

                many2many.write([many2many1], {
                        'targets': [
                            ('remove', [target1.id]),
                            ],
                        })
                self.assertEqual(many2many1.targets, ())
                targets = many2many_target.search([
                        ('id', 'in', [target1.id, target2.id]),
                        ])
                self.assertEqual(targets, [target1, target2])

                many2many.write([many2many1], {
                        'targets': [
                            ('add', [target1.id, target2.id]),
                            ],
                        })
                self.assertEqual(many2many1.targets,
                    (target1, target2))

                many2many.write([many2many1], {
                        'targets': [
                            ('copy', [target1.id], {'name': 'copy1'}),
                            ],
                        })
                targets = many2many_target.search([
                        ('id', 'not in', [target1.id, target2.id]),
                        ])
                self.assertEqual(len(targets), 1)
                self.assertEqual(targets[0].name, 'copy1')

                many2many.write([many2many1], {
                        'targets': [
                            ('copy', [target2.id]),
                            ],
                        })
                self.assertEqual(len(many2many1.targets), 4)
                targets = many2many_target.search([
                        ('id', 'not in', [target1.id, target2.id]),
                        ])
                self.assertEqual(len(targets), 2)
                names = set([target.name for target in targets])
                self.assertEqual(names, set(('copy1', 'target2')))

                copy_ids = [target.id for target in targets]
                many2many.write([many2many1], {
                        'targets': [
                            ('delete', [target2.id] + copy_ids),
                            ],
                        })
                self.assertEqual(many2many1.targets, (target1,))
                targets = many2many_target.search([
                        ('id', '=', target2.id),
                        ])
                self.assertEqual(targets, [])

                transaction.cursor.rollback()

            self.assertRaises(Exception, self.many2many_required.create, [{
                        'name': 'origin3',
                        }])
            transaction.cursor.rollback()

            origin3_id, = self.many2many_required.create([{
                        'name': 'origin3',
                        'targets': [
                            ('create', [{
                                        'name': 'target3',
                                        }]),
                            ],
                        }])
            self.assert_(origin3_id)

            size_targets = self.many2many_size_target.create([{
                        'name': str(i),
                        } for i in range(6)])

            transaction.cursor.rollback()

    def test0140reference(self):
        'Test Reference'
        with Transaction().start(DB_NAME, USER,
                context=CONTEXT) as transaction:
            target1, = self.reference_target.create([{
                        'name': 'target1',
                        }])
            reference1, = self.reference.create([{
                        'name': 'reference1',
                        'reference': str(target1),
                        }])
            self.assert_(reference1)

            self.assertEqual(reference1.reference, target1)

            references = self.reference.search([
                    ('reference', '=', str(target1)),
                    ])
            self.assertEqual(references, [reference1])

            references = self.reference.search([
                    ('reference', '=', (target1.__name__, target1.id)),
                    ])
            self.assertEqual(references, [reference1])

            references = self.reference.search([
                    ('reference', '=', [target1.__name__, target1.id]),
                    ])
            self.assertEqual(references, [reference1])

            references = self.reference.search([
                    ('reference.name', '=', 'target1',
                        'test.reference.target'),
                    ])
            self.assertEqual(references, [reference1])

            references = self.reference.search([
                    ('reference', '!=', str(target1)),
                    ])
            self.assertEqual(references, [])

            references = self.reference.search([
                    ('reference', '!=', str(target1)),
                    ])
            self.assertEqual(references, [])

            references = self.reference.search([
                    ('reference', 'in', [str(target1)]),
                    ])
            self.assertEqual(references, [reference1])

            references = self.reference.search([
                    ('reference', 'in',
                        [('test.reference.target', target1.id)]),
                    ])
            self.assertEqual(references, [reference1])

            references = self.reference.search([
                    ('reference', 'in', [None]),
                    ])
            self.assertEqual(references, [])

            references = self.reference.search([
                    ('reference', 'not in', [str(target1)]),
                    ])
            self.assertEqual(references, [])

            references = self.reference.search([
                    ('reference', 'not in',
                        [('test.reference.target', target1.id)]),
                    ])
            self.assertEqual(references, [])

            references = self.reference.search([
                    ('reference', 'not in', [None]),
                    ])
            self.assertEqual(references, [reference1])

            reference2, = self.reference.create([{
                        'name': 'reference2',
                        }])
            self.assert_(reference2)

            self.assertEqual(reference2.reference, None)

            references = self.reference.search([
                    ('reference', '=', None),
                    ])
            self.assertEqual(references, [reference2])

            target2, = self.reference_target.create([{
                        'name': 'target2',
                        }])

            self.reference.write([reference2], {
                    'reference': str(target2),
                    })
            self.assertEqual(reference2.reference, target2)

            self.reference.write([reference2], {
                    'reference': None,
                    })
            self.assertEqual(reference2.reference, None)

            self.reference.write([reference2], {
                    'reference': ('test.reference.target', target2.id),
                    })
            self.assertEqual(reference2.reference, target2)

            reference3, = self.reference.create([{
                        'name': 'reference3',
                        'reference': ('test.reference.target', target1.id),
                        }])
            self.assert_(reference3)

            self.assertRaises(Exception, self.reference_required.create, [{
                        'name': 'reference4',
                        }])
            transaction.cursor.rollback()

            target4, = self.reference_target.create([{
                        'name': 'target4_id',
                        }])

            reference4, = self.reference_required.create([{
                        'name': 'reference4',
                        'reference': str(target4),
                        }])
            self.assert_(reference4)

            transaction.cursor.rollback()

    def test0150property(self):
        'Test Property with supported field types'
        with Transaction().start(DB_NAME, USER,
                context=CONTEXT) as transaction:

            # Test Char
            prop_a, = self.property_.create([{'char': 'Test'}])
            self.assert_(prop_a)
            self.assertEqual(prop_a.char, 'Test')

            prop_b, = self.property_.create([{}])
            self.assert_(prop_b)
            self.assertEqual(prop_b.char, None)

            prop_c, = self.property_.create([{'char': 'FooBar'}])
            self.assert_(prop_c)
            self.assertEqual(prop_c.char, 'FooBar')

            props = self.property_.search([('char', '=', 'Test')])
            self.assertEqual(props, [prop_a])

            props = self.property_.search([('char', '=', None)])
            self.assertEqual(props, [prop_b])

            props = self.property_.search([('char', '!=', None)])
            self.assertEqual(props, [prop_a, prop_c])

            props = self.property_.search([('char', 'like', 'Tes%')])
            self.assertEqual(props, [prop_a])

            props = self.property_.search([('char', 'like', '%Bar')])
            self.assertEqual(props, [prop_c])

            props = self.property_.search([('char', 'not like', 'Tes%')])
            self.assertEqual(props, [prop_b, prop_c])

            props = self.property_.search([('char', 'ilike', 'tes%')])
            self.assert_(props, [prop_a])

            props = self.property_.search([('char', 'ilike', '%bar')])
            self.assertEqual(props, [prop_c])

            props = self.property_.search([('char', 'not ilike', 'tes%')])
            self.assertEqual(props, [prop_b, prop_c])

            props = self.property_.search([('char', 'in', ['Test'])])
            self.assertEqual(props, [prop_a])

            props = self.property_.search([
                    ('char', 'in', ['Test', 'FooBar'])])
            self.assertEqual(props, [prop_a, prop_c])

            props = self.property_.search([
                    ('char', 'not in', ['Test', 'FooBar'])])
            self.assertEqual(props, [prop_b])

            # Test default value
            property_field, = self.model_field.search([
                    ('model.model', '=', 'test.property'),
                    ('name', '=', 'char'),
                    ], limit=1)
            self.ir_property.create([{
                        'field': property_field.id,
                        'value': ',DEFAULT_VALUE',
                        }])

            prop_d, = self.property_.create([{}])
            self.assert_(prop_d)
            self.assertEqual(prop_d.char, 'DEFAULT_VALUE')

            props = self.property_.search([('char', '!=', None)])
            self.assertEqual(props, [prop_a, prop_c, prop_d])

            self.property_.write([prop_a], {'char': None})
            self.assertEqual(prop_a.char, None)

            self.property_.write([prop_b], {'char': 'Test'})
            self.assertEqual(prop_b.char, 'Test')

            transaction.cursor.rollback()

            # Test Many2One
            char_a, = self.char.create([{'char': 'Test'}])
            self.assert_(char_a)

            char_b, = self.char.create([{'char': 'FooBar'}])
            self.assert_(char_b)

            prop_a, = self.property_.create([{'many2one': char_a.id}])
            self.assert_(prop_a)
            self.assertEqual(prop_a.many2one, char_a)

            prop_b, = self.property_.create([{'many2one': char_b.id}])
            self.assert_(prop_b)
            self.assertEqual(prop_b.many2one, char_b)

            prop_c, = self.property_.create([{}])
            self.assert_(prop_c)
            self.assertEqual(prop_c.many2one, None)

            props = self.property_.search([('many2one', '=', char_a.id)])
            self.assertEqual(props, [prop_a])

            props = self.property_.search([('many2one', '!=', None)])
            self.assertEqual(props, [prop_a, prop_b])

            props = self.property_.search([('many2one', '=', None)])
            self.assertEqual(props, [prop_c])

            self.assertEqual(prop_a.many2one, char_a)

            props = self.property_.search([
                    ('many2one', 'in', [char_a.id, char_b.id])])
            self.assertEqual(props, [prop_a, prop_b])

            props = self.property_.search([
                    ('many2one', 'not in', [char_a.id, char_b.id])])
            self.assertEqual(props, [prop_c])

            self.property_.write([prop_b], {'many2one': char_a.id})
            self.assertEqual(prop_b.many2one, char_a)

            transaction.cursor.rollback()

            # Test Numeric
            prop_a, = self.property_.create([{'numeric': Decimal('1.1')}])
            self.assert_(prop_a)
            self.assertEqual(prop_a.numeric, Decimal('1.1'))

            prop_b, = self.property_.create([{'numeric': Decimal('2.6')}])
            self.assert_(prop_b)
            self.assertEqual(prop_b.numeric, Decimal('2.6'))

            prop_c, = self.property_.create([{}])
            self.assert_(prop_c)
            self.assertEqual(prop_c.numeric, None)

            props = self.property_.search([('numeric', '!=', None)])
            self.assertEqual(props, [prop_a, prop_b])

            props = self.property_.search([('numeric', '=', None)])
            self.assertEqual(props, [prop_c])

            props = self.property_.search([
                    ('numeric', '=', Decimal('1.1')),
                    ])
            self.assertEqual(props, [prop_a])

            props = self.property_.search([
                    ('numeric', '!=', Decimal('1.1'))])
            self.assertEqual(props, [prop_b, prop_c])

            props = self.property_.search([
                    ('numeric', '<', Decimal('2.6')),
                    ])
            self.assertEqual(props, [prop_a])

            props = self.property_.search([
                    ('numeric', '<=', Decimal('2.6'))])
            self.assertEqual(props, [prop_a, prop_b])

            props = self.property_.search([
                    ('numeric', '>', Decimal('1.1')),
                    ])
            self.assertEqual(props, [prop_b])

            props = self.property_.search([
                    ('numeric', '>=', Decimal('1.1'))])
            self.assertEqual(props, [prop_a, prop_b])

            props = self.property_.search([
                    ('numeric', 'in', [Decimal('1.1')])])
            self.assertEqual(props, [prop_a])

            props = self.property_.search([
                    ('numeric', 'in', [Decimal('1.1'), Decimal('2.6')])])
            self.assertEqual(props, [prop_a, prop_b])

            props = self.property_.search([
                    ('numeric', 'not in', [Decimal('1.1')])])
            self.assertEqual(props, [prop_b, prop_c])

            props = self.property_.search([
                    ('numeric', 'not in', [Decimal('1.1'), Decimal('2.6')])])
            self.assertEqual(props, [prop_c])

            # Test default value
            property_field, = self.model_field.search([
                    ('model.model', '=', 'test.property'),
                    ('name', '=', 'numeric'),
                    ], limit=1)
            self.ir_property.create([{
                        'field': property_field.id,
                        'value': ',3.7',
                        }])

            prop_d, = self.property_.create([{}])
            self.assert_(prop_d)
            self.assertEqual(prop_d.numeric, Decimal('3.7'))

            self.property_.write([prop_a], {'numeric': None})
            self.assertEqual(prop_a.numeric, None)

            self.property_.write([prop_b], {'numeric': Decimal('3.11')})
            self.assertEqual(prop_b.numeric, Decimal('3.11'))

            transaction.cursor.rollback()

            # Test Selection
            prop_a, = self.property_.create([{'selection': 'option_a'}])
            self.assert_(prop_a)
            self.assertEqual(prop_a.selection, 'option_a')

            prop_b, = self.property_.create([{'selection': 'option_b'}])
            self.assert_(prop_b)
            self.assertEqual(prop_b.selection, 'option_b')

            prop_c, = self.property_.create([{}])
            self.assert_(prop_c)
            self.assertEqual(prop_c.selection, None)

            props = self.property_.search([('selection', '=', 'option_a')])
            self.assertEqual(props, [prop_a])

            props = self.property_.search([('selection', '!=', None)])
            self.assertEqual(props, [prop_a, prop_b])

            props = self.property_.search([('selection', '=', None)])
            self.assertEqual(props, [prop_c])

            props = self.property_.search([('selection', '!=', 'option_a')])
            self.assertEqual(props, [prop_b, prop_c])

            props = self.property_.search([
                    ('selection', 'in', ['option_a'])])
            self.assertEqual(props, [prop_a])

            props = self.property_.search([
                    ('selection', 'in', ['option_a', 'option_b'])])
            self.assertEqual(props, [prop_a, prop_b])

            props = self.property_.search([
                    ('selection', 'not in', ['option_a'])])
            self.assertEqual(props, [prop_b, prop_c])

            # Test default value
            property_field, = self.model_field.search([
                    ('model.model', '=', 'test.property'),
                    ('name', '=', 'selection'),
                    ], limit=1)
            self.ir_property.create([{
                        'field': property_field.id,
                        'value': ',option_a',
                        }])

            prop_d, = self.property_.create([{}])
            self.assert_(prop_d)
            self.assertEqual(prop_d.selection, 'option_a')

            self.property_.write([prop_a], {'selection': None})
            self.assertEqual(prop_a.selection, None)

            self.property_.write([prop_c], {'selection': 'option_b'})
            self.assertEqual(prop_c.selection, 'option_b')

            transaction.cursor.rollback()

    def test0160selection(self):
        'Test Selection'
        with Transaction().start(DB_NAME, USER,
                context=CONTEXT) as transaction:
            selection1, = self.selection.create([{'select': 'arabic'}])
            self.assert_(selection1)
            self.assertEqual(selection1.select, 'arabic')

            selection2, = self.selection.create([{'select': None}])
            self.assert_(selection2)
            self.assertEqual(selection2.select, None)

            self.assertRaises(Exception, self.selection.create,
                [{'select': 'chinese'}])

            selection3, = self.selection.create(
                [{'select': 'arabic', 'dyn_select': '1'}])
            self.assert_(selection3)
            self.assertEqual(selection3.select, 'arabic')
            self.assertEqual(selection3.dyn_select, '1')

            selection4, = self.selection.create(
                [{'select': 'hexa', 'dyn_select': '0x3'}])
            self.assert_(selection4)
            self.assertEqual(selection4.select, 'hexa')
            self.assertEqual(selection4.dyn_select, '0x3')

            selection5, = self.selection.create(
                [{'select': 'hexa', 'dyn_select': None}])
            self.assert_(selection5)
            self.assertEqual(selection5.select, 'hexa')
            self.assertEqual(selection5.dyn_select, None)

            self.assertRaises(Exception, self.selection.create,
                [{'select': 'arabic', 'dyn_select': '0x3'}])
            self.assertRaises(Exception, self.selection.create,
                [{'select': 'hexa', 'dyn_select': '3'}])

            self.assertRaises(Exception, self.selection_required.create, [{}])
            transaction.cursor.rollback()

            self.assertRaises(Exception, self.selection_required.create,
                [{'select': None}])
            transaction.cursor.rollback()

            selection6, = self.selection_required.create([{'select': 'latin'}])
            self.assert_(selection6)
            self.assertEqual(selection6.select, 'latin')

    def test0170dict(self):
        'Test Dict'
        with Transaction().start(DB_NAME, USER,
                context=CONTEXT) as transaction:
            dict1, = self.dict_.create([{
                        'dico': {'a': 1, 'b': 2},
                        }])
            self.assert_(dict1.dico == {'a': 1, 'b': 2})

            self.dict_.write([dict1], {'dico': {'z': 26}})
            self.assert_(dict1.dico == {'z': 26})

            dict2, = self.dict_.create([{}])
            self.assert_(dict2.dico is None)

            dict3, = self.dict_default.create([{}])
            self.assert_(dict3.dico == {'a': 1})

            self.assertRaises(Exception, self.dict_required.create, [{}])
            transaction.cursor.rollback()

            dict4, = self.dict_required.create([{'dico': dict(a=1)}])
            self.assert_(dict4.dico == {'a': 1})

            self.assertRaises(Exception, self.dict_required.create,
                [{'dico': {}}])
            transaction.cursor.rollback()

    def test0180binary(self):
        'Test Binary'
        with Transaction().start(DB_NAME, USER,
                context=CONTEXT) as transaction:
            bin1, = self.binary.create([{
                        'binary': buffer('foo'),
                        }])
            self.assert_(bin1.binary == buffer('foo'))

            self.binary.write([bin1], {'binary': buffer('bar')})
            self.assert_(bin1.binary == buffer('bar'))

            with transaction.set_context({'test.binary.binary': 'size'}):
                bin1_size = self.binary(bin1.id)
                self.assert_(bin1_size.binary == len('bar'))
                self.assert_(bin1_size.binary != buffer('bar'))

            bin2, = self.binary.create([{}])
            self.assert_(bin2.binary is None)

            bin3, = self.binary_default.create([{}])
            self.assert_(bin3.binary == buffer('default'))

            self.assertRaises(Exception, self.binary_required.create, [{}])
            transaction.cursor.rollback()

            bin4, = self.binary_required.create([{'binary': buffer('baz')}])
            self.assert_(bin4.binary == buffer('baz'))

            self.assertRaises(Exception, self.binary_required.create,
                [{'binary': buffer('')}])

            transaction.cursor.rollback()

    def test0190many2one(self):
        'Test Many2One'
        with Transaction().start(DB_NAME, USER,
                context=CONTEXT) as transaction:

            # Not respecting the domain raise an Error
            m2o_1, = self.m2o_target.create([{'value': 1}])
            self.assertRaises(UserError, self.m2o_domain_validation.create,
                [{'many2one': m2o_1}])

            # Respecting the domain works
            m2o_6, = self.m2o_target.create([{'value': 6}])
            domain, = self.m2o_domain_validation.create([{'many2one': m2o_6}])
            self.assert_(domain)
            self.assertEqual(domain.many2one.value, 6)

            # Inactive records are taken into account
            m2o_6.active = False
            m2o_6.save()
            domain.dummy = 'Dummy'
            domain.save()

            transaction.cursor.rollback()


def suite():
    return unittest.TestLoader().loadTestsFromTestCase(FieldsTestCase)<|MERGE_RESOLUTION|>--- conflicted
+++ resolved
@@ -115,116 +115,7 @@
         self.m2o_domain_validation = POOL.get('test.many2one_domainvalidation')
         self.m2o_target = POOL.get('test.many2one_target')
 
-        self.property_ = POOL.get('test.property')
-
     def test0010boolean(self):
-<<<<<<< HEAD
-        '''
-        Test Boolean.
-        '''
-        with Transaction().start(DB_NAME, USER, CONTEXT) as transaction:
-            boolean1_id = self.boolean.create({
-                'boolean': True,
-                })
-            self.assert_(boolean1_id)
-
-            boolean1 = self.boolean.read(boolean1_id, ['boolean'])
-            self.assert_(boolean1['boolean'] == True)
-
-            boolean_ids = self.boolean.search([
-                ('boolean', '=', True),
-                ])
-            self.assert_(boolean_ids == [boolean1_id])
-
-            boolean_ids = self.boolean.search([
-                ('boolean', '!=', True),
-                ])
-            self.assert_(boolean_ids == [])
-
-            boolean_ids = self.boolean.search([
-                ('boolean', 'in', [True]),
-                ])
-            self.assert_(boolean_ids == [boolean1_id])
-
-            boolean_ids = self.boolean.search([
-                ('boolean', 'in', [False]),
-                ])
-            self.assert_(boolean_ids == [])
-
-            boolean_ids = self.boolean.search([
-                ('boolean', 'not in', [True]),
-                ])
-            self.assert_(boolean_ids == [])
-
-            boolean_ids = self.boolean.search([
-                ('boolean', 'not in', [False]),
-                ])
-            self.assert_(boolean_ids == [boolean1_id])
-
-            boolean2_id = self.boolean.create({
-                'boolean': False,
-                })
-            self.assert_(boolean2_id)
-
-            boolean2 = self.boolean.read(boolean2_id, ['boolean'])
-            self.assert_(boolean2['boolean'] == False)
-
-            boolean_ids = self.boolean.search([
-                ('boolean', '=', False),
-                ])
-            self.assert_(boolean_ids == [boolean2_id])
-
-            boolean_ids = self.boolean.search([
-                ('boolean', 'in', [True, False]),
-                ])
-            self.assert_(boolean_ids == [boolean1_id, boolean2_id])
-
-            boolean_ids = self.boolean.search([
-                ('boolean', 'not in', [True, False]),
-                ])
-            self.assert_(boolean_ids == [])
-
-            boolean3_id = self.boolean.create({})
-            self.assert_(boolean3_id)
-
-            # Test search with NULL value
-            boolean4_id = self.boolean.create({
-                    'boolean': None,
-                    })
-            self.assert_(boolean4_id)
-
-            boolean_ids = self.boolean.search([
-                    ('boolean', '=', False),
-                    ])
-            self.assertEqual(boolean_ids,
-                [boolean2_id, boolean3_id, boolean4_id])
-
-            boolean_ids = self.boolean.search([
-                    ('boolean', '!=', False),
-                    ])
-            self.assertEqual(boolean_ids, [boolean1_id])
-
-            boolean3 = self.boolean.read(boolean3_id, ['boolean'])
-            self.assert_(boolean3['boolean'] == False)
-
-            boolean4_id = self.boolean_default.create({})
-            self.assert_(boolean4_id)
-
-            boolean4 = self.boolean_default.read(boolean4_id, ['boolean'])
-            self.assert_(boolean4['boolean'] == True)
-
-            self.boolean.write(boolean1_id, {
-                'boolean': False,
-                })
-            boolean1 = self.boolean.read(boolean1_id, ['boolean'])
-            self.assert_(boolean1['boolean'] == False)
-
-            self.boolean.write(boolean2_id, {
-                'boolean': True,
-                })
-            boolean2 = self.boolean.read(boolean2_id, ['boolean'])
-            self.assert_(boolean2['boolean'] == True)
-=======
         'Test Boolean'
         with Transaction().start(DB_NAME, USER,
                 context=CONTEXT) as transaction:
@@ -319,7 +210,6 @@
                     'boolean': True,
                     })
             self.assertEqual(boolean2.boolean, True)
->>>>>>> 7724cb43
 
             transaction.cursor.rollback()
 
@@ -1586,175 +1476,6 @@
             self.assertEqual(sha6.sha,
                 u'bf15be717ac1b080b4f1c456692825891ff5073d')
 
-<<<<<<< HEAD
-    def test0070sha(self):
-        '''
-        Test Sha.
-        '''
-        with Transaction().start(DB_NAME, USER, CONTEXT) as transaction:
-            sha1_id = self.sha.create({
-                'sha': 'Test',
-                })
-            self.assert_(sha1_id)
-
-            sha1 = self.sha.read(sha1_id, ['sha'])
-            self.assert_(sha1['sha'] == '640ab2bae07bedc4c163f679a746f7ab7fb5d1fa')
-
-            sha_ids = self.sha.search([
-                ('sha', '=', 'Test'),
-                ])
-            self.assert_(sha_ids == [sha1_id])
-
-            sha_ids = self.sha.search([
-                ('sha', '=', 'Foo'),
-                ])
-            self.assert_(sha_ids == [])
-
-            sha_ids = self.sha.search([
-                ('sha', '=', False),
-                ])
-            self.assert_(sha_ids == [])
-
-            sha_ids = self.sha.search([
-                ('sha', '!=', 'Test'),
-                ])
-            self.assert_(sha_ids == [])
-
-            sha_ids = self.sha.search([
-                ('sha', '!=', 'Foo'),
-                ])
-            self.assert_(sha_ids == [sha1_id])
-
-            sha_ids = self.sha.search([
-                ('sha', '!=', False),
-                ])
-            self.assert_(sha_ids == [sha1_id])
-
-            sha_ids = self.sha.search([
-                ('sha', 'in', ['Test']),
-                ])
-            self.assert_(sha_ids == [sha1_id])
-
-            sha_ids = self.sha.search([
-                ('sha', 'in', ['Foo']),
-                ])
-            self.assert_(sha_ids == [])
-
-            sha_ids = self.sha.search([
-                ('sha', 'in', [False]),
-                ])
-            self.assert_(sha_ids == [])
-
-            sha_ids = self.sha.search([
-                ('sha', 'in', []),
-                ])
-            self.assert_(sha_ids == [])
-
-            sha_ids = self.sha.search([
-                ('sha', 'not in', ['Test']),
-                ])
-            self.assert_(sha_ids == [])
-
-            sha_ids = self.sha.search([
-                ('sha', 'not in', ['Foo']),
-                ])
-            self.assert_(sha_ids == [sha1_id])
-
-            sha_ids = self.sha.search([
-                ('sha', 'not in', [False]),
-                ])
-            self.assert_(sha_ids == [sha1_id])
-
-            sha_ids = self.sha.search([
-                ('sha', 'not in', []),
-                ])
-            self.assert_(sha_ids == [sha1_id])
-
-            sha_ids = self.sha.search([
-                ('sha', 'like', 'Test'),
-                ])
-            self.assert_(sha_ids == [sha1_id])
-
-            sha_ids = self.sha.search([
-                ('sha', 'like', 'Foo'),
-                ])
-            self.assert_(sha_ids == [])
-
-            sha_ids = self.sha.search([
-                ('sha', 'ilike', 'Test'),
-                ])
-            self.assert_(sha_ids == [sha1_id])
-
-            sha_ids = self.sha.search([
-                ('sha', 'ilike', 'foo'),
-                ])
-            self.assert_(sha_ids == [])
-
-            sha_ids = self.sha.search([
-                ('sha', 'not like', 'Test'),
-                ])
-            self.assert_(sha_ids == [])
-
-            sha_ids = self.sha.search([
-                ('sha', 'not like', 'Foo'),
-                ])
-            self.assert_(sha_ids == [sha1_id])
-
-            sha_ids = self.sha.search([
-                ('sha', 'not ilike', 'foo'),
-                ])
-            self.assert_(sha_ids == [sha1_id])
-
-            sha2_id = self.sha.create({
-                'sha': False,
-                })
-            self.assert_(sha2_id)
-
-            sha2 = self.sha.read(sha2_id, ['sha'])
-            self.assert_(sha2['sha'] == None)
-
-            sha_ids = self.sha.search([
-                ('sha', '=', False),
-                ])
-            self.assert_(sha_ids == [sha2_id])
-
-            sha_ids = self.sha.search([
-                ('sha', 'in', [False, 'Test']),
-                ])
-            self.assert_(sha_ids == [sha1_id, sha2_id])
-
-            sha_ids = self.sha.search([
-                ('sha', 'not in', [False, 'Test']),
-                ])
-            self.assert_(sha_ids == [])
-
-            sha3_id = self.sha.create({})
-            self.assert_(sha3_id)
-
-            sha3 = self.sha.read(sha3_id, ['sha'])
-            self.assert_(sha3['sha'] == None)
-
-            sha4_id = self.sha_default.create({})
-            self.assert_(sha4_id)
-
-            sha4 = self.sha_default.read(sha4_id, ['sha'])
-            self.assert_(sha4['sha'] == 'ba79baeb9f10896a46ae74715271b7f586e74640')
-
-            self.sha.write(sha1_id, {
-                'sha': False,
-                })
-            sha1 = self.sha.read(sha1_id, ['sha'])
-            self.assert_(sha1['sha'] == None)
-
-            self.sha.write(sha2_id, {
-                'sha': 'Test',
-                })
-            sha2 = self.sha.read(sha2_id, ['sha'])
-            self.assert_(sha2['sha'] == '640ab2bae07bedc4c163f679a746f7ab7fb5d1fa')
-
-            self.failUnlessRaises(Exception, self.sha_required.create, {})
-            transaction.cursor.rollback()
-=======
             sha = self.sha.search([
                     ('sha', '=', u'é'),
                     ])
@@ -1765,7 +1486,6 @@
                     })
             self.assertEqual(sha6.sha,
                 u'bf15be717ac1b080b4f1c456692825891ff5073d')
->>>>>>> 7724cb43
 
             sha = self.sha.search([
                     ('sha', '=', 'é'),
@@ -1925,285 +1645,6 @@
             self.assert_(date2)
             self.assertEqual(date2.date, yesterday)
 
-<<<<<<< HEAD
-    def test0110property(self):
-        '''
-        Test Property with supported field types.
-        '''
-        with Transaction().start(DB_NAME, USER,
-                context=CONTEXT) as transaction:
-
-            # Test Char
-            prop_id_a = self.property_.create({'char': 'Test'})
-            self.assert_(prop_id_a)
-
-            prop_id_b = self.property_.create({})
-            self.assert_(prop_id_b)
-
-            prop_id_c = self.property_.create({'char': 'FooBar'})
-            self.assert_(prop_id_c)
-
-            prop_a = self.property_.read(prop_id_a, ['char'])
-            self.assert_(prop_a['char'] == 'Test')
-
-            prop_ids = self.property_.search([('char', '=', 'Test')])
-            self.assert_(prop_ids == [prop_id_a])
-
-            prop_ids = self.property_.search([('char', '=', False)])
-            self.assert_(prop_ids == [prop_id_b])
-
-            prop_ids = self.property_.search([('char', '!=', False)])
-            self.assert_(prop_ids == [prop_id_a, prop_id_c])
-
-            prop_ids = self.property_.search([('char', 'like', 'Tes%')])
-            self.assert_(prop_ids == [prop_id_a])
-
-            prop_ids = self.property_.search([('char', 'like', '%Bar')])
-            self.assert_(prop_ids == [prop_id_c])
-
-            prop_ids = self.property_.search([('char', 'not like', 'Tes%')])
-            self.assert_(prop_ids == [prop_id_b, prop_id_c])
-
-            prop_ids = self.property_.search([('char', 'ilike', 'tes%')])
-            self.assert_(prop_ids == [prop_id_a])
-
-            prop_ids = self.property_.search([('char', 'ilike', '%bar')])
-            self.assert_(prop_ids == [prop_id_c])
-
-            prop_ids = self.property_.search([('char', 'not ilike', 'tes%')])
-            self.assert_(prop_ids == [prop_id_b, prop_id_c])
-
-            prop_ids = self.property_.search([('char', 'in', ['Test'])])
-            self.assert_(prop_ids == [prop_id_a])
-
-            prop_ids = self.property_.search([
-                    ('char', 'in', ['Test', 'FooBar'])])
-            self.assert_(prop_ids == [prop_id_a, prop_id_c])
-
-            prop_ids = self.property_.search([
-                    ('char', 'not in', ['Test', 'FooBar'])])
-            self.assert_(prop_ids == [prop_id_b])
-
-            model_field_obj = POOL.get('ir.model.field')
-            property_obj = POOL.get('ir.property')
-
-            # Test default value
-            property_field_id, = model_field_obj.search([
-                        ('model.model', '=', 'test.property'),
-                        ('name', '=', 'char'),
-                    ], limit=1)
-            property_obj.create({
-                        'field': property_field_id,
-                        'value': ',DEFAULT_VALUE',
-                    })
-
-            prop_id_d = self.property_.create({})
-            self.assert_(prop_id_d)
-
-            prop = self.property_.read(prop_id_d, ['char'])
-            self.assert_(prop['char'] == 'DEFAULT_VALUE')
-
-            prop_ids = self.property_.search([('char', '!=', False)])
-            self.assert_(prop_ids == [prop_id_a, prop_id_c, prop_id_d])
-
-            self.property_.write(prop_id_a, {'char': False})
-            prop_a = self.property_.read(prop_id_a, ['char'])
-            self.assert_(prop_a['char'] == False)
-
-            self.property_.write(prop_id_b, {'char': 'Test'})
-            prop_b = self.property_.read(prop_id_b, ['char'])
-            self.assert_(prop_b['char'] == 'Test')
-
-            transaction.cursor.rollback()
-
-
-            # Test Many2One
-            char_id_a = self.char.create({'char': 'Test'})
-            self.assert_(char_id_a)
-
-            char_id_b = self.char.create({'char': 'FooBar'})
-            self.assert_(char_id_b)
-
-            prop_id_a = self.property_.create({'many2one': char_id_a})
-            self.assert_(prop_id_a)
-
-            prop_id_b = self.property_.create({'many2one': char_id_b})
-            self.assert_(prop_id_b)
-
-            prop_id_c = self.property_.create({})
-            self.assert_(prop_id_c)
-
-            prop_ids = self.property_.search([('many2one', '=', char_id_a)])
-            self.assert_(prop_ids == [prop_id_a])
-
-            prop_ids = self.property_.search([('many2one', '!=', False)])
-            self.assert_(prop_ids == [prop_id_a, prop_id_b])
-
-            prop_ids = self.property_.search([('many2one', '=', False)])
-            self.assert_(prop_ids == [prop_id_c])
-
-            prop_a = self.property_.read(prop_id_a, ['many2one'])
-            self.assert_(prop_a['many2one'] == char_id_a)
-
-            prop_ids = self.property_.search([
-                    ('many2one', 'in', [char_id_a, char_id_b])])
-            self.assert_(prop_ids == [prop_id_a, prop_id_b])
-
-            prop_ids = self.property_.search([
-                    ('many2one', 'not in', [char_id_a, char_id_b])])
-            self.assert_(prop_ids == [prop_id_c])
-
-            self.property_.write(prop_id_b, {'many2one': char_id_a})
-            prop_b = self.property_.read(prop_id_b, ['many2one'])
-            self.assert_(prop_b['many2one'] == char_id_a)
-
-            transaction.cursor.rollback()
-
-
-            # Test Numeric
-            prop_id_a = self.property_.create({'numeric': Decimal('1.1')})
-            self.assert_(prop_id_a)
-
-            prop_id_b = self.property_.create({'numeric': Decimal('2.6')})
-            self.assert_(prop_id_b)
-
-            prop_id_c = self.property_.create({})
-            self.assert_(prop_id_c)
-
-            prop_ids = self.property_.search([('numeric', '!=', False)])
-            self.assert_(prop_ids == [prop_id_a, prop_id_b])
-
-            prop_ids = self.property_.search([('numeric', '=', False)])
-            self.assert_(prop_ids == [prop_id_c])
-
-            prop_ids = self.property_.search([('numeric', '=', Decimal('1.1'))])
-            self.assert_(prop_ids == [prop_id_a])
-
-            prop_ids = self.property_.search([
-                    ('numeric', '!=', Decimal('1.1'))])
-            self.assert_(prop_ids == [prop_id_b, prop_id_c])
-
-            prop_ids = self.property_.search([('numeric', '<', Decimal('2.6'))])
-            self.assert_(prop_ids == [prop_id_a])
-
-            prop_ids = self.property_.search([
-                    ('numeric', '<=', Decimal('2.6'))])
-            self.assert_(prop_ids == [prop_id_a, prop_id_b])
-
-            prop_ids = self.property_.search([('numeric', '>', Decimal('1.1'))])
-            self.assert_(prop_ids == [prop_id_b])
-
-            prop_ids = self.property_.search([
-                    ('numeric', '>=', Decimal('1.1'))])
-            self.assert_(prop_ids == [prop_id_a, prop_id_b])
-
-            prop_ids = self.property_.search([
-                    ('numeric', 'in', [Decimal('1.1')])])
-            self.assert_(prop_ids == [prop_id_a])
-
-            prop_ids = self.property_.search([
-                    ('numeric', 'in', [Decimal('1.1'), Decimal('2.6')])])
-            self.assert_(prop_ids == [prop_id_a, prop_id_b])
-
-            prop_ids = self.property_.search([
-                    ('numeric', 'not in', [Decimal('1.1')])])
-            self.assert_(prop_ids == [prop_id_b, prop_id_c])
-
-            prop_ids = self.property_.search([
-                    ('numeric', 'not in', [Decimal('1.1'), Decimal('2.6')])])
-            self.assert_(prop_ids == [prop_id_c])
-
-            # Test default value
-            property_field_id, = model_field_obj.search([
-                        ('model.model', '=', 'test.property'),
-                        ('name', '=', 'numeric'),
-                    ], limit=1)
-            property_obj.create({
-                        'field': property_field_id,
-                        'value': ',3.7',
-                    })
-
-            prop_id_d = self.property_.create({})
-            self.assert_(prop_id_d)
-
-            prop_d = self.property_.read(prop_id_d, ['numeric'])
-            self.assert_(prop_d['numeric'] == Decimal('3.7'))
-
-            self.property_.write(prop_id_a, {'numeric': False})
-            prop_a = self.property_.read(prop_id_a, ['numeric'])
-            self.assert_(prop_a['numeric'] == False)
-
-            self.property_.write(prop_id_b, {'numeric': Decimal('3.11')})
-            prop_b = self.property_.read(prop_id_b, ['numeric'])
-            self.assert_(prop_b['numeric'] == Decimal('3.11'))
-
-            transaction.cursor.rollback()
-
-
-            # Test Selection
-            prop_id_a = self.property_.create({'selection': 'option_a'})
-            self.assert_(prop_id_a)
-
-            prop_id_b = self.property_.create({'selection': 'option_b'})
-            self.assert_(prop_id_b)
-
-            prop_id_c = self.property_.create({})
-            self.assert_(prop_id_c)
-
-            prop_ids = self.property_.search([('selection', '=', 'option_a')])
-            self.assert_(prop_ids == [prop_id_a])
-
-            prop_ids = self.property_.search([('selection', '!=', False)])
-            self.assert_(prop_ids == [prop_id_a, prop_id_b])
-
-            prop_ids = self.property_.search([('selection', '=', False)])
-            self.assert_(prop_ids == [prop_id_c])
-
-            prop_ids = self.property_.search([('selection', '!=', 'option_a')])
-            self.assert_(prop_ids == [prop_id_b, prop_id_c])
-
-            prop_ids = self.property_.search([
-                    ('selection', 'in', ['option_a'])])
-            self.assert_(prop_ids == [prop_id_a])
-
-            prop_ids = self.property_.search([
-                    ('selection', 'in', ['option_a', 'option_b'])])
-            self.assert_(prop_ids == [prop_id_a, prop_id_b])
-
-            prop_ids = self.property_.search([
-                    ('selection', 'not in', ['option_a'])])
-            self.assert_(prop_ids == [prop_id_b, prop_id_c])
-
-            # Test default value
-            property_field_id, = model_field_obj.search([
-                        ('model.model', '=', 'test.property'),
-                        ('name', '=', 'selection'),
-                    ], limit=1)
-            property_obj.create({
-                        'field': property_field_id,
-                        'value': ',option_a',
-                    })
-
-            prop_id_d = self.property_.create({})
-            self.assert_(prop_id_d)
-
-            prop_d = self.property_.read(prop_id_d, ['selection'])
-            self.assert_(prop_d['selection'] == 'option_a')
-
-            self.property_.write(prop_id_a, {'selection': False})
-            prop_a = self.property_.read(prop_id_a, ['selection'])
-            self.assert_(prop_a['selection'] == False)
-
-            self.property_.write(prop_id_c, {'selection': 'option_b'})
-            prop_c = self.property_.read(prop_id_c, ['selection'])
-            self.assert_(prop_c['selection'] == 'option_b')
-
-            transaction.cursor.rollback()
-
-
-def suite():
-    return unittest.TestLoader().loadTestsFromTestCase(FieldsTestCase)
-=======
             dates = self.date.search([
                     ('date', '=', yesterday),
                     ])
@@ -2236,7 +1677,6 @@
                     'date': today,
                     })
             self.assertEqual(date2.date, today)
->>>>>>> 7724cb43
 
             self.assertRaises(Exception, self.date.create, [{
                         'date': 'test',
