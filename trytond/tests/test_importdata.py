# -*- coding: utf-8 -*-
#This file is part of Tryton.  The COPYRIGHT file at the top level of
#this repository contains the full copyright notices and license terms.
import unittest
from trytond.tests.test_tryton import POOL, DB_NAME, USER, CONTEXT, \
        install_module
from trytond.transaction import Transaction


class ImportDataTestCase(unittest.TestCase):
    'Test import_data'

    def setUp(self):
        install_module('tests')
        self.boolean = POOL.get('test.import_data.boolean')
        self.integer = POOL.get('test.import_data.integer')
        self.integer_required = POOL.get('test.import_data.integer_required')
        self.float = POOL.get('test.import_data.float')
        self.float_required = POOL.get('test.import_data.float_required')
        self.numeric = POOL.get('test.import_data.numeric')
        self.numeric_required = POOL.get('test.import_data.numeric_required')
        self.char = POOL.get('test.import_data.char')
        self.text = POOL.get('test.import_data.text')
        self.sha = POOL.get('test.import_data.sha')
        self.date = POOL.get('test.import_data.date')
        self.datetime = POOL.get('test.import_data.datetime')
        self.selection = POOL.get('test.import_data.selection')
        self.many2one = POOL.get('test.import_data.many2one')
        self.many2many = POOL.get('test.import_data.many2many')
        self.one2many = POOL.get('test.import_data.one2many')
        self.reference = POOL.get('test.import_data.reference')

    def test0010boolean(self):
<<<<<<< HEAD
        '''
        Test boolean.
        '''
        with Transaction().start(DB_NAME, USER,
                context=CONTEXT) as transaction:
            self.assert_(self.boolean.import_data(['boolean'],
                [['True']]) == (1, 0, 0, 0))
=======
        'Test boolean'
        with Transaction().start(DB_NAME, USER,
                context=CONTEXT) as transaction:
            self.assertEqual(self.boolean.import_data(['boolean'],
                [['True']]), (1, 0, 0, 0))
>>>>>>> 47d4a76e

            self.assertEqual(self.boolean.import_data(['boolean'],
                [['1']]), (1, 0, 0, 0))

            self.assertEqual(self.boolean.import_data(['boolean'],
                [['False']]), (1, 0, 0, 0))

            self.assertEqual(self.boolean.import_data(['boolean'],
                [['0']]), (1, 0, 0, 0))

            self.assertEqual(self.boolean.import_data(['boolean'],
                [['']]), (1, 0, 0, 0))

            self.assertEqual(self.boolean.import_data(['boolean'],
                [['True'], ['False']]), (2, 0, 0, 0))

            self.assertEqual(self.boolean.import_data(['boolean'],
                [['foo']])[0], -1)

            transaction.cursor.rollback()

    def test0020integer(self):
<<<<<<< HEAD
        '''
        Test integer.
        '''
        with Transaction().start(DB_NAME, USER,
                context=CONTEXT) as transaction:
            self.assert_(self.integer.import_data(['integer'],
                [['1']]) == (1, 0, 0, 0))
=======
        'Test integer'
        with Transaction().start(DB_NAME, USER,
                context=CONTEXT) as transaction:
            self.assertEqual(self.integer.import_data(['integer'],
                [['1']]), (1, 0, 0, 0))
>>>>>>> 47d4a76e

            self.assertEqual(self.integer.import_data(['integer'],
                [['-1']]), (1, 0, 0, 0))

            self.assertEqual(self.integer.import_data(['integer'],
                [['']]), (1, 0, 0, 0))

            self.assertEqual(self.integer.import_data(['integer'],
                [['1'], ['2']]), (2, 0, 0, 0))

            self.assertEqual(self.integer.import_data(['integer'],
                [['1.1']])[0], -1)

            self.assertEqual(self.integer.import_data(['integer'],
                [['-1.1']])[0], -1)

            self.assertEqual(self.integer.import_data(['integer'],
                [['foo']])[0], -1)

            self.assertEqual(self.integer.import_data(['integer'],
                [['0']]), (1, 0, 0, 0))

            transaction.cursor.rollback()

    def test0021integer_required(self):
        'Test required integer'
        with Transaction().start(DB_NAME, USER,
                context=CONTEXT) as transaction:
            self.assertEqual(self.integer_required.import_data(['integer'],
                [['1']]), (1, 0, 0, 0))

            self.assertEqual(self.integer_required.import_data(['integer'],
                [['-1']]), (1, 0, 0, 0))

            self.assertEqual(self.integer_required.import_data(['integer'],
                [['']])[0], -1)

            self.assertEqual(self.integer_required.import_data(['integer'],
                [['1'], ['2']]), (2, 0, 0, 0))

            self.assertEqual(self.integer_required.import_data(['integer'],
                [['1.1']])[0], -1)

            self.assertEqual(self.integer_required.import_data(['integer'],
                [['-1.1']])[0], -1)

            self.assertEqual(self.integer_required.import_data(['integer'],
                [['foo']])[0], -1)

            self.assertEqual(self.integer_required.import_data(['integer'],
                [['0']]), (1, 0, 0, 0))

            transaction.cursor.rollback()

    def test0030float(self):
<<<<<<< HEAD
        '''
        Test float.
        '''
        with Transaction().start(DB_NAME, USER,
                context=CONTEXT) as transaction:
            self.assert_(self.float.import_data(['float'],
                [['1.1']]) == (1, 0, 0, 0))
=======
        'Test float'
        with Transaction().start(DB_NAME, USER,
                context=CONTEXT) as transaction:
            self.assertEqual(self.float.import_data(['float'],
                [['1.1']]), (1, 0, 0, 0))

            self.assertEqual(self.float.import_data(['float'],
                [['-1.1']]), (1, 0, 0, 0))

            self.assertEqual(self.float.import_data(['float'],
                [['1']]), (1, 0, 0, 0))
>>>>>>> 47d4a76e

            self.assertEqual(self.float.import_data(['float'],
                [['']]), (1, 0, 0, 0))

            self.assertEqual(self.float.import_data(['float'],
                [['1.1'], ['2.2']]), (2, 0, 0, 0))

            self.assertEqual(self.float.import_data(['float'],
                [['foo']])[0], -1)

            self.assertEqual(self.float.import_data(['float'],
                [['0']]), (1, 0, 0, 0))

            self.assertEqual(self.float.import_data(['float'],
                [['0.0']]), (1, 0, 0, 0))

            transaction.cursor.rollback()

    def test0031float_required(self):
        'Test required float'
        with Transaction().start(DB_NAME, USER,
                context=CONTEXT) as transaction:
            self.assertEqual(self.float_required.import_data(['float'],
                [['1.1']]), (1, 0, 0, 0))

            self.assertEqual(self.float_required.import_data(['float'],
                [['-1.1']]), (1, 0, 0, 0))

            self.assertEqual(self.float_required.import_data(['float'],
                [['1']]), (1, 0, 0, 0))

            self.assertEqual(self.float_required.import_data(['float'],
                [['']])[0], -1)

            self.assertEqual(self.float_required.import_data(['float'],
                [['1.1'], ['2.2']]), (2, 0, 0, 0))

            self.assertEqual(self.float_required.import_data(['float'],
                [['foo']])[0], -1)

            self.assertEqual(self.float_required.import_data(['float'],
                [['0']]), (1, 0, 0, 0))

            self.assertEqual(self.float_required.import_data(['float'],
                [['0.0']]), (1, 0, 0, 0))

            transaction.cursor.rollback()

    def test0040numeric(self):
<<<<<<< HEAD
        '''
        Test numeric.
        '''
        with Transaction().start(DB_NAME, USER,
                context=CONTEXT) as transaction:
            self.assert_(self.numeric.import_data(['numeric'],
                [['1.1']]) == (1, 0, 0, 0))
=======
        'Test numeric'
        with Transaction().start(DB_NAME, USER,
                context=CONTEXT) as transaction:
            self.assertEqual(self.numeric.import_data(['numeric'],
                [['1.1']]), (1, 0, 0, 0))

            self.assertEqual(self.numeric.import_data(['numeric'],
                [['-1.1']]), (1, 0, 0, 0))

            self.assertEqual(self.numeric.import_data(['numeric'],
                [['1']]), (1, 0, 0, 0))
>>>>>>> 47d4a76e

            self.assertEqual(self.numeric.import_data(['numeric'],
                [['']]), (1, 0, 0, 0))

            self.assertEqual(self.numeric.import_data(['numeric'],
                [['1.1'], ['2.2']]), (2, 0, 0, 0))

            self.assertEqual(self.numeric.import_data(['numeric'],
                [['foo']])[0], -1)

            self.assertEqual(self.numeric.import_data(['numeric'],
                [['0']]), (1, 0, 0, 0))

            self.assertEqual(self.numeric.import_data(['numeric'],
                [['0.0']]), (1, 0, 0, 0))

            transaction.cursor.rollback()

    def test0041numeric_required(self):
        'Test required numeric'
        with Transaction().start(DB_NAME, USER,
                context=CONTEXT) as transaction:
            self.assertEqual(self.numeric_required.import_data(['numeric'],
                [['1.1']]), (1, 0, 0, 0))

            self.assertEqual(self.numeric_required.import_data(['numeric'],
                [['-1.1']]), (1, 0, 0, 0))

            self.assertEqual(self.numeric_required.import_data(['numeric'],
                [['1']]), (1, 0, 0, 0))

            self.assertEqual(self.numeric_required.import_data(['numeric'],
                [['']])[0], -1)

            self.assertEqual(self.numeric_required.import_data(['numeric'],
                [['1.1'], ['2.2']]), (2, 0, 0, 0))

            self.assertEqual(self.numeric_required.import_data(['numeric'],
                [['foo']])[0], -1)

            self.assertEqual(self.numeric_required.import_data(['numeric'],
                [['0']]), (1, 0, 0, 0))

            self.assertEqual(self.numeric_required.import_data(['numeric'],
                [['0.0']]), (1, 0, 0, 0))

            transaction.cursor.rollback()

    def test0050char(self):
<<<<<<< HEAD
        '''
        Test char.
        '''
        with Transaction().start(DB_NAME, USER,
                context=CONTEXT) as transaction:
            self.assert_(self.char.import_data(['char'],
                [['test']]) == (1, 0, 0, 0))
=======
        'Test char'
        with Transaction().start(DB_NAME, USER,
                context=CONTEXT) as transaction:
            self.assertEqual(self.char.import_data(['char'],
                [['test']]), (1, 0, 0, 0))
>>>>>>> 47d4a76e

            self.assertEqual(self.char.import_data(['char'],
                [['']]), (1, 0, 0, 0))

            self.assertEqual(self.char.import_data(['char'],
                [['test'], ['foo'], ['bar']]), (3, 0, 0, 0))

            transaction.cursor.rollback()

    def test0060text(self):
<<<<<<< HEAD
        '''
        Test text.
        '''
        with Transaction().start(DB_NAME, USER,
                context=CONTEXT) as transaction:
            self.assert_(self.text.import_data(['text'],
                [['test']]) == (1, 0, 0, 0))
=======
        'Test text'
        with Transaction().start(DB_NAME, USER,
                context=CONTEXT) as transaction:
            self.assertEqual(self.text.import_data(['text'],
                [['test']]), (1, 0, 0, 0))
>>>>>>> 47d4a76e

            self.assertEqual(self.text.import_data(['text'],
                [['']]), (1, 0, 0, 0))

            self.assertEqual(self.text.import_data(['text'],
                [['test'], ['foo'], ['bar']]), (3, 0, 0, 0))

            transaction.cursor.rollback()

    def test0070sha(self):
<<<<<<< HEAD
        '''
        Test sha.
        '''
        with Transaction().start(DB_NAME, USER,
                context=CONTEXT) as transaction:
            self.assert_(self.sha.import_data(['sha'],
                [['test']]) == (1, 0, 0, 0))
=======
        'Test sha'
        with Transaction().start(DB_NAME, USER,
                context=CONTEXT) as transaction:
            self.assertEqual(self.sha.import_data(['sha'],
                [['test']]), (1, 0, 0, 0))
>>>>>>> 47d4a76e

            self.assertEqual(self.sha.import_data(['sha'],
                [['']]), (1, 0, 0, 0))

            self.assertEqual(self.sha.import_data(['sha'],
                [['test'], ['foo']]), (2, 0, 0, 0))

            transaction.cursor.rollback()

    def test0080date(self):
<<<<<<< HEAD
        '''
        Test date.
        '''
        with Transaction().start(DB_NAME, USER,
                context=CONTEXT) as transaction:
            self.assert_(self.date.import_data(['date'],
                [['2010-01-01']]) == (1, 0, 0, 0))
=======
        'Test date'
        with Transaction().start(DB_NAME, USER,
                context=CONTEXT) as transaction:
            self.assertEqual(self.date.import_data(['date'],
                [['2010-01-01']]), (1, 0, 0, 0))
>>>>>>> 47d4a76e

            self.assertEqual(self.date.import_data(['date'],
                [['']]), (1, 0, 0, 0))

            self.assertEqual(self.date.import_data(['date'],
                [['2010-01-01'], ['2010-02-01']]), (2, 0, 0, 0))

            self.assertEqual(self.date.import_data(['date'],
                [['foo']])[0], -1)

            transaction.cursor.rollback()

    def test0090datetime(self):
<<<<<<< HEAD
        '''
        Test datetime.
        '''
        with Transaction().start(DB_NAME, USER,
                context=CONTEXT) as transaction:
            self.assert_(self.datetime.import_data(['datetime'],
                [['2010-01-01 12:00:00']]) == (1, 0, 0, 0))

            self.assert_(self.datetime.import_data(['datetime'],
                [['']]) == (1, 0, 0, 0))

            self.assert_(self.datetime.import_data(['datetime'],
                [['2010-01-01 12:00:00'], ['2010-01-01 13:30:00']]) ==
=======
        'Test datetime'
        with Transaction().start(DB_NAME, USER,
                context=CONTEXT) as transaction:
            self.assertEqual(self.datetime.import_data(['datetime'],
                [['2010-01-01 12:00:00']]), (1, 0, 0, 0))

            self.assertEqual(self.datetime.import_data(['datetime'],
                [['']]), (1, 0, 0, 0))

            self.assertEqual(self.datetime.import_data(['datetime'],
                [['2010-01-01 12:00:00'], ['2010-01-01 13:30:00']]),
>>>>>>> 47d4a76e
                (2, 0, 0, 0))

            self.assertEqual(self.datetime.import_data(['datetime'],
                [['foo']])[0], -1)

            transaction.cursor.rollback()

    def test0100selection(self):
<<<<<<< HEAD
        '''
        Test selection.
        '''
        with Transaction().start(DB_NAME, USER,
                context=CONTEXT) as transaction:
            self.assert_(self.selection.import_data(['selection'],
                [['select1']]) == (1, 0, 0, 0))
=======
        'Test selection'
        with Transaction().start(DB_NAME, USER,
                context=CONTEXT) as transaction:
            self.assertEqual(self.selection.import_data(['selection'],
                [['select1']]), (1, 0, 0, 0))
>>>>>>> 47d4a76e

            self.assertEqual(self.selection.import_data(['selection'],
                [['']]), (1, 0, 0, 0))

            self.assertEqual(self.selection.import_data(['selection'],
                [['select1'], ['select2']]), (2, 0, 0, 0))

            self.assertEqual(self.selection.import_data(['selection'],
                [['foo']])[0], -1)

            transaction.cursor.rollback()

    def test0110many2one(self):
<<<<<<< HEAD
        '''
        Test many2one.
        '''
        with Transaction().start(DB_NAME, USER,
                context=CONTEXT) as transaction:
            self.assert_(self.many2one.import_data(['many2one'],
                [['Test']]) == (1, 0, 0, 0))
=======
        'Test many2one'
        with Transaction().start(DB_NAME, USER,
                context=CONTEXT) as transaction:
            self.assertEqual(self.many2one.import_data(['many2one'],
                [['Test']]), (1, 0, 0, 0))
>>>>>>> 47d4a76e

            self.assertEqual(self.many2one.import_data(['many2one:id'],
                [['tests.import_data_many2one_target_test']]), (1, 0, 0, 0))

            self.assertEqual(self.many2one.import_data(['many2one'],
                [['']]), (1, 0, 0, 0))

            self.assertEqual(self.many2one.import_data(['many2one'],
                [['Test'], ['Test']]), (2, 0, 0, 0))

            self.assertEqual(self.many2one.import_data(['many2one'],
                [['foo']])[0], -1)

            self.assertEqual(self.many2one.import_data(['many2one'],
                [['Duplicate']])[0], -1)

            self.assertEqual(self.many2one.import_data(['many2one:id'],
                [['foo']])[0], -1)

            self.assertEqual(self.many2one.import_data(['many2one:id'],
                [['tests.foo']])[0], -1)

            transaction.cursor.rollback()

    def test0120many2many(self):
<<<<<<< HEAD
        '''
        Test many2many.
        '''
        with Transaction().start(DB_NAME, USER,
                context=CONTEXT) as transaction:
            self.assert_(self.many2many.import_data(['many2many'],
                [['Test 1']]) == (1, 0, 0, 0))

            self.assert_(self.many2many.import_data(['many2many:id'],
                [['test.import_data_many2many_target_test1']]) == (1, 0, 0, 0))

            self.assert_(self.many2many.import_data(['many2many'],
                [['Test 1,Test 2']]) == (1, 0, 0, 0))

            self.assert_(self.many2many.import_data(['many2many:id'],
                [['test.import_data_many2many_target_test1,'
                    'test.import_data_many2many_target_test2']]) ==
=======
        'Test many2many'
        with Transaction().start(DB_NAME, USER,
                context=CONTEXT) as transaction:
            self.assertEqual(self.many2many.import_data(['many2many'],
                [['Test 1']]), (1, 0, 0, 0))

            self.assertEqual(self.many2many.import_data(['many2many:id'],
                [['tests.import_data_many2many_target_test1']]), (1, 0, 0, 0))

            self.assertEqual(self.many2many.import_data(['many2many'],
                [['Test 1,Test 2']]), (1, 0, 0, 0))

            self.assertEqual(self.many2many.import_data(['many2many:id'],
                [['tests.import_data_many2many_target_test1,'
                    'tests.import_data_many2many_target_test2']]),
>>>>>>> 47d4a76e
                (1, 0, 0, 0))

            self.assertEqual(self.many2many.import_data(['many2many'],
                [['Test\, comma']]), (1, 0, 0, 0))

            self.assertEqual(self.many2many.import_data(['many2many'],
                [['Test\, comma,Test 1']]), (1, 0, 0, 0))

            self.assertEqual(self.many2many.import_data(['many2many'],
                [['']]), (1, 0, 0, 0))

            self.assertEqual(self.many2many.import_data(['many2many'],
                [['Test 1'], ['Test 2']]), (2, 0, 0, 0))

            self.assertEqual(self.many2many.import_data(['many2many'],
                [['foo']])[0], -1)

            self.assertEqual(self.many2many.import_data(['many2many'],
                [['Test 1,foo']])[0], -1)

            self.assertEqual(self.many2many.import_data(['many2many'],
                [['Duplicate']])[0], -1)

            self.assertEqual(self.many2many.import_data(['many2many'],
                [['Test 1,Duplicate']])[0], -1)

            transaction.cursor.rollback()

    def test0130one2many(self):
<<<<<<< HEAD
        '''
        Test one2many.
        '''
        with Transaction().start(DB_NAME, USER,
                context=CONTEXT) as transaction:
            self.assert_(self.one2many.import_data(['name', 'one2many/name'],
                [['Test', 'Test 1']]) == (1, 0, 0, 0))
=======
        'Test one2many'
        with Transaction().start(DB_NAME, USER,
                context=CONTEXT) as transaction:
            self.assertEqual(self.one2many.import_data(
                    ['name', 'one2many/name'], [['Test', 'Test 1']]),
                (1, 0, 0, 0))
>>>>>>> 47d4a76e

            self.assertEqual(self.one2many.import_data(
                    ['name', 'one2many/name'], [
                        ['Test', 'Test 1'], ['', 'Test 2']]),
                (1, 0, 0, 0))

            self.assertEqual(self.one2many.import_data(
                    ['name', 'one2many/name'],
                    [
                        ['Test 1', 'Test 1'],
                        ['', 'Test 2'],
                        ['Test 2', 'Test 1']]),
                (2, 0, 0, 0))

            transaction.cursor.rollback()

    def test0140reference(self):
<<<<<<< HEAD
        '''
        Test reference.
        '''
        with Transaction().start(DB_NAME, USER,
                context=CONTEXT) as transaction:
            self.assert_(self.reference.import_data(['reference'],
                [['test.import_data.reference.selection,Test']]) ==
=======
        'Test reference'
        with Transaction().start(DB_NAME, USER,
                context=CONTEXT) as transaction:
            self.assertEqual(self.reference.import_data(['reference'],
                [['test.import_data.reference.selection,Test']]),
>>>>>>> 47d4a76e
                (1, 0, 0, 0))
            reference, = self.reference.search([])
            self.assertEqual(reference.reference.__name__,
                'test.import_data.reference.selection')
            transaction.cursor.rollback()

            self.assertEqual(self.reference.import_data(['reference:id'],
                [['test.import_data.reference.selection,'
                    'tests.import_data_reference_selection_test']]),
                (1, 0, 0, 0))
            reference, = self.reference.search([])
            self.assertEqual(reference.reference.__name__,
                'test.import_data.reference.selection')
            transaction.cursor.rollback()

            self.assertEqual(self.reference.import_data(['reference'],
                [['']]), (1, 0, 0, 0))
            reference, = self.reference.search([])
            self.assertEqual(reference.reference, None)
            transaction.cursor.rollback()

            self.assertEqual(self.reference.import_data(['reference'],
                [['test.import_data.reference.selection,Test'],
                    ['test.import_data.reference.selection,Test']]),
                (2, 0, 0, 0))
            for reference in self.reference.search([]):
                self.assertEqual(reference.reference.__name__,
                    'test.import_data.reference.selection')
            transaction.cursor.rollback()

            self.assertEqual(self.reference.import_data(['reference'],
                [['test.import_data.reference.selection,foo']])[0], -1)

            self.assertEqual(self.reference.import_data(['reference'],
                [['test.import_data.reference.selection,Duplicate']])[0], -1)

            self.assertEqual(self.reference.import_data(['reference:id'],
                [['test.import_data.reference.selection,foo']])[0], -1)

            self.assertEqual(self.reference.import_data(['reference:id'],
                [['test.import_data.reference.selection,test.foo']])[0], -1)

            transaction.cursor.rollback()


def suite():
    return unittest.TestLoader().loadTestsFromTestCase(ImportDataTestCase)<|MERGE_RESOLUTION|>--- conflicted
+++ resolved
@@ -31,21 +31,11 @@
         self.reference = POOL.get('test.import_data.reference')
 
     def test0010boolean(self):
-<<<<<<< HEAD
-        '''
-        Test boolean.
-        '''
-        with Transaction().start(DB_NAME, USER,
-                context=CONTEXT) as transaction:
-            self.assert_(self.boolean.import_data(['boolean'],
-                [['True']]) == (1, 0, 0, 0))
-=======
         'Test boolean'
         with Transaction().start(DB_NAME, USER,
                 context=CONTEXT) as transaction:
             self.assertEqual(self.boolean.import_data(['boolean'],
                 [['True']]), (1, 0, 0, 0))
->>>>>>> 47d4a76e
 
             self.assertEqual(self.boolean.import_data(['boolean'],
                 [['1']]), (1, 0, 0, 0))
@@ -68,21 +58,11 @@
             transaction.cursor.rollback()
 
     def test0020integer(self):
-<<<<<<< HEAD
-        '''
-        Test integer.
-        '''
-        with Transaction().start(DB_NAME, USER,
-                context=CONTEXT) as transaction:
-            self.assert_(self.integer.import_data(['integer'],
-                [['1']]) == (1, 0, 0, 0))
-=======
         'Test integer'
         with Transaction().start(DB_NAME, USER,
                 context=CONTEXT) as transaction:
             self.assertEqual(self.integer.import_data(['integer'],
                 [['1']]), (1, 0, 0, 0))
->>>>>>> 47d4a76e
 
             self.assertEqual(self.integer.import_data(['integer'],
                 [['-1']]), (1, 0, 0, 0))
@@ -138,15 +118,6 @@
             transaction.cursor.rollback()
 
     def test0030float(self):
-<<<<<<< HEAD
-        '''
-        Test float.
-        '''
-        with Transaction().start(DB_NAME, USER,
-                context=CONTEXT) as transaction:
-            self.assert_(self.float.import_data(['float'],
-                [['1.1']]) == (1, 0, 0, 0))
-=======
         'Test float'
         with Transaction().start(DB_NAME, USER,
                 context=CONTEXT) as transaction:
@@ -158,7 +129,6 @@
 
             self.assertEqual(self.float.import_data(['float'],
                 [['1']]), (1, 0, 0, 0))
->>>>>>> 47d4a76e
 
             self.assertEqual(self.float.import_data(['float'],
                 [['']]), (1, 0, 0, 0))
@@ -208,15 +178,6 @@
             transaction.cursor.rollback()
 
     def test0040numeric(self):
-<<<<<<< HEAD
-        '''
-        Test numeric.
-        '''
-        with Transaction().start(DB_NAME, USER,
-                context=CONTEXT) as transaction:
-            self.assert_(self.numeric.import_data(['numeric'],
-                [['1.1']]) == (1, 0, 0, 0))
-=======
         'Test numeric'
         with Transaction().start(DB_NAME, USER,
                 context=CONTEXT) as transaction:
@@ -228,7 +189,6 @@
 
             self.assertEqual(self.numeric.import_data(['numeric'],
                 [['1']]), (1, 0, 0, 0))
->>>>>>> 47d4a76e
 
             self.assertEqual(self.numeric.import_data(['numeric'],
                 [['']]), (1, 0, 0, 0))
@@ -278,21 +238,11 @@
             transaction.cursor.rollback()
 
     def test0050char(self):
-<<<<<<< HEAD
-        '''
-        Test char.
-        '''
-        with Transaction().start(DB_NAME, USER,
-                context=CONTEXT) as transaction:
-            self.assert_(self.char.import_data(['char'],
-                [['test']]) == (1, 0, 0, 0))
-=======
         'Test char'
         with Transaction().start(DB_NAME, USER,
                 context=CONTEXT) as transaction:
             self.assertEqual(self.char.import_data(['char'],
                 [['test']]), (1, 0, 0, 0))
->>>>>>> 47d4a76e
 
             self.assertEqual(self.char.import_data(['char'],
                 [['']]), (1, 0, 0, 0))
@@ -303,21 +253,11 @@
             transaction.cursor.rollback()
 
     def test0060text(self):
-<<<<<<< HEAD
-        '''
-        Test text.
-        '''
-        with Transaction().start(DB_NAME, USER,
-                context=CONTEXT) as transaction:
-            self.assert_(self.text.import_data(['text'],
-                [['test']]) == (1, 0, 0, 0))
-=======
         'Test text'
         with Transaction().start(DB_NAME, USER,
                 context=CONTEXT) as transaction:
             self.assertEqual(self.text.import_data(['text'],
                 [['test']]), (1, 0, 0, 0))
->>>>>>> 47d4a76e
 
             self.assertEqual(self.text.import_data(['text'],
                 [['']]), (1, 0, 0, 0))
@@ -328,21 +268,11 @@
             transaction.cursor.rollback()
 
     def test0070sha(self):
-<<<<<<< HEAD
-        '''
-        Test sha.
-        '''
-        with Transaction().start(DB_NAME, USER,
-                context=CONTEXT) as transaction:
-            self.assert_(self.sha.import_data(['sha'],
-                [['test']]) == (1, 0, 0, 0))
-=======
         'Test sha'
         with Transaction().start(DB_NAME, USER,
                 context=CONTEXT) as transaction:
             self.assertEqual(self.sha.import_data(['sha'],
                 [['test']]), (1, 0, 0, 0))
->>>>>>> 47d4a76e
 
             self.assertEqual(self.sha.import_data(['sha'],
                 [['']]), (1, 0, 0, 0))
@@ -353,21 +283,11 @@
             transaction.cursor.rollback()
 
     def test0080date(self):
-<<<<<<< HEAD
-        '''
-        Test date.
-        '''
-        with Transaction().start(DB_NAME, USER,
-                context=CONTEXT) as transaction:
-            self.assert_(self.date.import_data(['date'],
-                [['2010-01-01']]) == (1, 0, 0, 0))
-=======
         'Test date'
         with Transaction().start(DB_NAME, USER,
                 context=CONTEXT) as transaction:
             self.assertEqual(self.date.import_data(['date'],
                 [['2010-01-01']]), (1, 0, 0, 0))
->>>>>>> 47d4a76e
 
             self.assertEqual(self.date.import_data(['date'],
                 [['']]), (1, 0, 0, 0))
@@ -381,21 +301,6 @@
             transaction.cursor.rollback()
 
     def test0090datetime(self):
-<<<<<<< HEAD
-        '''
-        Test datetime.
-        '''
-        with Transaction().start(DB_NAME, USER,
-                context=CONTEXT) as transaction:
-            self.assert_(self.datetime.import_data(['datetime'],
-                [['2010-01-01 12:00:00']]) == (1, 0, 0, 0))
-
-            self.assert_(self.datetime.import_data(['datetime'],
-                [['']]) == (1, 0, 0, 0))
-
-            self.assert_(self.datetime.import_data(['datetime'],
-                [['2010-01-01 12:00:00'], ['2010-01-01 13:30:00']]) ==
-=======
         'Test datetime'
         with Transaction().start(DB_NAME, USER,
                 context=CONTEXT) as transaction:
@@ -407,7 +312,6 @@
 
             self.assertEqual(self.datetime.import_data(['datetime'],
                 [['2010-01-01 12:00:00'], ['2010-01-01 13:30:00']]),
->>>>>>> 47d4a76e
                 (2, 0, 0, 0))
 
             self.assertEqual(self.datetime.import_data(['datetime'],
@@ -416,21 +320,11 @@
             transaction.cursor.rollback()
 
     def test0100selection(self):
-<<<<<<< HEAD
-        '''
-        Test selection.
-        '''
-        with Transaction().start(DB_NAME, USER,
-                context=CONTEXT) as transaction:
-            self.assert_(self.selection.import_data(['selection'],
-                [['select1']]) == (1, 0, 0, 0))
-=======
         'Test selection'
         with Transaction().start(DB_NAME, USER,
                 context=CONTEXT) as transaction:
             self.assertEqual(self.selection.import_data(['selection'],
                 [['select1']]), (1, 0, 0, 0))
->>>>>>> 47d4a76e
 
             self.assertEqual(self.selection.import_data(['selection'],
                 [['']]), (1, 0, 0, 0))
@@ -444,21 +338,11 @@
             transaction.cursor.rollback()
 
     def test0110many2one(self):
-<<<<<<< HEAD
-        '''
-        Test many2one.
-        '''
-        with Transaction().start(DB_NAME, USER,
-                context=CONTEXT) as transaction:
-            self.assert_(self.many2one.import_data(['many2one'],
-                [['Test']]) == (1, 0, 0, 0))
-=======
         'Test many2one'
         with Transaction().start(DB_NAME, USER,
                 context=CONTEXT) as transaction:
             self.assertEqual(self.many2one.import_data(['many2one'],
                 [['Test']]), (1, 0, 0, 0))
->>>>>>> 47d4a76e
 
             self.assertEqual(self.many2one.import_data(['many2one:id'],
                 [['tests.import_data_many2one_target_test']]), (1, 0, 0, 0))
@@ -484,25 +368,6 @@
             transaction.cursor.rollback()
 
     def test0120many2many(self):
-<<<<<<< HEAD
-        '''
-        Test many2many.
-        '''
-        with Transaction().start(DB_NAME, USER,
-                context=CONTEXT) as transaction:
-            self.assert_(self.many2many.import_data(['many2many'],
-                [['Test 1']]) == (1, 0, 0, 0))
-
-            self.assert_(self.many2many.import_data(['many2many:id'],
-                [['test.import_data_many2many_target_test1']]) == (1, 0, 0, 0))
-
-            self.assert_(self.many2many.import_data(['many2many'],
-                [['Test 1,Test 2']]) == (1, 0, 0, 0))
-
-            self.assert_(self.many2many.import_data(['many2many:id'],
-                [['test.import_data_many2many_target_test1,'
-                    'test.import_data_many2many_target_test2']]) ==
-=======
         'Test many2many'
         with Transaction().start(DB_NAME, USER,
                 context=CONTEXT) as transaction:
@@ -518,7 +383,6 @@
             self.assertEqual(self.many2many.import_data(['many2many:id'],
                 [['tests.import_data_many2many_target_test1,'
                     'tests.import_data_many2many_target_test2']]),
->>>>>>> 47d4a76e
                 (1, 0, 0, 0))
 
             self.assertEqual(self.many2many.import_data(['many2many'],
@@ -548,22 +412,12 @@
             transaction.cursor.rollback()
 
     def test0130one2many(self):
-<<<<<<< HEAD
-        '''
-        Test one2many.
-        '''
-        with Transaction().start(DB_NAME, USER,
-                context=CONTEXT) as transaction:
-            self.assert_(self.one2many.import_data(['name', 'one2many/name'],
-                [['Test', 'Test 1']]) == (1, 0, 0, 0))
-=======
         'Test one2many'
         with Transaction().start(DB_NAME, USER,
                 context=CONTEXT) as transaction:
             self.assertEqual(self.one2many.import_data(
                     ['name', 'one2many/name'], [['Test', 'Test 1']]),
                 (1, 0, 0, 0))
->>>>>>> 47d4a76e
 
             self.assertEqual(self.one2many.import_data(
                     ['name', 'one2many/name'], [
@@ -581,21 +435,11 @@
             transaction.cursor.rollback()
 
     def test0140reference(self):
-<<<<<<< HEAD
-        '''
-        Test reference.
-        '''
-        with Transaction().start(DB_NAME, USER,
-                context=CONTEXT) as transaction:
-            self.assert_(self.reference.import_data(['reference'],
-                [['test.import_data.reference.selection,Test']]) ==
-=======
         'Test reference'
         with Transaction().start(DB_NAME, USER,
                 context=CONTEXT) as transaction:
             self.assertEqual(self.reference.import_data(['reference'],
                 [['test.import_data.reference.selection,Test']]),
->>>>>>> 47d4a76e
                 (1, 0, 0, 0))
             reference, = self.reference.search([])
             self.assertEqual(reference.reference.__name__,
