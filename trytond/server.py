#This file is part of Tryton.  The COPYRIGHT file at the top level of this repository contains the full copyright notices and license terms.
"""
%prog [options]
"""
import logging
format='[%(asctime)s] %(levelname)s:%(name)s:%(message)s'
datefmt='%a %b %d %H:%M:%S %Y'
logging.basicConfig(level=logging.DEBUG, format=format, datefmt=datefmt)
import sys, os, signal
import netsvc
import time
import psycopg2
import pooler
import sql_db
import config
from config import CONFIG
import web_service
import wkf_service
from module import register_classes
import mx.DateTime
from getpass import getpass
import sha
<<<<<<< HEAD
import threading

=======
import logging
import logging.handlers
>>>>>>> 4ae99fee

class TrytonServer(object):

    def __init__(self):

        if CONFIG['logfile']:
            logf = CONFIG['logfile']
            # test if the directories exist, else create them
            try:
                handler = logging.handlers.TimedRotatingFileHandler(
                    logf, 'D', 1, 30)
            except Exception, exception:
                sys.stderr.write("ERROR: couldn't create the logfile directory:" \
                        + str(exception))
            else:
                formatter = logging.Formatter(format, datefmt)
                # tell the handler to use this format
                handler.setFormatter(formatter)

                # add the handler to the root logger
                logging.getLogger().addHandler(handler)
                logging.getLogger().setLevel(logging.INFO)
        elif os.name != 'nt':
            reverse = '\x1b[7m'
            reset = '\x1b[0m'
            # reverse color for error and critical messages
            for level in logging.ERROR, logging.CRITICAL:
                msg = reverse + logging.getLevelName(level) + reset
                logging.addLevelName(level, msg)

        self.logger = logging.getLogger("init")

        if not hasattr(mx.DateTime, 'strptime'):
            mx.DateTime.strptime = lambda x, y: mx.DateTime.mktime(
                    time.strptime(x, y))

        self.logger.info('using %s as configuration file' % CONFIG.configfile)
        self.logger.info('initialising distributed objects services')

        self.dispatcher = netsvc.Dispatcher()
        self.dispatcher.monitor(signal.SIGINT)


        web_service.DB()
        web_service.Common()
        web_service.Object()
        web_service.Wizard()
        web_service.Report()

        wkf_service.WorkflowService()

    def run(self):
        "Run the server and never return"

        update_module = False
        init = {}
        for db_name in CONFIG["db_name"]:
            cursor = None
            try:
                if db_name:
                    cursor = pooler.get_db_only(db_name).cursor()
            except psycopg2.OperationalError:
                self.logger.info("could not connect to database '%s'!" % db_name,)

            init[db_name] = False
            if cursor and CONFIG['init']:
                cursor.execute("SELECT relname " \
                        "FROM pg_class " \
                        "WHERE relkind = 'r' AND relname in (" \
                        "'inherit', "
                        "'ir_model', "
                        "'ir_model_field', "
                        "'ir_ui_view', "
                        "'ir_ui_menu', "
                        "'res_user', "
                        "'res_group', "
                        "'res_group_user_rel', "
                        "'wkf', "
                        "'wkf_activity', "
                        "'wkf_transition', "
                        "'wkf_instance', "
                        "'wkf_workitem', "
                        "'wkf_witm_trans', "
                        "'ir_module_category', "
                        "'ir_module_module', "
                        "'ir_module_module_dependency, '"
                        "'ir_translation, '"
                        "'ir_lang'"
                        ")")
                if len(cursor.fetchall()) == 0:
                    self.logger.info("init db")
                    sql_db.init_db(cursor)
                    init[db_name] = True
                cursor.commit()

            register_classes()

            if db_name:
                lang = None
                if cursor:
                    cursor.execute('SELECT code FROM ir_lang ' \
                            'WHERE translatable = True')
                    lang = [x[0] for x in cursor.fetchall()]
                    cursor.close()
                update_module = bool(CONFIG['init'] or CONFIG['update'])
                pooler.get_db_and_pool(db_name, update_module=update_module,
                        lang=lang)
        else:
            register_classes()

        for kind in ('init', 'update'):
            CONFIG[kind] = {}

        for db_name in CONFIG['db_name']:
            if init[db_name]:
                while True:
                    password = getpass('Admin Password for %s:' % db_name)
                    password2 = getpass('Admin Password Confirmation:')
                    if password != password2:
                        sys.stderr.write('Admin Password Confirmation doesn\'t match ' \
                                'Admin Password!\n')
                        continue
                    if not password:
                        sys.stderr.write('Admin Password is required!\n')
                        continue
                    break

                cursor = pooler.get_db_only(db_name).cursor()
                cursor.execute('UPDATE res_user ' \
                        'SET password = %s ' \
                        'WHERE login = \'admin\'',
                        (sha.new(password).hexdigest(),))
                cursor.commit()
                cursor.close()

        if update_module:
            self.logger.info('Update/Init succeed!')
            sys.exit(0)

        # Launch Server
        secure = CONFIG["secure"]
        if CONFIG['xmlrpc']:
            interface = CONFIG["interface"]
            try:
                port = int(CONFIG["xmlport"])
            except:
                self.logger.error("invalid port '%s'!" % (CONFIG["xmlport"],))
                sys.exit(1)

            httpd = netsvc.HttpDaemon(interface, port, secure)

            xml_gw = netsvc.XmlRpc.RpcGateway('web-service')
            httpd.attach("/xmlrpc", xml_gw )
            logging.getLogger("web-service").info(
                "starting XML-RPC" + (CONFIG['secure'] and ' Secure' or '') + \
                    " services, port " + str(port))

        if CONFIG['netrpc']:
            interface = CONFIG["interface"]
            try:
                port = int(CONFIG["netport"])
            except:
                self.logger.error("invalid port '%s'!" % (CONFIG["netport"],))
                sys.exit(1)

            tinysocket = netsvc.TinySocketServerThread(interface, port,
                    secure)
            logging.getLogger("web-service").info(
                "starting netrpc service, port " + str(port))

        if CONFIG['webdav']:
            interface = CONFIG['interface']
            try:
                port = int(CONFIG['webdavport'])
            except:
                self.logger.error("invalid port '%s'!" % (CONFIG['webdavport'],))
                sys.exit(1)

            webdavd = netsvc.WebDAVServerThread(interface, port, secure)
            logging.getLogger("web-service").info(
                    'starting webdav service, port ' + str(port))

        def handler(signum, frame):
            if CONFIG['netrpc']:
                tinysocket.stop()
            if CONFIG['xmlrpc']:
                httpd.stop()
            if CONFIG['webdav']:
                webdavd.stop()
            if CONFIG['pidfile']:
                os.unlink(CONFIG['pidfile'])
            sys.exit(0)

        if CONFIG['pidfile']:
            fd_pid = open(CONFIG['pidfile'], 'w')
            pidtext = "%d" % (os.getpid())
            fd_pid.write(pidtext)
            fd_pid.close()

        signal.signal(signal.SIGINT, handler)
        signal.signal(signal.SIGTERM, handler)

        self.logger.info('the server is running, waiting for connections...')
        if CONFIG['netrpc']:
            tinysocket.start()
        if CONFIG['xmlrpc']:
            httpd.start()
        if CONFIG['webdav']:
            webdavd.start()
        #DISPATCHER.run()

        try:
            import psyco
            psyco.full()
        except ImportError:
            pass

        now = time.time()
        while True:
            time.sleep(1)
            if time.time() - now >= 60:
                for dbname in pooler.get_db_list():
                    pool = pooler.get_pool(dbname)
                    cron_obj = pool.get('ir.cron')
                    thread = threading.Thread(
                            target=cron_obj.pool_jobs,
                            args=(dbname,), kwargs={})
                    thread.start()
                now = time.time()

if __name__ == "__main__":
    SERVER = TrytonServer()
    SERVER.run()<|MERGE_RESOLUTION|>--- conflicted
+++ resolved
@@ -20,13 +20,10 @@
 import mx.DateTime
 from getpass import getpass
 import sha
-<<<<<<< HEAD
-import threading
-
-=======
 import logging
 import logging.handlers
->>>>>>> 4ae99fee
+import threading
+
 
 class TrytonServer(object):
 
