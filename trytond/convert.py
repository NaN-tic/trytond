--- conflicted
+++ resolved
@@ -375,11 +375,7 @@
         for model_name in record_ids.keys():
             if model_name not in object_name_list:
                 continue
-<<<<<<< HEAD
-            model_obj = self.pool.get(model_name)
-=======
             Model = self.pool.get(model_name)
->>>>>>> 7d8707e3
             self.browserecord[module][model_name] = {}
             for i in range(0, len(record_ids[model_name]), cursor.IN_MAX):
                 sub_record_ids = record_ids[model_name][i:i + cursor.IN_MAX]
@@ -801,70 +797,17 @@
             ], order=[('id', 'DESC')])
 
     object_name_list = set(pool.object_name_list())
-<<<<<<< HEAD
-    for mrec in modeldata_obj.browse(mdata_ids):
-        mdata_id, model, db_id = mrec.id, mrec.model, mrec.db_id
-
-        # Whe skip transitions, they will be deleted with the
-        # corresponding activity:
-        if model == 'workflow.transition':
-            transition_delete.append((mdata_id, db_id))
-            continue
-
-        if model == 'workflow.activity':
-
-            wkf_todo = []
-            # search for records that are in the state/activity that
-            # we want to delete...
-            cursor.execute('SELECT res_type, res_id ' \
-                    'FROM wkf_instance ' \
-                    'WHERE id IN (' \
-                        'SELECT instance FROM wkf_workitem ' \
-                        'WHERE activity = %s)', (db_id,))
-            #... connect the transitions backward...
-            wkf_todo.extend(cursor.fetchall())
-            cursor.execute("UPDATE wkf_transition " \
-                    'SET condition = \'True\', "group" = NULL, ' \
-                        "signal = NULL, act_to = act_from, " \
-                        "act_from = %s " \
-                    "WHERE act_to = %s", (db_id, db_id))
-            # ... and force the record to follow them:
-            for wkf_model, wkf_model_id in wkf_todo:
-                model_obj = pool.get(wkf_model)
-                #XXX must perhaps use workflow_trigger_trigger?
-                model_obj.workflow_trigger_write(wkf_model_id)
-
-            # Collect the ids of these transition in model_data
-            cursor.execute(
-                "SELECT md.id FROM ir_model_data md " \
-                    "JOIN wkf_transition t ON "\
-                    "(md.model='workflow.transition' and md.db_id=t.id)" \
-                    "WHERE t.act_to = %s", (db_id,))
-            mdata_delete.extend([x[0] for x in cursor.fetchall()])
-
-            # And finally delete the transitions
-            cursor.execute("DELETE FROM wkf_transition " \
-                    "WHERE act_to = %s", (db_id,))
-
-=======
     for mrec in mdata:
         model, db_id = mrec.model, mrec.db_id
->>>>>>> 7d8707e3
 
         logging.getLogger("convert").info(
                 'Deleting %s@%s' % (db_id, model))
         try:
             # Deletion of the record
             if model in object_name_list:
-<<<<<<< HEAD
-                model_obj = pool.get(model)
-                model_obj.delete(db_id)
-                mdata_delete.append(mdata_id)
-=======
                 Model = pool.get(model)
                 Model.delete([Model(db_id)])
                 mdata_delete.append(mrec)
->>>>>>> 7d8707e3
             else:
                 logging.getLogger("convert").warning(
                         'Could not delete id %d of model %s because model no '
