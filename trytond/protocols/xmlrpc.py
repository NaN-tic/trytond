#This file is part of Tryton.  The COPYRIGHT file at the top level of
#this repository contains the full copyright notices and license terms.
from trytond.protocols.sslsocket import SSLSocket
from trytond.protocols.dispatcher import dispatch
from trytond.config import CONFIG
from trytond.protocols.common import daemon, RegisterHandlerMixin
from trytond.exceptions import UserError, UserWarning, NotLogged, \
    ConcurrencyException
from trytond import security
import SimpleXMLRPCServer
import SocketServer
import xmlrpclib
import traceback
import socket
import sys
import base64
import datetime
from types import DictType

# convert decimal to float before marshalling:
from decimal import Decimal
<<<<<<< HEAD
xmlrpclib.Marshaller.dispatch[Decimal] = \
        lambda self, value, write: self.dump_double(float(value), write)
xmlrpclib.Marshaller.dispatch[Float] = \
        lambda self, value, write: self.dump_double(float(value), write)
xmlrpclib.Marshaller.dispatch[type(None)] = \
        lambda self, value, write: self.dump_bool(bool(value), write)
xmlrpclib.Marshaller.dispatch[datetime.date] = \
        lambda self, value, write: self.dump_datetime(
                datetime.datetime.combine(value, datetime.time()), write)
=======


def dump_decimal(self, value, write):
    value = {'__class__': 'Decimal',
        'decimal': str(value),
        }
    self.dump_struct(value, write)


def dump_buffer(self, value, write):
    self.write = write
    value = xmlrpclib.Binary(value)
    value.encode(self)
    del self.write


def dump_date(self, value, write):
    value = {'__class__': 'date',
        'year': value.year,
        'month': value.month,
        'day': value.day,
        }
    self.dump_struct(value, write)


def dump_time(self, value, write):
    value = {'__class__': 'time',
        'hour': value.hour,
        'minute': value.minute,
        'second': value.second,
        }
    self.dump_struct(value, write)

xmlrpclib.Marshaller.dispatch[Decimal] = dump_decimal
xmlrpclib.Marshaller.dispatch[type(None)] = \
        lambda self, value, write: self.dump_bool(bool(value), write)
xmlrpclib.Marshaller.dispatch[datetime.date] = dump_date
xmlrpclib.Marshaller.dispatch[datetime.time] = dump_time
xmlrpclib.Marshaller.dispatch[buffer] = dump_buffer

>>>>>>> fe1fa455

def dump_struct(self, value, write, escape=xmlrpclib.escape):
    converted_value = {}
    for k, v in value.items():
        if type(k) in (int, long):
            k = str(int(k))
        elif type(k) == float:
            k = repr(k)
        converted_value[k] = v
    return self.dump_struct(converted_value, write, escape=escape)

xmlrpclib.Marshaller.dispatch[DictType] = dump_struct


<<<<<<< HEAD
def _end_double(self, data):
    self.append(Float(data))
    self._value = 0
xmlrpclib.Unmarshaller.dispatch["double"] = _end_double
=======
def end_struct(self, data):
    mark = self._marks.pop()
    # map structs to Python dictionaries
    dct = {}
    items = self._stack[mark:]
    for i in range(0, len(items), 2):
        dct[xmlrpclib._stringify(items[i])] = items[i + 1]
    if '__class__' in dct:
        if dct['__class__'] == 'date':
            dct = datetime.date(dct['year'], dct['month'], dct['day'])
        elif dct['__class__'] == 'time':
            dct = datetime.time(dct['hour'], dct['minute'], dct['second'])
        elif dct['__class__'] == 'Decimal':
            dct = Decimal(dct['decimal'])
    self._stack[mark:] = [dct]
    self._value = 0

xmlrpclib.Unmarshaller.dispatch['struct'] = end_struct


>>>>>>> fe1fa455
def _end_dateTime(self, data):
    value = xmlrpclib.DateTime()
    value.decode(data)
    value = xmlrpclib._datetime_type(data)
    self.append(value)
xmlrpclib.Unmarshaller.dispatch["dateTime.iso8601"] = _end_dateTime


class GenericXMLRPCRequestHandler:

    def _dispatch(self, method, params):
        host, port = self.client_address[:2]
        database_name = self.path[1:]
        user = self.tryton['user']
        session = self.tryton['session']
        try:
            try:
                method_list = method.split('.')
                object_type = method_list[0]
                object_name = '.'.join(method_list[1:-1])
                method = method_list[-1]
                if object_type == 'system' and method == 'getCapabilities':
                    return {
                        'introspect': {
                            'specUrl': ('http://xmlrpc-c.sourceforge.net/'
                                'xmlrpc-c/introspection.html'),
                            'specVersion': 1,
                        },
                    }
                return dispatch(host, port, 'XML-RPC', database_name, user,
                        session, object_type, object_name, method, *params)
            except (NotLogged, ConcurrencyException), exception:
                raise xmlrpclib.Fault(exception.code,
                    '\n'.join(exception.args))
            except (UserError, UserWarning), exception:
                error, description = exception.args
                raise xmlrpclib.Fault(exception.code,
                    '\n'.join((error,) + description))
            except Exception:
                tb_s = ''.join(traceback.format_exception(*sys.exc_info()))
                for path in sys.path:
                    tb_s = tb_s.replace(path, '')
                if CONFIG['debug_mode']:
                    import pdb
                    traceb = sys.exc_info()[2]
                    pdb.post_mortem(traceb)
                raise xmlrpclib.Fault(255, str(sys.exc_value) + '\n' + tb_s)
        finally:
            security.logout(database_name, user, session)


class SimpleXMLRPCRequestHandler(RegisterHandlerMixin,
        GenericXMLRPCRequestHandler,
        SimpleXMLRPCServer.SimpleXMLRPCRequestHandler):
    protocol_version = "HTTP/1.1"
    rpc_paths = None
    encode_threshold = 1400  # common MTU

    def parse_request(self):
        res = SimpleXMLRPCServer.SimpleXMLRPCRequestHandler.parse_request(self)
        if not res:
            return res
        database_name = self.path[1:]
        if not database_name:
            self.tryton = {'user': None, 'session': None}
            return res
        try:
            method, up64 = self.headers['Authorization'].split(None, 1)
            if method.strip().lower() == 'basic':
                user, password = base64.decodestring(up64).split(':', 1)
                user_id, session = security.login(database_name, user,
                        password)
                self.tryton = {'user': user_id, 'session': session}
                return res
        except Exception:
            pass
        self.send_error(401, 'Unauthorized')
        self.send_header("WWW-Authenticate", 'Basic realm="Tryton"')
        return False


class SecureXMLRPCRequestHandler(SimpleXMLRPCRequestHandler):

    def setup(self):
        self.request = SSLSocket(self.request)
        SimpleXMLRPCRequestHandler.setup(self)


class SimpleThreadedXMLRPCServer(SocketServer.ThreadingMixIn,
        SimpleXMLRPCServer.SimpleXMLRPCServer):
    timeout = 1
    daemon_threads = True

    def __init__(self, server_address, HandlerClass, logRequests=1):
        self.handlers = set()
        SimpleXMLRPCServer.SimpleXMLRPCServer.__init__(self, server_address,
            HandlerClass, logRequests)

    def server_bind(self):
        self.socket.setsockopt(socket.SOL_SOCKET,
                socket.SO_REUSEADDR, 1)
        self.socket.setsockopt(socket.SOL_SOCKET,
            socket.SO_KEEPALIVE, 1)
        SimpleXMLRPCServer.SimpleXMLRPCServer.server_bind(self)

    def server_close(self):
        SimpleXMLRPCServer.SimpleXMLRPCServer.server_close(self)
        for handler in self.handlers:
            self.shutdown_request(handler.request)

    if sys.version_info[:2] <= (2, 6):

        def shutdown_request(self, request):
            """Called to shutdown and close an individual request."""
            try:
                #explicitly shutdown.  socket.close() merely releases
                #the socket and waits for GC to perform the actual close.
                request.shutdown(socket.SHUT_WR)
            except socket.error:
                pass  # some platforms may raise ENOTCONN here
            self.close_request(request)


class SimpleThreadedXMLRPCServer6(SimpleThreadedXMLRPCServer):
    address_family = socket.AF_INET6


class SecureThreadedXMLRPCServer(SimpleThreadedXMLRPCServer):

    def __init__(self, server_address, HandlerClass, logRequests=1):
        SimpleThreadedXMLRPCServer.__init__(self, server_address, HandlerClass,
                logRequests)
        self.socket = socket.socket(self.address_family, self.socket_type)
        self.server_bind()
        self.server_activate()


class SecureThreadedXMLRPCServer6(SecureThreadedXMLRPCServer):
    address_family = socket.AF_INET6


class XMLRPCDaemon(daemon):

    def __init__(self, interface, port, secure=False):
        daemon.__init__(self, interface, port, secure, name='XMLRPCDaemon')
        if self.secure:
            handler_class = SecureXMLRPCRequestHandler
            server_class = SecureThreadedXMLRPCServer
            if self.ipv6:
                server_class = SecureThreadedXMLRPCServer6
        else:
            handler_class = SimpleXMLRPCRequestHandler
            server_class = SimpleThreadedXMLRPCServer
            if self.ipv6:
                server_class = SimpleThreadedXMLRPCServer6
        self.server = server_class((interface, port), handler_class, 0)<|MERGE_RESOLUTION|>--- conflicted
+++ resolved
@@ -19,17 +19,6 @@
 
 # convert decimal to float before marshalling:
 from decimal import Decimal
-<<<<<<< HEAD
-xmlrpclib.Marshaller.dispatch[Decimal] = \
-        lambda self, value, write: self.dump_double(float(value), write)
-xmlrpclib.Marshaller.dispatch[Float] = \
-        lambda self, value, write: self.dump_double(float(value), write)
-xmlrpclib.Marshaller.dispatch[type(None)] = \
-        lambda self, value, write: self.dump_bool(bool(value), write)
-xmlrpclib.Marshaller.dispatch[datetime.date] = \
-        lambda self, value, write: self.dump_datetime(
-                datetime.datetime.combine(value, datetime.time()), write)
-=======
 
 
 def dump_decimal(self, value, write):
@@ -70,7 +59,6 @@
 xmlrpclib.Marshaller.dispatch[datetime.time] = dump_time
 xmlrpclib.Marshaller.dispatch[buffer] = dump_buffer
 
->>>>>>> fe1fa455
 
 def dump_struct(self, value, write, escape=xmlrpclib.escape):
     converted_value = {}
@@ -85,12 +73,6 @@
 xmlrpclib.Marshaller.dispatch[DictType] = dump_struct
 
 
-<<<<<<< HEAD
-def _end_double(self, data):
-    self.append(Float(data))
-    self._value = 0
-xmlrpclib.Unmarshaller.dispatch["double"] = _end_double
-=======
 def end_struct(self, data):
     mark = self._marks.pop()
     # map structs to Python dictionaries
@@ -111,7 +93,6 @@
 xmlrpclib.Unmarshaller.dispatch['struct'] = end_struct
 
 
->>>>>>> fe1fa455
 def _end_dateTime(self, data):
     value = xmlrpclib.DateTime()
     value.decode(data)
