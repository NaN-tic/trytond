--- conflicted
+++ resolved
@@ -53,19 +53,12 @@
     self.dump_struct(value, write)
 
 xmlrpclib.Marshaller.dispatch[Decimal] = dump_decimal
-xmlrpclib.Marshaller.dispatch[Float] = dump_decimal
 xmlrpclib.Marshaller.dispatch[type(None)] = \
         lambda self, value, write: self.dump_bool(bool(value), write)
-<<<<<<< HEAD
-xmlrpclib.Marshaller.dispatch[datetime.date] = \
-        lambda self, value, write: self.dump_datetime(
-                datetime.datetime.combine(value, datetime.time()), write)
-=======
 xmlrpclib.Marshaller.dispatch[datetime.date] = dump_date
 xmlrpclib.Marshaller.dispatch[datetime.time] = dump_time
 xmlrpclib.Marshaller.dispatch[buffer] = dump_buffer
 
->>>>>>> 6eb38094
 
 def dump_struct(self, value, write, escape=xmlrpclib.escape):
     converted_value = {}
@@ -80,10 +73,6 @@
 xmlrpclib.Marshaller.dispatch[DictType] = dump_struct
 
 
-<<<<<<< HEAD
-def _end_double(self, data):
-    self.append(Float(data))
-=======
 def end_struct(self, data):
     mark = self._marks.pop()
     # map structs to Python dictionaries
@@ -99,7 +88,6 @@
         elif dct['__class__'] == 'Decimal':
             dct = Decimal(dct['decimal'])
     self._stack[mark:] = [dct]
->>>>>>> 6eb38094
     self._value = 0
 
 xmlrpclib.Unmarshaller.dispatch['struct'] = end_struct
