--- conflicted
+++ resolved
@@ -60,20 +60,8 @@
         def getboolean(self, name):
             return bool(self.get(name))
 
-<<<<<<< HEAD
-        def getboolean(self, name):
-            return bool(self.get(name))
-
-        def get(self, name, default=None):
-            try:
-                return self[name]
-            except:
-                return default
-
-=======
         def get(self, name, default=None):
             return getattr(self, name, default)
->>>>>>> 1a88af24
 
     class Config:
         DAV = ConfigDAV()
@@ -84,10 +72,6 @@
 class BaseThreadedHTTPServer(SocketServer.ThreadingMixIn,
         BaseHTTPServer.HTTPServer):
     timeout = 1
-<<<<<<< HEAD
-    max_children = CONFIG['max_thread']
-=======
->>>>>>> 1a88af24
 
     def server_bind(self):
         self.socket.setsockopt(socket.SOL_SOCKET,
@@ -186,22 +170,6 @@
             return res
         pool = Pool(Transaction().cursor.database_name)
         try:
-<<<<<<< HEAD
-            try:
-                collection_obj = pool.get('webdav.collection')
-                if uri[-1:] != '/':
-                    uri += '/'
-                for child in collection_obj.get_childs(cursor, int(USER_ID), dburi,
-                        cache=CACHE):
-                    res.append(urlparse.urljoin(self.baseuri,
-                        uri + child.encode('utf-8')))
-            except (DAV_Error, DAV_NotFound, DAV_Secret, DAV_Forbidden):
-                raise
-            except:
-                raise DAV_Error(500)
-        finally:
-            cursor.close()
-=======
             Collection = pool.get('webdav.collection')
             scheme, netloc, path, params, query, fragment = \
                 urlparse.urlparse(uri)
@@ -220,7 +188,6 @@
         except Exception, exception:
             self._log_exception(exception)
             raise DAV_Error(500)
->>>>>>> 1a88af24
         return res
 
     def get_data(self, uri, range=None):
@@ -261,18 +228,6 @@
         pool = Pool(Transaction().cursor.database_name)
         Collection = pool.get('webdav.collection')
         try:
-<<<<<<< HEAD
-            try:
-                res = collection_obj.get_data(cursor, int(USER_ID), dburi,
-                        cache=CACHE)
-            except (DAV_Error, DAV_NotFound, DAV_Secret, DAV_Forbidden):
-                raise
-            except:
-                raise DAV_Error(500)
-        finally:
-            cursor.close()
-        return res
-=======
             res = Collection.get_data(dburi, cache=CACHE)
         except (DAV_Error, DAV_NotFound, DAV_Secret, DAV_Forbidden), exception:
             self._log_exception(exception)
@@ -296,7 +251,6 @@
         if range[0] > size:
             raise DAV_Requested_Range_Not_Satisfiable
         return res[range[0]:range[1]]
->>>>>>> 1a88af24
 
     def put(self, uri, data, content_type=''):
         dbname, dburi = self._get_dburi(uri)
@@ -305,20 +259,6 @@
         pool = Pool(Transaction().cursor.database_name)
         Collection = pool.get('webdav.collection')
         try:
-<<<<<<< HEAD
-            try:
-                res = collection_obj.put(cursor, int(USER_ID), dburi, data,
-                        content_type, cache=CACHE)
-                cursor.commit()
-            except (DAV_Error, DAV_NotFound, DAV_Secret, DAV_Forbidden):
-                cursor.rollback()
-                raise
-            except:
-                cursor.rollback()
-                raise DAV_Error(500)
-        finally:
-            cursor.close()
-=======
             res = Collection.put(dburi, data, content_type, cache=CACHE)
             Transaction().cursor.commit()
         except (DAV_Error, DAV_NotFound, DAV_Secret, DAV_Forbidden), exception:
@@ -333,7 +273,6 @@
             uparts = list(urlparse.urlsplit(uri))
             uparts[2] = res
             res = urlparse.urlunsplit(uparts)
->>>>>>> 1a88af24
         return res
 
     def mkcol(self, uri):
@@ -343,20 +282,6 @@
         pool = Pool(Transaction().cursor.database_name)
         Collection = pool.get('webdav.collection')
         try:
-<<<<<<< HEAD
-            try:
-                res = collection_obj.mkcol(cursor, int(USER_ID), dburi,
-                        cache=CACHE)
-                cursor.commit()
-            except (DAV_Error, DAV_NotFound, DAV_Secret, DAV_Forbidden):
-                cursor.rollback()
-                raise
-            except:
-                cursor.rollback()
-                raise DAV_Error(500)
-        finally:
-            cursor.close()
-=======
             res = Collection.mkcol(dburi, cache=CACHE)
             Transaction().cursor.commit()
         except (DAV_Error, DAV_NotFound, DAV_Secret, DAV_Forbidden), exception:
@@ -367,7 +292,6 @@
             self._log_exception(exception)
             Transaction().cursor.rollback()
             raise DAV_Error(500)
->>>>>>> 1a88af24
         return res
 
     def _get_dav_resourcetype(self, uri):
@@ -377,17 +301,6 @@
         pool = Pool(Transaction().cursor.database_name)
         Collection = pool.get('webdav.collection')
         try:
-<<<<<<< HEAD
-            try:
-                res = collection_obj.get_resourcetype(cursor, int(USER_ID), dburi,
-                    cache=CACHE)
-            except (DAV_Error, DAV_NotFound, DAV_Secret, DAV_Forbidden):
-                raise
-            except:
-                raise DAV_Error(500)
-        finally:
-            cursor.close()
-=======
             res = Collection.get_resourcetype(dburi, cache=CACHE)
         except (DAV_Error, DAV_NotFound, DAV_Secret, DAV_Forbidden), exception:
             self._log_exception(exception)
@@ -395,7 +308,6 @@
         except Exception, exception:
             self._log_exception(exception)
             raise DAV_Error(500)
->>>>>>> 1a88af24
         return res
 
     def _get_dav_displayname(self, uri):
@@ -423,17 +335,6 @@
         pool = Pool(Transaction().cursor.database_name)
         Collection = pool.get('webdav.collection')
         try:
-<<<<<<< HEAD
-            try:
-                res = collection_obj.get_contentlength(cursor, int(USER_ID), dburi,
-                        cache=CACHE)
-            except (DAV_Error, DAV_NotFound, DAV_Secret, DAV_Forbidden):
-                raise
-            except:
-                raise DAV_Error(500)
-        finally:
-            cursor.close()
-=======
             res = Collection.get_contentlength(dburi, cache=CACHE)
         except (DAV_Error, DAV_NotFound, DAV_Secret, DAV_Forbidden), exception:
             self._log_exception(exception)
@@ -441,7 +342,6 @@
         except Exception, exception:
             self._log_exception(exception)
             raise DAV_Error(500)
->>>>>>> 1a88af24
         return res
 
     def _get_dav_getcontenttype(self, uri):
@@ -451,17 +351,6 @@
         pool = Pool(Transaction().cursor.database_name)
         Collection = pool.get('webdav.collection')
         try:
-<<<<<<< HEAD
-            try:
-                res = collection_obj.get_contenttype(cursor, int(USER_ID), dburi,
-                        cache=CACHE)
-            except (DAV_Error, DAV_NotFound, DAV_Secret, DAV_Forbidden):
-                raise
-            except:
-                raise DAV_Error(500)
-        finally:
-            cursor.close()
-=======
             res = Collection.get_contenttype(dburi, cache=CACHE)
         except (DAV_Error, DAV_NotFound, DAV_Secret, DAV_Forbidden), exception:
             self._log_exception(exception)
@@ -469,7 +358,6 @@
         except Exception, exception:
             self._log_exception(exception)
             raise DAV_Error(500)
->>>>>>> 1a88af24
         return res
 
     def _get_dav_getetag(self, uri):
@@ -482,17 +370,6 @@
         pool = Pool(Transaction().cursor.database_name)
         Collection = pool.get('webdav.collection')
         try:
-<<<<<<< HEAD
-            try:
-                res = collection_obj.get_creationdate(cursor, int(USER_ID), dburi,
-                        cache=CACHE)
-            except (DAV_Error, DAV_NotFound, DAV_Secret, DAV_Forbidden):
-                raise
-            except:
-                raise DAV_Error(500)
-        finally:
-            cursor.close()
-=======
             res = Collection.get_creationdate(dburi, cache=CACHE)
         except (DAV_Error, DAV_NotFound, DAV_Secret, DAV_Forbidden), exception:
             self._log_exception(exception)
@@ -500,7 +377,6 @@
         except Exception, exception:
             self._log_exception(exception)
             raise DAV_Error(500)
->>>>>>> 1a88af24
         return res
 
     def get_lastmodified(self, uri):
@@ -510,17 +386,6 @@
         pool = Pool(Transaction().cursor.database_name)
         Collection = pool.get('webdav.collection')
         try:
-<<<<<<< HEAD
-            try:
-                res = collection_obj.get_lastmodified(cursor, int(USER_ID), dburi,
-                        cache=CACHE)
-            except (DAV_Error, DAV_NotFound, DAV_Secret, DAV_Forbidden):
-                raise
-            except:
-                raise DAV_Error(500)
-        finally:
-            cursor.close()
-=======
             res = Collection.get_lastmodified(dburi, cache=CACHE)
         except (DAV_Error, DAV_NotFound, DAV_Secret, DAV_Forbidden), exception:
             self._log_exception(exception)
@@ -528,7 +393,6 @@
         except Exception, exception:
             self._log_exception(exception)
             raise DAV_Error(500)
->>>>>>> 1a88af24
         return res
 
     def rmcol(self, uri):
@@ -538,27 +402,12 @@
         pool = Pool(Transaction().cursor.database_name)
         Collection = pool.get('webdav.collection')
         try:
-<<<<<<< HEAD
-            try:
-                res = collection_obj.rmcol(cursor, int(USER_ID), dburi,
-                        cache=CACHE)
-                cursor.commit()
-            except (DAV_Error, DAV_NotFound, DAV_Secret, DAV_Forbidden):
-                cursor.rollback()
-                raise
-            except:
-                cursor.rollback()
-                raise DAV_Error(500)
-        finally:
-            cursor.close()
-=======
             res = Collection.rmcol(dburi, cache=CACHE)
             Transaction().cursor.commit()
         except Exception, exception:
             self._log_exception(exception)
             Transaction().cursor.rollback()
             return 500
->>>>>>> 1a88af24
         return res
 
     def rm(self, uri):
@@ -568,27 +417,12 @@
         pool = Pool(Transaction().cursor.database_name)
         Collection = pool.get('webdav.collection')
         try:
-<<<<<<< HEAD
-            try:
-                res = collection_obj.rm(cursor, int(USER_ID), dburi,
-                        cache=CACHE)
-                cursor.commit()
-            except (DAV_Error, DAV_NotFound, DAV_Secret, DAV_Forbidden):
-                cursor.rollback()
-                raise
-            except:
-                cursor.rollback()
-                raise DAV_Error(500)
-        finally:
-            cursor.close()
-=======
             res = Collection.rm(dburi, cache=CACHE)
             Transaction().cursor.commit()
         except Exception, exception:
             self._log_exception(exception)
             Transaction().cursor.rollback()
             return 500
->>>>>>> 1a88af24
         return res
 
     def exists(self, uri):
@@ -598,16 +432,6 @@
         pool = Pool(Transaction().cursor.database_name)
         Collection = pool.get('webdav.collection')
         try:
-<<<<<<< HEAD
-            try:
-                res = collection_obj.exists(cursor, int(USER_ID), dburi, cache=CACHE)
-            except (DAV_Error, DAV_NotFound, DAV_Secret, DAV_Forbidden):
-                raise
-            except:
-                raise DAV_Error(500)
-        finally:
-            cursor.close()
-=======
             res = Collection.exists(dburi, cache=CACHE)
         except (DAV_Error, DAV_NotFound, DAV_Secret, DAV_Forbidden), exception:
             self._log_exception(exception)
@@ -615,7 +439,6 @@
         except Exception, exception:
             self._log_exception(exception)
             raise DAV_Error(500)
->>>>>>> 1a88af24
         return res
 
     def is_collection(self, uri):
@@ -729,13 +552,6 @@
         return True
 
     def get_userinfo(self, user, password, command=''):
-<<<<<<< HEAD
-        global USER_ID
-        dbname = urllib.unquote_plus(self.path.split('/', 2)[1])
-        if not dbname:
-            return 1
-        USER_ID = login(dbname, user, password, cache=False)
-=======
         path = urlparse.urlparse(self.path).path
         dbname = urllib.unquote_plus(path.split('/', 2)[1])
         database = backend.get('Database')().connect()
@@ -766,7 +582,6 @@
                 return None
 
         Transaction().start(dbname, user)
->>>>>>> 1a88af24
         Cache.clean(dbname)
         return user
 
