#This file is part of Tryton.  The COPYRIGHT file at the top level of
#this repository contains the full copyright notices and license terms.
import SocketServer
import socket
import BaseHTTPServer
import urlparse
import time
import urllib
import sys
import traceback
import logging
from threading import local
import xml.dom.minidom
import base64
from pywebdav.lib import WebDAVServer, iface
from pywebdav.lib.errors import DAV_Error, DAV_NotFound, DAV_Secret, \
    DAV_Forbidden, DAV_Requested_Range_Not_Satisfiable
from pywebdav.lib.constants import COLLECTION, DAV_VERSION_1, DAV_VERSION_2
from pywebdav.lib.utils import get_urifilename, quote_uri
from pywebdav.lib.davcmd import copyone, copytree, moveone, movetree, \
    delone, deltree
from trytond.protocols.sslsocket import SSLSocket
from trytond.protocols.common import daemon
from trytond.config import CONFIG
from trytond.security import login
from trytond.version import PACKAGE, VERSION, WEBSITE
from trytond.tools.misc import LocalDict
from trytond import backend
from trytond.pool import Pool
from trytond.transaction import Transaction
from trytond.cache import Cache
from trytond.exceptions import UserError, UserWarning, NotLogged, \
    ConcurrencyException
domimpl = xml.dom.minidom.getDOMImplementation()

DAV_VERSION_1['version'] += ',access-control'
DAV_VERSION_2['version'] += ',access-control'


# Local int for multi-thread
class LocalInt(local):

    def __init__(self, value=0):
        super(LocalInt, self).__init__()
        self.value = value

    def __int__(self):
        return int(self.value)

CACHE = LocalDict()


def setupConfig():

    class ConfigDAV:
        lockemulation = False
        verbose = False
        baseurl = ''

        def getboolean(self, name):
            return bool(self.get(name))

        def get(self, name, default=None):
            return getattr(self, name, default)

    class Config:
        DAV = ConfigDAV()

    return Config()


class BaseThreadedHTTPServer(SocketServer.ThreadingMixIn,
        BaseHTTPServer.HTTPServer):
    timeout = 1

    def server_bind(self):
<<<<<<< HEAD
        # Python < 2.6 doesn't handle self.timeout
        if sys.version_info < (2, 6):
            # breaks the socket under BSD, see http://bugs.python.org/issue7995
            self.socket.settimeout(1)

=======
>>>>>>> edc8ca62
        self.socket.setsockopt(socket.SOL_SOCKET,
                socket.SO_REUSEADDR, 1)
        self.socket.setsockopt(socket.SOL_SOCKET,
            socket.SO_KEEPALIVE, 1)
        BaseHTTPServer.HTTPServer.server_bind(self)


class SecureThreadedHTTPServer(BaseThreadedHTTPServer):

    def __init__(self, server_address, HandlerClass):
        BaseThreadedHTTPServer.__init__(self, server_address, HandlerClass)
        self.socket = socket.socket(self.address_family, self.socket_type)
        self.server_bind()
        self.server_activate()


class WebDAVServerThread(daemon):

    def __init__(self, interface, port, secure=False):
        daemon.__init__(self, interface, port, secure,
                name='WebDAVServerThread')
        if self.secure:
            handler_class = SecureWebDAVAuthRequestHandler
            server_class = SecureThreadedHTTPServer
            if self.ipv6:
                server_class = SecureThreadedHTTPServer6
        else:
            handler_class = WebDAVAuthRequestHandler
            server_class = BaseThreadedHTTPServer
            if self.ipv6:
                server_class = BaseThreadedHTTPServer6
        handler_class._config = setupConfig()
        handler_class.IFACE_CLASS = TrytonDAVInterface(interface, port, secure)
        handler_class.IFACE_CLASS.baseurl = handler_class._config.DAV.baseurl
        self.server = server_class((interface, port), handler_class)


class BaseThreadedHTTPServer6(BaseThreadedHTTPServer):
    address_family = socket.AF_INET6


class SecureThreadedHTTPServer6(SecureThreadedHTTPServer):
    address_family = socket.AF_INET6


class TrytonDAVInterface(iface.dav_interface):

    def __init__(self, interface, port, secure=False):
        if secure:
            protocol = 'https'
        else:
            protocol = 'http'
        self.baseuri = '%s://%s:%s/' % (protocol, interface or
                socket.gethostname(), port)
        self.verbose = False

    def _log_exception(self, exception):
        if CONFIG['verbose'] and not isinstance(exception, (
                    NotLogged, ConcurrencyException, UserError, UserWarning,
                    DAV_Error, DAV_NotFound, DAV_Secret, DAV_Forbidden)):
            tb_s = ''.join(traceback.format_exception(*sys.exc_info()))
            logger = logging.getLogger('webdav')
            logger.error('Exception:\n' + tb_s)

    @staticmethod
    def get_dburi(uri):
        uri = urlparse.urlsplit(uri)[2]
        if uri and uri[0] == '/':
            uri = uri[1:]
        dbname, uri = (uri.split('/', 1) + [None])[0:2]
        if dbname:
            dbname = urllib.unquote_plus(dbname)
        if uri:
            uri = urllib.unquote_plus(uri)
        return dbname, uri

    def _get_dburi(self, uri):
        return TrytonDAVInterface.get_dburi(uri)

    def get_childs(self, uri, filter=None):
        res = []
        dbname, dburi = self._get_dburi(uri)
        if not dbname:
<<<<<<< HEAD
            database = Database().connect()
=======
            database = backend.get('Database')().connect()
>>>>>>> edc8ca62
            cursor = database.cursor()
            try:
                lists = database.list(cursor)
            except Exception:
                lists = []
            finally:
                cursor.close()
            for dbname in lists:
                res.append(urlparse.urljoin(uri, dbname))
            return res
        pool = Pool(Transaction().cursor.database_name)
        try:
            Collection = pool.get('webdav.collection')
            scheme, netloc, path, params, query, fragment = \
                urlparse.urlparse(uri)
            if path[-1:] != '/':
                path += '/'
            for child in Collection.get_childs(dburi, filter=filter,
                    cache=CACHE):
                res.append(urlparse.urlunparse((scheme, netloc,
                            path + child.encode('utf-8'), params, query,
                            fragment)))
        except KeyError:
            return res
        except (DAV_Error, DAV_NotFound, DAV_Secret, DAV_Forbidden), exception:
            self._log_exception(exception)
            raise
        except Exception, exception:
            self._log_exception(exception)
            raise DAV_Error(500)
        return res

    def get_data(self, uri, range=None):
        dbname, dburi = self._get_dburi(uri)
        if not dbname or (self.exists(uri) and self.is_collection(uri)):
            res = ('<!DOCTYPE HTML PUBLIC "-//W3C//DTD HTML 4.0 '
                'Transitional//EN">')
            res += '<html>'
            res += '<head>'
            res += ('<meta http-equiv="Content-Type" content="text/html; '
                'charset=utf-8">')
            res += ('<title>%s - WebDAV - %s</title>'
                % (PACKAGE, dbname or 'root'))
            res += '</head>'
            res += '<body>'
            res += '<h2>Collection: %s</h2>' % (get_urifilename(uri) or '/')
            res += '<ul>'
            if dbname:
                scheme, netloc, path, params, query, fragment = \
                    urlparse.urlparse(uri)
                if path[-1:] != '/':
                    path += '/'
                res += ('<li><a href="%s">..</a></li>'
                    % urlparse.urlunparse((scheme, netloc, path + '..',
                            params, query, fragment)))
            childs = self.get_childs(uri)
            childs.sort()
            for child in childs:
                res += ('<li><a href="%s">%s</a></li>'
                    % (quote_uri(child), get_urifilename(child)))
            res += '</ul>'
            res += '<hr noshade>'
            res += ('<em>Powered by <a href="%s">%s</a> version %s</em>'
                % (quote_uri(WEBSITE), PACKAGE, VERSION))
            res += '</body>'
            res += '</html>'
            return res
        pool = Pool(Transaction().cursor.database_name)
        Collection = pool.get('webdav.collection')
        try:
            res = Collection.get_data(dburi, cache=CACHE)
        except (DAV_Error, DAV_NotFound, DAV_Secret, DAV_Forbidden), exception:
            self._log_exception(exception)
            raise
        except Exception, exception:
            self._log_exception(exception)
            raise DAV_Error(500)
        if range is None:
            return res
        size = len(res)
        if range[1] == '':
            range[1] = size
        else:
            range[1] = int(range[1])
        if range[1] > size:
            range[1] = size
        if range[0] == '':
            range[0] = size - range[1]
        else:
            range[0] = int(range[0])
        if range[0] > size:
            raise DAV_Requested_Range_Not_Satisfiable
        return res[range[0]:range[1]]

    def put(self, uri, data, content_type=''):
        dbname, dburi = self._get_dburi(uri)
        if not dbname or not dburi:
            raise DAV_Forbidden
        pool = Pool(Transaction().cursor.database_name)
        Collection = pool.get('webdav.collection')
        try:
            res = Collection.put(dburi, data, content_type, cache=CACHE)
            Transaction().cursor.commit()
        except (DAV_Error, DAV_NotFound, DAV_Secret, DAV_Forbidden), exception:
            self._log_exception(exception)
            Transaction().cursor.rollback()
            raise
        except Exception, exception:
            self._log_exception(exception)
            Transaction().cursor.rollback()
            raise DAV_Error(500)
        if res:
            uparts = list(urlparse.urlsplit(uri))
            uparts[2] = res
            res = urlparse.urlunsplit(uparts)
        return res

    def mkcol(self, uri):
        dbname, dburi = self._get_dburi(uri)
        if not dbname or not dburi:
            raise DAV_Forbidden
        pool = Pool(Transaction().cursor.database_name)
        Collection = pool.get('webdav.collection')
        try:
            res = Collection.mkcol(dburi, cache=CACHE)
            Transaction().cursor.commit()
        except (DAV_Error, DAV_NotFound, DAV_Secret, DAV_Forbidden), exception:
            self._log_exception(exception)
            Transaction().cursor.rollback()
            raise
        except Exception, exception:
            self._log_exception(exception)
            Transaction().cursor.rollback()
            raise DAV_Error(500)
        return res

    def _get_dav_resourcetype(self, uri):
        dbname, dburi = self._get_dburi(uri)
        if not dbname or not dburi:
            return COLLECTION
        pool = Pool(Transaction().cursor.database_name)
        Collection = pool.get('webdav.collection')
        try:
            res = Collection.get_resourcetype(dburi, cache=CACHE)
        except (DAV_Error, DAV_NotFound, DAV_Secret, DAV_Forbidden), exception:
            self._log_exception(exception)
            raise
        except Exception, exception:
            self._log_exception(exception)
            raise DAV_Error(500)
        return res

    def _get_dav_displayname(self, uri):
        dbname, dburi = self._get_dburi(uri)
        if not dbname or not dburi:
            return uri.split('/')[-1]
        pool = Pool(Transaction().cursor.database_name)
        try:
            Collection = pool.get('webdav.collection')
            res = Collection.get_displayname(dburi, cache=CACHE)
        except KeyError:
            raise DAV_NotFound
        except (DAV_Error, DAV_NotFound, DAV_Secret, DAV_Forbidden), exception:
            self._log_exception(exception)
            raise
        except Exception, exception:
            self._log_exception(exception)
            raise DAV_Error(500)
        return res

    def _get_dav_getcontentlength(self, uri):
        dbname, dburi = self._get_dburi(uri)
        if not dbname or not dburi:
            return '0'
        pool = Pool(Transaction().cursor.database_name)
        Collection = pool.get('webdav.collection')
        try:
            res = Collection.get_contentlength(dburi, cache=CACHE)
        except (DAV_Error, DAV_NotFound, DAV_Secret, DAV_Forbidden), exception:
            self._log_exception(exception)
            raise
        except Exception, exception:
            self._log_exception(exception)
            raise DAV_Error(500)
        return res

    def _get_dav_getcontenttype(self, uri):
        dbname, dburi = self._get_dburi(uri)
        if not dbname or self.is_collection(uri):
            return "text/html"
        pool = Pool(Transaction().cursor.database_name)
        Collection = pool.get('webdav.collection')
        try:
            res = Collection.get_contenttype(dburi, cache=CACHE)
        except (DAV_Error, DAV_NotFound, DAV_Secret, DAV_Forbidden), exception:
            self._log_exception(exception)
            raise
        except Exception, exception:
            self._log_exception(exception)
            raise DAV_Error(500)
        return res

    def _get_dav_getetag(self, uri):
        return '"' + str(self.get_lastmodified(uri)) + '"'

    def get_creationdate(self, uri):
        dbname, dburi = self._get_dburi(uri)
        if not dbname or not dburi:
            return time.time()
        pool = Pool(Transaction().cursor.database_name)
        Collection = pool.get('webdav.collection')
        try:
            res = Collection.get_creationdate(dburi, cache=CACHE)
        except (DAV_Error, DAV_NotFound, DAV_Secret, DAV_Forbidden), exception:
            self._log_exception(exception)
            raise
        except Exception, exception:
            self._log_exception(exception)
            raise DAV_Error(500)
        return res

    def get_lastmodified(self, uri):
        dbname, dburi = self._get_dburi(uri)
        if not dbname or not dburi:
            return time.time()
        pool = Pool(Transaction().cursor.database_name)
        Collection = pool.get('webdav.collection')
        try:
            res = Collection.get_lastmodified(dburi, cache=CACHE)
        except (DAV_Error, DAV_NotFound, DAV_Secret, DAV_Forbidden), exception:
            self._log_exception(exception)
            raise
        except Exception, exception:
            self._log_exception(exception)
            raise DAV_Error(500)
        return res

    def rmcol(self, uri):
        dbname, dburi = self._get_dburi(uri)
        if not dbname or not dburi:
            return 403
        pool = Pool(Transaction().cursor.database_name)
        Collection = pool.get('webdav.collection')
        try:
            res = Collection.rmcol(dburi, cache=CACHE)
            Transaction().cursor.commit()
        except Exception, exception:
            self._log_exception(exception)
            Transaction().cursor.rollback()
            return 500
        return res

    def rm(self, uri):
        dbname, dburi = self._get_dburi(uri)
        if not dbname or not dburi:
            return 403
        pool = Pool(Transaction().cursor.database_name)
        Collection = pool.get('webdav.collection')
        try:
            res = Collection.rm(dburi, cache=CACHE)
            Transaction().cursor.commit()
        except Exception, exception:
            self._log_exception(exception)
            Transaction().cursor.rollback()
            return 500
        return res

    def exists(self, uri):
        dbname, dburi = self._get_dburi(uri)
        if not dbname or not dburi:
            return 1
        pool = Pool(Transaction().cursor.database_name)
        Collection = pool.get('webdav.collection')
        try:
            res = Collection.exists(dburi, cache=CACHE)
        except (DAV_Error, DAV_NotFound, DAV_Secret, DAV_Forbidden), exception:
            self._log_exception(exception)
            raise
        except Exception, exception:
            self._log_exception(exception)
            raise DAV_Error(500)
        return res

    def is_collection(self, uri):
        if self._get_dav_resourcetype(uri) == COLLECTION:
            return 1
        return 0

    def copyone(self, src, dst, overwrite):
        return copyone(self, src, dst, overwrite)

    def copytree(self, src, dst, overwrite):
        return copytree(self, src, dst, overwrite)

    def moveone(self, src, dst, overwrite):
        return moveone(self, src, dst, overwrite)

    def movetree(self, src, dst, overwrite):
        return movetree(self, src, dst, overwrite)

    def delone(self, uri):
        return delone(self, uri)

    def deltree(self, uri):
        return deltree(self, uri)

    def copy(self, src, dst):
        content = self._get_dav_getcontenttype(src)
        data = self.get_data(src)
        self.put(dst, data, content)
        return 201

    def copycol(self, src, dst):
        return self.mkcol(dst)

    def _get_dav_current_user_privilege_set(self, uri):
        dbname, dburi = self._get_dburi(uri)
        privileges = []
        if not dbname or not dburi:
            privileges = ['create', 'read', 'write', 'delete']
        else:
            pool = Pool(Transaction().cursor.database_name)
            try:
                Collection = pool.get('webdav.collection')
                privileges = Collection.current_user_privilege_set(dburi,
                        cache=CACHE)
            except KeyError:
                pass
            except Exception, exception:
                self._log_exception(exception)
                pass
        doc = domimpl.createDocument(None, 'privilege', None)
        privilege = doc.documentElement
        privilege.tagName = 'D:privilege'
        if 'create' in privileges:
            bind = doc.createElement('D:bind')
            privilege.appendChild(bind)
        if 'read' in privileges:
            read = doc.createElement('D:read')
            privilege.appendChild(read)
            read_acl = doc.createElement('D:read-acl')
            privilege.appendChild(read_acl)
        if 'write' in privileges:
            write = doc.createElement('D:write')
            privilege.appendChild(write)
            write_content = doc.createElement('D:write-content')
            privilege.appendChild(write_content)
            write_properties = doc.createElement('D:write-properties')
            privilege.appendChild(write_properties)
        if 'delete' in privileges:
            unbind = doc.createElement('D:unbind')
            privilege.appendChild(unbind)
        return privilege

TrytonDAVInterface.PROPS['DAV:'] = tuple(list(TrytonDAVInterface.PROPS['DAV:']
    ) + ['current-user-privilege-set'])


class WebDAVAuthRequestHandler(WebDAVServer.DAVRequestHandler):

    def finish(self):
<<<<<<< HEAD
=======
        WebDAVServer.DAVRequestHandler.finish(self)

>>>>>>> edc8ca62
        global CACHE
        CACHE = LocalDict()
        if not Transaction().cursor:
            return
        dbname = Transaction().cursor.database_name
        Transaction().stop()
        if dbname:
            Cache.resets(dbname)

    def parse_request(self):
        if not BaseHTTPServer.BaseHTTPRequestHandler.parse_request(self):
            return False

        authorization = self.headers.get('Authorization', '')
        if authorization:
            scheme, credentials = authorization.split()
            if scheme != 'Basic':
                self.send_error(501)
                return False
            credentials = base64.decodestring(credentials)
            user, password = credentials.split(':', 2)
            if not self.get_userinfo(user, password, self.command):
                self.send_autherror(401, "Authorization Required")
                return False
        else:
            if not self.get_userinfo(None, None, self.command):
                self.send_autherror(401, "Authorization Required")
                return False
        return True

    def get_userinfo(self, user, password, command=''):
<<<<<<< HEAD
        dbname = urllib.unquote_plus(self.path.split('/', 2)[1])
        database = Database().connect()
=======
        path = urlparse.urlparse(self.path).path
        dbname = urllib.unquote_plus(path.split('/', 2)[1])
        database = backend.get('Database')().connect()
>>>>>>> edc8ca62
        cursor = database.cursor()
        databases = database.list(cursor)
        cursor.close()
        if not dbname or dbname not in databases:
<<<<<<< HEAD
            return 1
        user = int(login(dbname, user, password, cache=False))
=======
            return True
        if user:
            user = int(login(dbname, user, password, cache=False))
            if not user:
                return None
        else:
            url = urlparse.urlparse(self.path)
            query = urlparse.parse_qs(url.query)
            path = url.path[len(dbname) + 2:]
            if 'key' in query:
                key, = query['key']
                with Transaction().start(dbname, 0) as transaction:
                    database_list = Pool.database_list()
                    pool = Pool(dbname)
                    if not dbname in database_list:
                        pool.init()
                    Share = pool.get('webdav.share')
                    user = Share.get_login(key, command, path)
                    transaction.cursor.commit()
            if not user:
                return None
>>>>>>> edc8ca62

        Transaction().start(dbname, user)
        Cache.clean(dbname)
        return user


class SecureWebDAVAuthRequestHandler(WebDAVAuthRequestHandler):

    def setup(self):
        self.request = SSLSocket(self.request)
        WebDAVAuthRequestHandler.setup(self)<|MERGE_RESOLUTION|>--- conflicted
+++ resolved
@@ -74,14 +74,6 @@
     timeout = 1
 
     def server_bind(self):
-<<<<<<< HEAD
-        # Python < 2.6 doesn't handle self.timeout
-        if sys.version_info < (2, 6):
-            # breaks the socket under BSD, see http://bugs.python.org/issue7995
-            self.socket.settimeout(1)
-
-=======
->>>>>>> edc8ca62
         self.socket.setsockopt(socket.SOL_SOCKET,
                 socket.SO_REUSEADDR, 1)
         self.socket.setsockopt(socket.SOL_SOCKET,
@@ -165,11 +157,7 @@
         res = []
         dbname, dburi = self._get_dburi(uri)
         if not dbname:
-<<<<<<< HEAD
-            database = Database().connect()
-=======
             database = backend.get('Database')().connect()
->>>>>>> edc8ca62
             cursor = database.cursor()
             try:
                 lists = database.list(cursor)
@@ -531,11 +519,8 @@
 class WebDAVAuthRequestHandler(WebDAVServer.DAVRequestHandler):
 
     def finish(self):
-<<<<<<< HEAD
-=======
         WebDAVServer.DAVRequestHandler.finish(self)
 
->>>>>>> edc8ca62
         global CACHE
         CACHE = LocalDict()
         if not Transaction().cursor:
@@ -567,22 +552,13 @@
         return True
 
     def get_userinfo(self, user, password, command=''):
-<<<<<<< HEAD
-        dbname = urllib.unquote_plus(self.path.split('/', 2)[1])
-        database = Database().connect()
-=======
         path = urlparse.urlparse(self.path).path
         dbname = urllib.unquote_plus(path.split('/', 2)[1])
         database = backend.get('Database')().connect()
->>>>>>> edc8ca62
         cursor = database.cursor()
         databases = database.list(cursor)
         cursor.close()
         if not dbname or dbname not in databases:
-<<<<<<< HEAD
-            return 1
-        user = int(login(dbname, user, password, cache=False))
-=======
             return True
         if user:
             user = int(login(dbname, user, password, cache=False))
@@ -604,7 +580,6 @@
                     transaction.cursor.commit()
             if not user:
                 return None
->>>>>>> edc8ca62
 
         Transaction().start(dbname, user)
         Cache.clean(dbname)
