#This file is part of Tryton.  The COPYRIGHT file at the top level of
#this repository contains the full copyright notices and license terms.
from trytond.pool import Pool
from trytond.config import CONFIG
from trytond.transaction import Transaction
from trytond.exceptions import NotLogged


def _get_pool(dbname):
    database_list = Pool.database_list()
    pool = Pool(dbname)
    if not dbname in database_list:
        pool.init()
    return pool


def login(dbname, loginname, password, cache=True):
    with Transaction().start(dbname, 0) as transaction:
<<<<<<< HEAD
        database_list = Pool.database_list()
        pool = Pool(dbname)
        if not dbname in database_list:
            pool.init()
        user_obj = pool.get('res.user')
        user_id = user_obj.get_login(loginname, password)
=======
        pool = _get_pool(dbname)
        User = pool.get('res.user')
        user_id = User.get_login(loginname, password)
>>>>>>> 7c990e0a
        transaction.cursor.commit()
    if user_id:
        if not cache:
            return user_id
        with Transaction().start(dbname, user_id) as transaction:
            Session = pool.get('ir.session')
            session, = Session.create([{}])
            transaction.cursor.commit()
            return user_id, session.key
    return False


def logout(dbname, user, session):
    with Transaction().start(dbname, 0) as transaction:
        pool = _get_pool(dbname)
        Session = pool.get('ir.session')
        sessions = Session.search([
                ('key', '=', session),
                ])
        if not sessions:
            return
        session, = sessions
        name = session.create_uid.login
        Session.delete(sessions)
        transaction.cursor.commit()
    return name


def check_super(passwd):
    if passwd == CONFIG['admin_passwd']:
        return True
    else:
        raise Exception('AccessDenied')


def check(dbname, user, session):
    if user == 0:
        raise Exception('AccessDenied')
    if not user:
        raise NotLogged()
    with Transaction().start(dbname, user) as transaction:
        pool = _get_pool(dbname)
        Session = pool.get('ir.session')
        try:
            if not Session.check(user, session):
                raise NotLogged()
            else:
                return user
        finally:
            transaction.cursor.commit()<|MERGE_RESOLUTION|>--- conflicted
+++ resolved
@@ -16,18 +16,9 @@
 
 def login(dbname, loginname, password, cache=True):
     with Transaction().start(dbname, 0) as transaction:
-<<<<<<< HEAD
-        database_list = Pool.database_list()
-        pool = Pool(dbname)
-        if not dbname in database_list:
-            pool.init()
-        user_obj = pool.get('res.user')
-        user_id = user_obj.get_login(loginname, password)
-=======
         pool = _get_pool(dbname)
         User = pool.get('res.user')
         user_id = User.get_login(loginname, password)
->>>>>>> 7c990e0a
         transaction.cursor.commit()
     if user_id:
         if not cache:
