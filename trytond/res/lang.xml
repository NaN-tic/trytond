<?xml version="1.0"?>
<terp>
    <data>
        <record model="res.lang" id="lang_en">
            <field name="code">en_US</field>
            <field name="name">English</field>
        </record>
        <record model="ir.ui.view" id="lang_view_tree">
            <field name="name">res.lang.tree</field>
            <field name="model">res.lang</field>
            <field name="type">tree</field>
            <field name="arch" type="xml">
<<<<<<< HEAD
                <![CDATA[
=======
              <![CDATA[
>>>>>>> fd0f828d
                <tree string="Languages" editable="bottom">
                    <field name="name"/>
                    <field name="code"/>
                    <field name="direction"/>
                    <field name="translatable"/>
                    <field name="active"/>
                </tree>
                ]]>
            </field>
        </record>
        <record model="ir.actions.act_window" id="act_lang_form">
            <field name="name">Languages</field>
            <field name="res_model">res.lang</field>
            <field name="view_type">form</field>
            <field name="context">{'active_test': False}</field>
        </record>
        <record model="ir.actions.act_window.view"
            id="act_lang_form_view1">
            <field name="sequence" eval="1"/>
            <field name="view_mode">tree</field>
            <field name="view_id" ref="lang_view_tree"/>
            <field name="act_window_id" ref="act_lang_form"/>
        </record>
        <menuitem name="Administration/Res/"
            action="act_lang_form" id="menu_lang_form"/>
    </data>
</terp><|MERGE_RESOLUTION|>--- conflicted
+++ resolved
@@ -10,11 +10,7 @@
             <field name="model">res.lang</field>
             <field name="type">tree</field>
             <field name="arch" type="xml">
-<<<<<<< HEAD
-                <![CDATA[
-=======
               <![CDATA[
->>>>>>> fd0f828d
                 <tree string="Languages" editable="bottom">
                     <field name="name"/>
                     <field name="code"/>
