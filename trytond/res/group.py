--- conflicted
+++ resolved
@@ -54,20 +54,6 @@
                 'The name of the group must be unique!')
         ]
 
-<<<<<<< HEAD
-    def create(self, vals):
-        res = super(Group, self).create(vals)
-        # Restart the cache on the domain_get method
-        self.pool.get('ir.rule').domain_get.reset()
-        # Restart the cache for get_groups
-        self.pool.get('res.user').get_groups.reset()
-        # Restart the cache for get_preferences
-        self.pool.get('res.user').get_preferences.reset()
-        return res
-
-    def write(self, ids, vals):
-        res = super(Group, self).write(ids, vals)
-=======
     @classmethod
     def copy(cls, groups, default=None):
         if default is None:
@@ -90,7 +76,6 @@
     def create(cls, vlist):
         res = super(Group, cls).create(vlist)
         pool = Pool()
->>>>>>> 6eb38094
         # Restart the cache on the domain_get method
         pool.get('ir.rule')._domain_get_cache.clear()
         # Restart the cache for get_groups
@@ -103,19 +88,6 @@
         ModelView._fields_view_get_cache.clear()
         return res
 
-<<<<<<< HEAD
-    def delete(self, ids):
-        res = super(Group, self).delete(ids)
-        # Restart the cache on the domain_get method
-        self.pool.get('ir.rule').domain_get.reset()
-        # Restart the cache for get_groups
-        self.pool.get('res.user').get_groups.reset()
-        # Restart the cache for get_preferences
-        self.pool.get('res.user').get_preferences.reset()
-        return res
-
-Group()
-=======
     @classmethod
     def write(cls, groups, values, *args):
         super(Group, cls).write(groups, values, *args)
@@ -150,5 +122,4 @@
 class Group2:
     __metaclass__ = PoolMeta
     __name__ = "res.group"
-    users = fields.Many2Many('res.user-res.group', 'group', 'user', 'Users')
->>>>>>> 6eb38094
+    users = fields.Many2Many('res.user-res.group', 'group', 'user', 'Users')