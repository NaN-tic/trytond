--- conflicted
+++ resolved
@@ -276,17 +276,10 @@
     def search_rec_name(cls, name, clause):
         users = cls.search([
             ('login', '=', clause[2]),
-<<<<<<< HEAD
-            ], order=[], context=context)
-        if len(ids) == 1:
-            return [('id', '=', ids[0])]
-        return [(self._rec_name,) + tuple(clause[1:])]
-=======
             ], order=[])
         if len(users) == 1:
             return [('id', '=', users[0].id)]
         return [(cls._rec_name,) + tuple(clause[1:])]
->>>>>>> fe1fa455
 
     @classmethod
     def copy(cls, users, default=None):
