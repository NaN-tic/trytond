--- conflicted
+++ resolved
@@ -456,17 +456,10 @@
         if result:
             return result
         cursor = Transaction().cursor
-<<<<<<< HEAD
-        cursor.execute('SELECT id, password, salt ' \
-                'FROM "' + cls._table + '" '
-                'WHERE login = %s AND active', (login,))
-        result = cursor.fetchone() or (None, None, None)
-=======
         table = cls.__table__()
         cursor.execute(*table.select(table.id, table.password_hash,
                 where=(table.login == login) & table.active))
         result = cursor.fetchone() or (None, None)
->>>>>>> 999fb0f9
         cls._get_login_cache.set(login, result)
         return result
 
