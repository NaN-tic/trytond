--- conflicted
+++ resolved
@@ -107,17 +107,6 @@
             'wrong_password': 'Wrong password!',
             })
 
-<<<<<<< HEAD
-    def default_password(self, cursor, user, context=None):
-        return False
-
-    def default_active(self, cursor, user, context=None):
-        return 1
-
-    def default_menu(self, cursor, user, context=None):
-        action_obj = self.pool.get('ir.action')
-        action_ids = action_obj.search(cursor, user, [
-=======
     @classmethod
     def __register__(cls, module_name):
         TableHandler = backend.get('TableHandler')
@@ -166,7 +155,6 @@
         pool = Pool()
         Action = pool.get('ir.action')
         actions = Action.search([
->>>>>>> 74f77c21
             ('usage', '=', 'menu'),
             ], limit=1)
         if actions:
