#This file is part of Tryton.  The COPYRIGHT file at the top level of
#this repository contains the full copyright notices and license terms.
"User"
import copy
import string
import random
import hashlib
import time
import datetime
from itertools import groupby, ifilter
from operator import attrgetter
from sql import Literal
from sql.conditionals import Coalesce
from sql.aggregate import Count
from sql.operators import Concat

try:
    import bcrypt
except ImportError:
    bcrypt = None

from ..model import ModelView, ModelSQL, fields
from ..wizard import Wizard, StateView, Button, StateTransition
from ..tools import safe_eval
from .. import backend
from ..transaction import Transaction
from ..cache import Cache
from ..pool import Pool
from ..config import CONFIG
from ..pyson import PYSONEncoder
from ..rpc import RPC

__all__ = [
    'User', 'LoginAttempt', 'UserAction', 'UserGroup', 'Warning_',
    'UserConfigStart', 'UserConfig',
    ]


class User(ModelSQL, ModelView):
    "User"
    __name__ = "res.user"
    name = fields.Char('Name', required=True, select=True, translate=True)
    login = fields.Char('Login', required=True)
    password_hash = fields.Char('Password Hash')
    password = fields.Function(fields.Char('Password'), getter='get_password',
        setter='set_password')
    signature = fields.Text('Signature')
    active = fields.Boolean('Active')
    menu = fields.Many2One('ir.action', 'Menu Action',
        domain=[('usage', '=', 'menu')], required=True)
    pyson_menu = fields.Function(fields.Char('PySON Menu'), 'get_pyson_menu')
    actions = fields.Many2Many('res.user-ir.action', 'user', 'action',
        'Actions', help='Actions that will be run at login')
    groups = fields.Many2Many('res.user-res.group',
       'user', 'group', 'Groups')
    rule_groups = fields.Many2Many('ir.rule.group-res.user',
       'user', 'rule_group', 'Rules',
       domain=[('global_p', '!=', True), ('default_p', '!=', True)])
    language = fields.Many2One('ir.lang', 'Language',
        domain=['OR',
            ('translatable', '=', True),
            ])
    language_direction = fields.Function(fields.Char('Language Direction'),
            'get_language_direction')
    email = fields.Char('Email')
    status_bar = fields.Function(fields.Char('Status Bar'), 'get_status_bar')
    warnings = fields.One2Many('res.user.warning', 'user', 'Warnings')
    sessions = fields.Function(fields.Integer('Sessions'),
            'get_sessions')
    _get_preferences_cache = Cache('res_user.get_preferences')
    _get_groups_cache = Cache('res_user.get_groups')
    _get_login_cache = Cache('res_user._get_login', context=False)

    @classmethod
    def __setup__(cls):
        super(User, cls).__setup__()
        cls.__rpc__.update({
                'get_preferences': RPC(),
                'set_preferences': RPC(readonly=False),
                'get_preferences_fields_view': RPC(),
                })
        cls._sql_constraints += [
            ('login_key', 'UNIQUE (login)',
                'You can not have two users with the same login!')
        ]
        cls._preferences_fields = [
            'name',
            'password',
            'email',
            'signature',
            'menu',
            'pyson_menu',
            'actions',
            'status_bar',
            'warnings',
        ]
        cls._context_fields = [
            'language',
            'language_direction',
            'groups',
        ]
        cls._error_messages.update({
            'rm_root': ('You can not remove the root user\n'
                    'as it is used internally for resources\n'
                    'created by the system '
                    '(updates, module installation, ...)'),
            'wrong_password': 'Wrong password!',
            })

    @classmethod
    def __register__(cls, module_name):
        TableHandler = backend.get('TableHandler')
        cursor = Transaction().cursor
        super(User, cls).__register__(module_name)
        table = TableHandler(cursor, cls, module_name)

        # Migration from 1.6

        # For module dashboard
        table.module_name = 'dashboard'
        table.not_null_action('dashboard_layout', action='remove')

        # For module calendar_scheduling
        table.module_name = 'calendar_scheduling'
        for field in ('calendar_email_notification_new',
                'calendar_email_notification_update',
                'calendar_email_notification_cancel',
                'calendar_email_notification_partstat',
                ):
            table.not_null_action(field, action='remove')

        # Migration from 2.2
        table.not_null_action('menu', action='remove')

        # Migration from 2.6
        table.drop_column('login_try', exception=True)

        # Migration from 3.0
        if table.column_exist('password') and table.column_exist('salt'):
            sqltable = cls.__table__()
            password_hash_new = Concat('sha1$', Concat(sqltable.password,
                Concat('$', Coalesce(sqltable.salt, ''))))
            cursor.execute(*sqltable.update(
                columns=[sqltable.password_hash],
                values=[password_hash_new]))
            table.drop_column('password', exception=True)
            table.drop_column('salt', exception=True)

    @staticmethod
    def default_active():
        return True

    @staticmethod
    def default_menu():
        pool = Pool()
        Action = pool.get('ir.action')
        actions = Action.search([
            ('usage', '=', 'menu'),
            ], limit=1)
        if actions:
            return actions[0].id
        return None

    def get_pyson_menu(self, name):
        pool = Pool()
        Action = pool.get('ir.action')
        encoder = PYSONEncoder()
        return encoder.encode(
            Action.get_action_values(self.menu.type, [self.menu.id])[0])

    def get_language_direction(self, name):
        pool = Pool()
        Lang = pool.get('ir.lang')
        if self.language:
            return self.language.direction
        else:
            return Lang.default_direction()

    def get_status_bar(self, name):
        return self.name

    def get_password(self, name):
        return 'x' * 10

    @classmethod
    def set_password(cls, users, name, value):
        if value == 'x' * 10:
            return
        to_write = []
        for user in users:
            to_write.extend([[user], {
                        'password_hash': cls.hash_password(value),
                        }])
        cls.write(*to_write)

    @staticmethod
    def get_sessions(users, name):
        Session = Pool().get('ir.session')
        cursor = Transaction().cursor
        now = datetime.datetime.now()
        timeout = datetime.timedelta(seconds=int(CONFIG['session_timeout']))
        result = dict((u.id, 0) for u in users)
        for i in range(0, len(users), cursor.IN_MAX):
            sub_ids = [u.id for u in users[i:i + cursor.IN_MAX]]

            with Transaction().set_user(0):
                sessions = Session.search([
                        ('create_uid', 'in', sub_ids),
                        ], order=[('create_uid', 'ASC')])

            def filter_(session):
                timestamp = session.write_date or session.create_date
                return abs(timestamp - now) < timeout
            result.update(dict((i, len(list(g)))
                    for i, g in groupby(ifilter(filter_, sessions),
                        attrgetter('create_uid.id'))))
        return result

    @staticmethod
    def _convert_vals(vals):
        vals = vals.copy()
        pool = Pool()
        Action = pool.get('ir.action')
        if 'menu' in vals:
            vals['menu'] = Action.get_action_id(vals['menu'])
        return vals

    @classmethod
    def create(cls, vlist):
        vlist = [cls._convert_vals(vals) for vals in vlist]
        res = super(User, cls).create(vlist)
        # Restart the cache for _get_login
        cls._get_login_cache.clear()
        return res

    @classmethod
    def write(cls, users, values, *args):
        actions = iter((users, values) + args)
        all_users = []
        args = []
        for users, values in zip(actions, actions):
            all_users += users
            args.extend((users, cls._convert_vals(values)))
        super(User, cls).write(*args)
        # Clean cursor cache as it could be filled by domain_get
        for cache in Transaction().cursor.cache.itervalues():
            if cls.__name__ in cache:
                for user in all_users:
                    if user.id in cache[cls.__name__]:
                        cache[cls.__name__][user.id].clear()
        # Restart the cache for domain_get method
        pool = Pool()
        pool.get('ir.rule')._domain_get_cache.clear()
        # Restart the cache for get_groups
        cls._get_groups_cache.clear()
        # Restart the cache for _get_login
        cls._get_login_cache.clear()
        # Restart the cache for get_preferences
        cls._get_preferences_cache.clear()
        # Restart the cache of check
        pool.get('ir.model.access')._get_access_cache.clear()
        # Restart the cache of check
        pool.get('ir.model.field.access')._get_access_cache.clear()
        # Restart the cache
        ModelView._fields_view_get_cache.clear()

    @classmethod
    def delete(cls, users):
        if [u.id for u in users if u.id == 0]:
            cls.raise_user_error('rm_root')
        super(User, cls).delete(users)
        # Restart the cache for _get_login
        cls._get_login_cache.clear()

    @classmethod
    def search_rec_name(cls, name, clause):
        users = cls.search([
            ('login', '=', clause[2]),
            ], order=[])
<<<<<<< HEAD
        if len(ids) == 1:
            return [('id', '=', ids[0])]
        return [(self._rec_name,) + tuple(clause[1:])]
=======
        if len(users) == 1:
            return [('id', '=', users[0].id)]
        return [(cls._rec_name,) + tuple(clause[1:])]
>>>>>>> 7724cb43

    @classmethod
    def copy(cls, users, default=None):
        if default is None:
            default = {}
        default = default.copy()

        default['password'] = ''

        new_users = []
        for user in users:
            default['login'] = user.login + ' (copy)'
            new_user, = super(User, cls).copy([user], default)
            new_users.append(new_user)
        return new_users

    @classmethod
    def _get_preferences(cls, user, context_only=False):
        pool = Pool()
        ModelData = pool.get('ir.model.data')
        Action = pool.get('ir.action')
        ConfigItem = pool.get('ir.module.module.config_wizard.item')
        Config = pool.get('ir.configuration')

        res = {}
        if context_only:
            fields = cls._context_fields
        else:
            fields = cls._preferences_fields + cls._context_fields
        for field in fields:
            if cls._fields[field]._type in ('many2one',):
                if field == 'language':
                    if user.language:
                        res['language'] = user.language.code
                    else:
                        res['language'] = Config.get_language()
                else:
                    res[field] = None
                    if getattr(user, field):
                        res[field] = getattr(user, field).id
                        res[field + '.rec_name'] = \
                            getattr(user, field).rec_name
            elif cls._fields[field]._type in ('one2many', 'many2many'):
                res[field] = [x.id for x in getattr(user, field)]
                if field == 'actions' and user.login == 'admin':
                    config_wizard_id = ModelData.get_id('ir',
                        'act_module_config_wizard')
                    action_id = Action.get_action_id(config_wizard_id)
                    if action_id in res[field]:
                        res[field].remove(action_id)
                    if ConfigItem.search([
                                ('state', '=', 'open'),
                                ]):
                        res[field].insert(0, action_id)
            else:
                res[field] = getattr(user, field)

        if user.language:
            date = user.language.date
            for i, j in [('%a', ''), ('%A', ''), ('%b', '%m'), ('%B', '%m'),
                    ('%j', ''), ('%U', ''), ('%w', ''), ('%W', '')]:
                date = date.replace(i, j)
            res['locale'] = {
                'date': date,
                'grouping': safe_eval(user.language.grouping),
                'decimal_point': user.language.decimal_point,
                'thousands_sep': user.language.thousands_sep,
            }
        return res

    @classmethod
    def get_preferences(cls, context_only=False):
        key = (Transaction().user, context_only)
        preferences = cls._get_preferences_cache.get(key)
        if preferences is not None:
            return preferences.copy()
        user = Transaction().user
        with Transaction().set_user(0, set_context=True):
            user = cls(user)
        preferences = cls._get_preferences(user, context_only=context_only)
        cls._get_preferences_cache.set(key, preferences)
        return preferences.copy()

    @classmethod
    def set_preferences(cls, values, old_password=False):
        '''
        Set user preferences.
        '''
        pool = Pool()
        Lang = pool.get('ir.lang')
        values_clean = values.copy()
        fields = cls._preferences_fields + cls._context_fields
        user_id = Transaction().user
        with Transaction().set_user(0):
            user = cls(user_id)
        for field in values:
            if field not in fields or field == 'groups':
                del values_clean[field]
            if field == 'password':
                if not cls.get_login(user.login, old_password):
                    cls.raise_user_error('wrong_password')
            if field == 'language':
                langs = Lang.search([
                    ('code', '=', values['language']),
                    ])
                if langs:
                    values_clean['language'] = langs[0].id
                else:
                    del values_clean['language']
        with Transaction().set_user(0):
            cls.write([user], values_clean)

    @classmethod
    def get_preferences_fields_view(cls):
        pool = Pool()
        ModelData = pool.get('ir.model.data')
        Lang = pool.get('ir.lang')
        Action = pool.get('ir.action')

        view_id = ModelData.get_id('res', 'user_view_form_preferences')
        res = cls.fields_view_get(view_id=view_id)
        res = copy.deepcopy(res)
        for field in res['fields']:
            if field not in ('groups', 'language_direction'):
                res['fields'][field]['readonly'] = False
            else:
                res['fields'][field]['readonly'] = True

        def convert2selection(definition, name):
            del definition[name]['relation']
            definition[name]['type'] = 'selection'
            selection = []
            definition[name]['selection'] = selection
            return selection

        if 'language' in res['fields']:
            selection = convert2selection(res['fields'], 'language')
            langs = Lang.search(cls.language.domain)
            lang_ids = [l.id for l in langs]
            with Transaction().set_context(translate_name=True):
                for lang in Lang.browse(lang_ids):
                    selection.append((lang.code, lang.name))
        if 'action' in res['fields']:
            selection = convert2selection(res['fields'], 'action')
            selection.append((None, ''))
            actions = Action.search([])
            for action in actions:
                selection.append((action.id, action.rec_name))
        if 'menu' in res['fields']:
            selection = convert2selection(res['fields'], 'menu')
            actions = Action.search([
                    ('usage', '=', 'menu'),
                    ])
            for action in actions:
                selection.append((action.id, action.rec_name))
        return res

    @classmethod
    def get_groups(cls):
        '''
        Return a list of group ids for the user
        '''
        user = Transaction().user
        groups = cls._get_groups_cache.get(user)
        if groups is not None:
            return groups
        groups = cls.read([Transaction().user], ['groups'])[0]['groups']
        cls._get_groups_cache.set(user, groups)
        return groups

    @classmethod
    def _get_login(cls, login):
        result = cls._get_login_cache.get(login)
        if result:
            return result
        cursor = Transaction().cursor
        table = cls.__table__()
        cursor.execute(*table.select(table.id, table.password_hash,
                where=(table.login == login) & table.active))
        result = cursor.fetchone() or (None, None)
        cls._get_login_cache.set(login, result)
        return result

    @classmethod
    def get_login(cls, login, password):
        '''
        Return user id if password matches
        '''
        LoginAttempt = Pool().get('res.user.login.attempt')
        time.sleep(2 ** LoginAttempt.count(login) - 1)
        user_id, password_hash = cls._get_login(login)
        if user_id:
            if cls.check_password(password, password_hash):
                LoginAttempt.remove(login)
                return user_id
        LoginAttempt.add(login)
        return 0

    @staticmethod
    def hash_method():
        return 'bcrypt' if bcrypt else 'sha1'

    @classmethod
    def hash_password(cls, password):
        '''Hash given password in the form
        <hash_method>$<password>$<salt>...'''
        if not password:
            return ''
        return getattr(cls, 'hash_' + cls.hash_method())(password)

    @classmethod
    def check_password(cls, password, hash_):
        if not hash_:
            return False
        hash_method = hash_.split('$', 1)[0]
        return getattr(cls, 'check_' + hash_method)(password, hash_)

    @classmethod
    def hash_sha1(cls, password):
        if isinstance(password, unicode):
            password = password.encode('utf-8')
        salt = ''.join(random.sample(string.ascii_letters + string.digits, 8))
        hash_ = hashlib.sha1(password + salt).hexdigest()
        return '$'.join(['sha1', hash_, salt])

    @classmethod
    def check_sha1(cls, password, hash_):
        if isinstance(password, unicode):
            password = password.encode('utf-8')
        if isinstance(hash_, unicode):
            hash_ = hash_.encode('utf-8')
        hash_method, hash_, salt = hash_.split('$', 2)
        salt = salt or ''
        assert hash_method == 'sha1'
        return hash_ == hashlib.sha1(password + salt).hexdigest()

    @classmethod
    def hash_bcrypt(cls, password):
        if isinstance(password, unicode):
            password = password.encode('utf-8')
        hash_ = bcrypt.hashpw(password, bcrypt.gensalt())
        return '$'.join(['bcrypt', hash_])

    @classmethod
    def check_bcrypt(cls, password, hash_):
        if isinstance(password, unicode):
            password = password.encode('utf-8')
        if isinstance(hash_, unicode):
            hash_ = hash_.encode('utf-8')
        hash_method, hash_ = hash_.split('$', 1)
        assert hash_method == 'bcrypt'
        return hash_ == bcrypt.hashpw(password, hash_)


class LoginAttempt(ModelSQL):
    """Login Attempt

    This class is separated from the res.user one in order to prevent locking
    the res.user table when in a long running process.
    """
    __name__ = 'res.user.login.attempt'
    login = fields.Char('Login')

    @classmethod
    def __register__(cls, module_name):
        TableHandler = backend.get('TableHandler')
        super(LoginAttempt, cls).__register__(module_name)
        table = TableHandler(Transaction().cursor, cls, module_name)

        # Migration from 2.8: remove user
        table.drop_column('user')

    @staticmethod
    def delay():
        return (datetime.datetime.now()
            - datetime.timedelta(seconds=int(CONFIG['session_timeout'])))

    @classmethod
    def add(cls, login):
        cls.delete(cls.search([
                    ('create_date', '<', cls.delay()),
                    ]))
        cls.create([{'login': login}])

    @classmethod
    def remove(cls, login):
        cursor = Transaction().cursor
        table = cls.__table__()
        cursor.execute(*table.delete(where=table.login == login))

    @classmethod
    def count(cls, login):
        cursor = Transaction().cursor
        table = cls.__table__()
        cursor.execute(*table.select(Count(Literal(1)),
                where=(table.login == login)
                & (table.create_date >= cls.delay())))
        return cursor.fetchone()[0]


class UserAction(ModelSQL):
    'User - Action'
    __name__ = 'res.user-ir.action'
    user = fields.Many2One('res.user', 'User', ondelete='CASCADE', select=True,
        required=True)
    action = fields.Many2One('ir.action', 'Action', ondelete='CASCADE',
        select=True, required=True)

    @staticmethod
    def _convert_values(values):
        pool = Pool()
        Action = pool.get('ir.action')
        values = values.copy()
        if values.get('action'):
            values['action'] = Action.get_action_id(values['action'])
        return values

    @classmethod
    def create(cls, vlist):
        vlist = [cls._convert_values(values) for values in vlist]
        return super(UserAction, cls).create(vlist)

    @classmethod
    def write(cls, records, values, *args):
        actions = iter((records, values) + args)
        args = []
        for records, values in zip(actions, actions):
            args.extend((records, cls._convert_values(values)))
        super(UserAction, cls).write(*args)


class UserGroup(ModelSQL):
    'User - Group'
    __name__ = 'res.user-res.group'
    user = fields.Many2One('res.user', 'User', ondelete='CASCADE', select=True,
            required=True)
    group = fields.Many2One('res.group', 'Group', ondelete='CASCADE',
            select=True, required=True)

    @classmethod
    def __register__(cls, module_name):
        TableHandler = backend.get('TableHandler')
        cursor = Transaction().cursor
        # Migration from 1.0 table name change
        TableHandler.table_rename(cursor, 'res_group_user_rel', cls._table)
        TableHandler.sequence_rename(cursor, 'res_group_user_rel_id_seq',
            cls._table + '_id_seq')
        # Migration from 2.0 uid and gid rename into user and group
        table = TableHandler(cursor, cls, module_name)
        table.column_rename('uid', 'user')
        table.column_rename('gid', 'group')
        super(UserGroup, cls).__register__(module_name)


class Warning_(ModelSQL, ModelView):
    'User Warning'
    __name__ = 'res.user.warning'

    user = fields.Many2One('res.user', 'User', required=True, select=True)
    name = fields.Char('Name', required=True, select=True)
    always = fields.Boolean('Always')

    @classmethod
    def check(cls, warning_name):
        user = Transaction().user
        if not user:
            return False
        warnings = cls.search([
            ('user', '=', user),
            ('name', '=', warning_name),
            ])
        if not warnings:
            return True
        cls.delete([x for x in warnings if not x.always])
        return False


class UserConfigStart(ModelView):
    'User Config Init'
    __name__ = 'res.user.config.start'


class UserConfig(Wizard):
    'Configure users'
    __name__ = 'res.user.config'

    start = StateView('res.user.config.start',
        'res.user_config_start_view_form', [
            Button('Cancel', 'end', 'tryton-cancel'),
            Button('Ok', 'user', 'tryton-ok', default=True),
            ])
    user = StateView('res.user',
        'res.user_view_form', [
            Button('End', 'end', 'tryton-cancel'),
            Button('Add', 'add', 'tryton-ok'),
            ])
    add = StateTransition()

    def transition_add(self):
        pool = Pool()
        User = pool.get('res.user')
        self.user.save()
        self.user = User()
        return 'user'<|MERGE_RESOLUTION|>--- conflicted
+++ resolved
@@ -277,15 +277,9 @@
         users = cls.search([
             ('login', '=', clause[2]),
             ], order=[])
-<<<<<<< HEAD
-        if len(ids) == 1:
-            return [('id', '=', ids[0])]
-        return [(self._rec_name,) + tuple(clause[1:])]
-=======
         if len(users) == 1:
             return [('id', '=', users[0].id)]
         return [(cls._rec_name,) + tuple(clause[1:])]
->>>>>>> 7724cb43
 
     @classmethod
     def copy(cls, users, default=None):
