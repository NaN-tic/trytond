--- conflicted
+++ resolved
@@ -157,41 +157,6 @@
         actions = Action.search([
             ('usage', '=', 'menu'),
             ], limit=1)
-<<<<<<< HEAD
-        if action_ids:
-            return action_ids[0]
-        return False
-
-    def default_action(self):
-        return self.default_menu()
-
-    def get_language_direction(self, ids, name):
-        res = {}
-        lang_obj = self.pool.get('ir.lang')
-        default_direction = lang_obj.default_direction()
-        for user in self.browse(ids):
-            if user.language:
-                res[user.id] = user.language.direction
-            else:
-                res[user.id] = default_direction
-        return res
-
-    def get_status_bar(self, ids, name):
-        res = {}
-        for user in self.browse(ids):
-            res[user.id] = user.name
-        return res
-
-    def get_connections(self, ids, name):
-        res = {}
-        transaction = Transaction()
-        for user_id in ids:
-            res[user_id] = get_connections(transaction.cursor.database_name,
-                    user_id)
-        return res
-
-    def _convert_vals(self, vals):
-=======
         if actions:
             return actions[0].id
         return None
@@ -253,7 +218,6 @@
 
     @staticmethod
     def _convert_vals(vals):
->>>>>>> edc8ca62
         vals = vals.copy()
         pool = Pool()
         Action = pool.get('ir.action')
@@ -313,15 +277,9 @@
         users = cls.search([
             ('login', '=', clause[2]),
             ], order=[])
-<<<<<<< HEAD
-        if len(ids) == 1:
-            return [('id', '=', ids[0])]
-        return [(self._rec_name,) + tuple(clause[1:])]
-=======
         if len(users) == 1:
             return [('id', '=', users[0].id)]
         return [(cls._rec_name,) + tuple(clause[1:])]
->>>>>>> edc8ca62
 
     @classmethod
     def copy(cls, users, default=None):
@@ -331,13 +289,8 @@
 
         default['password'] = ''
 
-<<<<<<< HEAD
-        new_ids = []
-        for user in self.browse(ids):
-=======
         new_users = []
         for user in users:
->>>>>>> edc8ca62
             default['login'] = user.login + ' (copy)'
             new_user, = super(User, cls).copy([user], default)
             new_users.append(new_user)
@@ -426,15 +379,8 @@
             if field not in fields or field == 'groups':
                 del values_clean[field]
             if field == 'password':
-<<<<<<< HEAD
-                with Transaction().set_user(0):
-                    user = self.browse(user_id)
-                    if not self.get_login(user.login, old_password):
-                        self.raise_user_error('wrong_password')
-=======
                 if not cls.get_login(user.login, old_password):
                     cls.raise_user_error('wrong_password')
->>>>>>> edc8ca62
             if field == 'language':
                 langs = Lang.search([
                     ('code', '=', values['language']),
@@ -696,12 +642,8 @@
     name = fields.Char('Name', required=True, select=True)
     always = fields.Boolean('Always')
 
-<<<<<<< HEAD
-    def check(self, warning_name):
-=======
     @classmethod
     def check(cls, warning_name):
->>>>>>> edc8ca62
         user = Transaction().user
         if not user:
             return False
