--- conflicted
+++ resolved
@@ -348,17 +348,6 @@
                     # When testing modules from setuptools location is the
                     # module directory
                     mod_path = os.path.dirname(ep.dist.location)
-<<<<<<< HEAD
-            mod_file, pathname, description = imp.find_module(module,
-                    [mod_path])
-            try:
-                imp.load_module('trytond.modules.' + module, mod_file,
-                        pathname, description)
-            finally:
-                if mod_file is not None:
-                    mod_file.close()
-=======
->>>>>>> 25dd6f33
         else:
             raise Exception('Couldn\'t find module %s' % module)
         mod_file, pathname, description = imp.find_module(module,
