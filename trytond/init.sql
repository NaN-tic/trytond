-------------------------------------------------------------------------
-- Modules Description
-------------------------------------------------------------------------

CREATE TABLE ir_model (
  id serial,
<<<<<<< HEAD
  model varchar NOT NULL,
=======
  model varchar DEFAULT ''::varchar NOT NULL,
>>>>>>> db051e2e
  name varchar,
  info text,
  primary key(id)
);

CREATE TABLE ir_model_field (
  id serial,
  model int references ir_model on delete cascade,
<<<<<<< HEAD
  name varchar NOT NULL,
=======
  name varchar DEFAULT ''::varchar NOT NULL,
>>>>>>> db051e2e
  relation varchar,
  field_description varchar,
  ttype varchar,
  group_name varchar,
  view_load boolean,
  relate boolean,
  help text,
  module varchar,
  primary key(id)
);


-------------------------------------------------------------------------
-- Actions
-------------------------------------------------------------------------
CREATE TABLE ir_ui_view (
	id serial NOT NULL,
<<<<<<< HEAD
	model varchar NOT NULL,
	"type" varchar,
	arch text NOT NULL,
	field_childs varchar,
	priority integer NOT NULL,
=======
	model varchar DEFAULT ''::varchar NOT NULL,
	"type" varchar DEFAULT 'form'::varchar NOT NULL,
	arch text NOT NULL,
	field_childs varchar,
	priority integer DEFAULT 5 NOT NULL,
>>>>>>> db051e2e
	primary key(id)
);

CREATE TABLE ir_ui_menu (
	id serial NOT NULL,
	parent_id int references ir_ui_menu on delete set null,
<<<<<<< HEAD
	name varchar NOT NULL,
	icon varchar,
=======
	name varchar DEFAULT ''::varchar NOT NULL,
	icon varchar DEFAULT ''::varchar,
>>>>>>> db051e2e
	primary key (id)
);



--------------------------------
-- Translation
--------------------------------

CREATE TABLE ir_translation (
    id serial NOT NULL,
    lang varchar,
    src text,
    name varchar NOT NULL,
<<<<<<< HEAD
    res_id integer,
    value text,
    "type" varchar,
    module varchar,
    fuzzy boolean,
=======
    res_id integer DEFAULT 0,
    value text,
    "type" varchar,
    module varchar,
    fuzzy boolean default False,
>>>>>>> db051e2e
    primary key(id)
);

CREATE TABLE ir_lang (
    id serial NOT NULL,
    name varchar NOT NULL,
    code varchar NOT NULL,
<<<<<<< HEAD
    translatable boolean,
    active boolean,
=======
    translatable boolean default False,
    active boolean default True,
>>>>>>> db051e2e
    direction varchar NOT NULL,
    primary key(id)
);

---------------------------------
-- Res user
---------------------------------

-- level:
--   0  RESTRICT TO USER
--   1  RESTRICT TO GROUP
--   2  PUBLIC

CREATE TABLE res_user (
    id serial NOT NULL,
    name varchar not null,
    active boolean,
    login varchar NOT NULL UNIQUE,
    password varchar,
--  action_id int references ir_act_window on delete set null,
    action int,
    primary key(id)
);
alter table res_user add constraint res_user_login_uniq unique (login);

insert into res_user (id,login,password,name,action,active) values (0,'root',NULL,'Root',NULL,False);

CREATE TABLE res_group (
    id serial NOT NULL,
    name varchar NOT NULL,
    primary key(id)
);

CREATE TABLE res_group_user_rel (
	uid integer NOT NULL references res_user on delete cascade,
	gid integer NOT NULL references res_group on delete cascade
);

---------------------------------
-- Workflows
---------------------------------

create table wkf
(
    id serial,
    name varchar,
    osv varchar,
    on_create bool,
    primary key(id)
);

create table wkf_activity
(
    id serial,
    workflow int references wkf on delete cascade,
    subflow int references wkf on delete set null,
<<<<<<< HEAD
    split_mode varchar(3),
    join_mode varchar(3),
    kind varchar not null,
    name varchar,
    signal_send varchar,
    flow_start boolean,
    flow_stop boolean,
    action varchar,
=======
    split_mode varchar default 'XOR'::varchar,
    join_mode varchar default 'XOR'::varchar,
    kind varchar not null default 'dummy'::varchar,
    name varchar(64),
    signal_send varchar(32) default null,
    flow_start boolean default False,
    flow_stop boolean default False,
    action varchar default null,
>>>>>>> db051e2e
    primary key(id)
);

create table wkf_transition
(
    id serial,
    act_from int references wkf_activity on delete cascade,
    act_to int references wkf_activity on delete cascade,
    condition varchar,

<<<<<<< HEAD
    trigger_type varchar,
    trigger_expr_id varchar,
=======
    trigger_expr_id varchar(128) default NULL,
>>>>>>> db051e2e

    signal varchar,
    "group" int references res_group on delete set null,

    primary key(id)
);

create table wkf_instance
(
    id serial,
    workflow int references wkf on delete restrict,
    uid int,
    res_id int not null,
    res_type varchar not null,
    state varchar not null,
    primary key(id)
);

create table wkf_workitem
(
    id serial,
    activity int not null references wkf_activity on delete cascade,
    instance int not null references wkf_instance on delete cascade,
    subflow int references wkf_instance on delete cascade,
    state varchar,
    primary key(id)
);

create table wkf_witm_trans
(
    trans_id int not null references wkf_transition on delete cascade,
    inst_id int not null references wkf_instance on delete cascade
);

---------------------------------
-- Modules
---------------------------------

CREATE TABLE ir_module_category (
    id serial NOT NULL,
    create_uid integer references res_user on delete set null,
    create_date timestamp without time zone,
    write_date timestamp without time zone,
    write_uid integer references res_user on delete set null,
    parent integer REFERENCES ir_module_category ON DELETE SET NULL,
    name varchar NOT NULL,
    primary key(id)
);


CREATE TABLE ir_module_module (
    id serial NOT NULL,
    create_uid integer references res_user on delete set null,
    create_date timestamp without time zone,
    write_date timestamp without time zone,
    write_uid integer references res_user on delete set null,
    website varchar,
    name varchar NOT NULL,
    author varchar,
    url varchar,
    state varchar,
    shortdesc varchar,
    category integer REFERENCES ir_module_category ON DELETE SET NULL,
    description text,
    primary key(id)
);
ALTER TABLE ir_module_module add constraint name_uniq unique (name);

CREATE TABLE ir_module_module_dependency (
    id serial NOT NULL,
    create_uid integer references res_user on delete set null,
    create_date timestamp without time zone,
    write_date timestamp without time zone,
    write_uid integer references res_user on delete set null,
    name varchar,
    module integer REFERENCES ir_module_module ON DELETE cascade,
    primary key(id)
);<|MERGE_RESOLUTION|>--- conflicted
+++ resolved
@@ -4,11 +4,7 @@
 
 CREATE TABLE ir_model (
   id serial,
-<<<<<<< HEAD
   model varchar NOT NULL,
-=======
-  model varchar DEFAULT ''::varchar NOT NULL,
->>>>>>> db051e2e
   name varchar,
   info text,
   primary key(id)
@@ -17,11 +13,7 @@
 CREATE TABLE ir_model_field (
   id serial,
   model int references ir_model on delete cascade,
-<<<<<<< HEAD
   name varchar NOT NULL,
-=======
-  name varchar DEFAULT ''::varchar NOT NULL,
->>>>>>> db051e2e
   relation varchar,
   field_description varchar,
   ttype varchar,
@@ -39,32 +31,19 @@
 -------------------------------------------------------------------------
 CREATE TABLE ir_ui_view (
 	id serial NOT NULL,
-<<<<<<< HEAD
 	model varchar NOT NULL,
 	"type" varchar,
 	arch text NOT NULL,
 	field_childs varchar,
 	priority integer NOT NULL,
-=======
-	model varchar DEFAULT ''::varchar NOT NULL,
-	"type" varchar DEFAULT 'form'::varchar NOT NULL,
-	arch text NOT NULL,
-	field_childs varchar,
-	priority integer DEFAULT 5 NOT NULL,
->>>>>>> db051e2e
 	primary key(id)
 );
 
 CREATE TABLE ir_ui_menu (
 	id serial NOT NULL,
 	parent_id int references ir_ui_menu on delete set null,
-<<<<<<< HEAD
 	name varchar NOT NULL,
 	icon varchar,
-=======
-	name varchar DEFAULT ''::varchar NOT NULL,
-	icon varchar DEFAULT ''::varchar,
->>>>>>> db051e2e
 	primary key (id)
 );
 
@@ -79,19 +58,11 @@
     lang varchar,
     src text,
     name varchar NOT NULL,
-<<<<<<< HEAD
     res_id integer,
     value text,
     "type" varchar,
     module varchar,
     fuzzy boolean,
-=======
-    res_id integer DEFAULT 0,
-    value text,
-    "type" varchar,
-    module varchar,
-    fuzzy boolean default False,
->>>>>>> db051e2e
     primary key(id)
 );
 
@@ -99,13 +70,8 @@
     id serial NOT NULL,
     name varchar NOT NULL,
     code varchar NOT NULL,
-<<<<<<< HEAD
     translatable boolean,
     active boolean,
-=======
-    translatable boolean default False,
-    active boolean default True,
->>>>>>> db051e2e
     direction varchar NOT NULL,
     primary key(id)
 );
@@ -162,7 +128,6 @@
     id serial,
     workflow int references wkf on delete cascade,
     subflow int references wkf on delete set null,
-<<<<<<< HEAD
     split_mode varchar(3),
     join_mode varchar(3),
     kind varchar not null,
@@ -171,16 +136,6 @@
     flow_start boolean,
     flow_stop boolean,
     action varchar,
-=======
-    split_mode varchar default 'XOR'::varchar,
-    join_mode varchar default 'XOR'::varchar,
-    kind varchar not null default 'dummy'::varchar,
-    name varchar(64),
-    signal_send varchar(32) default null,
-    flow_start boolean default False,
-    flow_stop boolean default False,
-    action varchar default null,
->>>>>>> db051e2e
     primary key(id)
 );
 
@@ -190,14 +145,7 @@
     act_from int references wkf_activity on delete cascade,
     act_to int references wkf_activity on delete cascade,
     condition varchar,
-
-<<<<<<< HEAD
-    trigger_type varchar,
     trigger_expr_id varchar,
-=======
-    trigger_expr_id varchar(128) default NULL,
->>>>>>> db051e2e
-
     signal varchar,
     "group" int references res_group on delete set null,
 
