#This file is part of Tryton.  The COPYRIGHT file at the top level of
#this repository contains the full copyright notices and license terms.
from trytond.model import ModelStorage


class ModelSingleton(ModelStorage):
    """
    Define a singleton model in Tryton.
    """

    @classmethod
    def get_singleton(cls):
        '''
        Return the instance of the unique record if there is one.
        '''
        singletons = super(ModelSingleton, cls).search([], limit=1)
        if singletons:
            return singletons[0]

    @classmethod
    def create(cls, vlist):
        assert len(vlist) == 1
        singleton = cls.get_singleton()
        if not singleton:
            return super(ModelSingleton, cls).create(vlist)
        cls.write([singleton], vlist[0])
        return [singleton]

<<<<<<< HEAD
    def read(self, cursor, user, ids, fields_names=None, context=None):
        singleton_id = self.get_singleton_id(cursor, user, context=context)
        if not singleton_id:
            res = self.default_get(cursor, user, fields_names, context=context,
                    with_rec_name=False)
            if not fields_names:
                fields_names = (set(self._columns.keys()
                    + self._inherit_fields.keys()))
            for field_name in fields_names:
                if field_name not in res:
                    res[field_name] = False
            if not isinstance(ids, (int, long)):
                res['id'] = ids[0]
                res = [res]
            else:
                res['id'] = ids
            return res
        if isinstance(ids, (int, long)):
            ids2 = singleton_id
        else:
            ids2 = [singleton_id]
        res = super(ModelSingleton, self).read(cursor, user, ids2,
                fields_names=fields_names, context=context)
        if isinstance(ids, (int, long)):
            res['id'] = ids
        else:
            res[0]['id'] = ids[0]
=======
    @classmethod
    def read(cls, ids, fields_names=None):
        singleton = cls.get_singleton()
        if not singleton:
            if not fields_names:
                fields_names = cls._fields.keys()
            fname_no_rec_name = [f for f in fields_names if '.' not in f]
            res = cls.default_get(fname_no_rec_name,
                with_rec_name=len(fname_no_rec_name) != len(fields_names))
            for field_name in fields_names:
                if field_name not in res:
                    res[field_name] = None
            for field_name in res.keys():
                if field_name not in fields_names:
                    del res[field_name]
            res['id'] = ids[0]
            return [res]
        res = super(ModelSingleton, cls).read([singleton.id],
            fields_names=fields_names)
        res[0]['id'] = ids[0]
>>>>>>> fe1fa455
        return res

    @classmethod
    def write(cls, records, values, *args):
        singleton = cls.get_singleton()
        if not singleton:
            singleton, = cls.create([values])
        actions = (records, values) + args
        args = []
        for values in actions[1:None:2]:
            args.extend(([singleton], values))
        return super(ModelSingleton, cls).write(*args)

    @classmethod
    def delete(cls, records):
        singleton = cls.get_singleton()
        if not singleton:
            return
        return super(ModelSingleton, cls).delete([singleton])

    @classmethod
    def copy(cls, records, default=None):
        if default:
            cls.write(records, default)
        return records

<<<<<<< HEAD
    def search(self, cursor, user, domain, offset=0, limit=None, order=None,
            context=None, count=False):
        res = super(ModelSingleton, self).search(cursor, user, domain,
                offset=offset, limit=limit, order=order, context=context,
                count=count)
=======
    @classmethod
    def search(cls, domain, offset=0, limit=None, order=None, count=False):
        res = super(ModelSingleton, cls).search(domain, offset=offset,
                limit=limit, order=order, count=count)
>>>>>>> fe1fa455
        if not res:
            if count:
                return 1
            return [cls(1)]
        return res

<<<<<<< HEAD
    def default_get(self, cursor, user, fields_names, context=None,
            with_rec_name=True):
        if '_timestamp' in fields_names:
            fields_names = list(fields_names)
            fields_names.remove('_timestamp')
        res = super(ModelSingleton, self).default_get(cursor, user,
                fields_names, context=context, with_rec_name=with_rec_name)
        singleton_id = self.get_singleton_id(cursor, user, context=context)
        if singleton_id:
=======
    @classmethod
    def default_get(cls, fields_names, with_rec_name=True,
            with_on_change=True):
        if '_timestamp' in fields_names:
            fields_names = list(fields_names)
            fields_names.remove('_timestamp')
        default = super(ModelSingleton, cls).default_get(fields_names,
                with_rec_name=with_rec_name, with_on_change=with_on_change)
        singleton = cls.get_singleton()
        if singleton:
>>>>>>> fe1fa455
            if with_rec_name:
                fields_names = fields_names[:]
                for field in fields_names[:]:
                    if cls._fields[field]._type in ('many2one',):
                        fields_names.append(field + '.rec_name')
            default, = cls.read([singleton.id], fields_names=fields_names)
            for field in (x for x in default.keys() if x not in fields_names):
                del default[field]
        return default<|MERGE_RESOLUTION|>--- conflicted
+++ resolved
@@ -26,35 +26,6 @@
         cls.write([singleton], vlist[0])
         return [singleton]
 
-<<<<<<< HEAD
-    def read(self, cursor, user, ids, fields_names=None, context=None):
-        singleton_id = self.get_singleton_id(cursor, user, context=context)
-        if not singleton_id:
-            res = self.default_get(cursor, user, fields_names, context=context,
-                    with_rec_name=False)
-            if not fields_names:
-                fields_names = (set(self._columns.keys()
-                    + self._inherit_fields.keys()))
-            for field_name in fields_names:
-                if field_name not in res:
-                    res[field_name] = False
-            if not isinstance(ids, (int, long)):
-                res['id'] = ids[0]
-                res = [res]
-            else:
-                res['id'] = ids
-            return res
-        if isinstance(ids, (int, long)):
-            ids2 = singleton_id
-        else:
-            ids2 = [singleton_id]
-        res = super(ModelSingleton, self).read(cursor, user, ids2,
-                fields_names=fields_names, context=context)
-        if isinstance(ids, (int, long)):
-            res['id'] = ids
-        else:
-            res[0]['id'] = ids[0]
-=======
     @classmethod
     def read(cls, ids, fields_names=None):
         singleton = cls.get_singleton()
@@ -75,7 +46,6 @@
         res = super(ModelSingleton, cls).read([singleton.id],
             fields_names=fields_names)
         res[0]['id'] = ids[0]
->>>>>>> fe1fa455
         return res
 
     @classmethod
@@ -102,35 +72,16 @@
             cls.write(records, default)
         return records
 
-<<<<<<< HEAD
-    def search(self, cursor, user, domain, offset=0, limit=None, order=None,
-            context=None, count=False):
-        res = super(ModelSingleton, self).search(cursor, user, domain,
-                offset=offset, limit=limit, order=order, context=context,
-                count=count)
-=======
     @classmethod
     def search(cls, domain, offset=0, limit=None, order=None, count=False):
         res = super(ModelSingleton, cls).search(domain, offset=offset,
                 limit=limit, order=order, count=count)
->>>>>>> fe1fa455
         if not res:
             if count:
                 return 1
             return [cls(1)]
         return res
 
-<<<<<<< HEAD
-    def default_get(self, cursor, user, fields_names, context=None,
-            with_rec_name=True):
-        if '_timestamp' in fields_names:
-            fields_names = list(fields_names)
-            fields_names.remove('_timestamp')
-        res = super(ModelSingleton, self).default_get(cursor, user,
-                fields_names, context=context, with_rec_name=with_rec_name)
-        singleton_id = self.get_singleton_id(cursor, user, context=context)
-        if singleton_id:
-=======
     @classmethod
     def default_get(cls, fields_names, with_rec_name=True,
             with_on_change=True):
@@ -141,7 +92,6 @@
                 with_rec_name=with_rec_name, with_on_change=with_on_change)
         singleton = cls.get_singleton()
         if singleton:
->>>>>>> fe1fa455
             if with_rec_name:
                 fields_names = fields_names[:]
                 for field in fields_names[:]:
