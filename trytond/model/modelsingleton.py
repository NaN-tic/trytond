--- conflicted
+++ resolved
@@ -26,33 +26,6 @@
         cls.write([singleton], vlist[0])
         return [singleton]
 
-<<<<<<< HEAD
-    def read(self, ids, fields_names=None):
-        singleton_id = self.get_singleton_id()
-        if not singleton_id:
-            res = self.default_get(fields_names, with_rec_name=False)
-            if not fields_names:
-                fields_names = (set(self._columns.keys()
-                    + self._inherit_fields.keys()))
-            for field_name in fields_names:
-                if field_name not in res:
-                    res[field_name] = False
-            if not isinstance(ids, (int, long)):
-                res['id'] = ids[0]
-                res = [res]
-            else:
-                res['id'] = ids
-            return res
-        if isinstance(ids, (int, long)):
-            ids2 = singleton_id
-        else:
-            ids2 = [singleton_id]
-        res = super(ModelSingleton, self).read(ids2, fields_names=fields_names)
-        if isinstance(ids, (int, long)):
-            res['id'] = ids
-        else:
-            res[0]['id'] = ids[0]
-=======
     @classmethod
     def read(cls, ids, fields_names=None):
         singleton = cls.get_singleton()
@@ -73,7 +46,6 @@
         res = super(ModelSingleton, cls).read([singleton.id],
             fields_names=fields_names)
         res[0]['id'] = ids[0]
->>>>>>> edc8ca62
         return res
 
     @classmethod
@@ -110,16 +82,6 @@
             return [cls(1)]
         return res
 
-<<<<<<< HEAD
-    def default_get(self, fields_names, with_rec_name=True):
-        if '_timestamp' in fields_names:
-            fields_names = list(fields_names)
-            fields_names.remove('_timestamp')
-        res = super(ModelSingleton, self).default_get(fields_names,
-                with_rec_name=with_rec_name)
-        singleton_id = self.get_singleton_id()
-        if singleton_id:
-=======
     @classmethod
     def default_get(cls, fields_names, with_rec_name=True,
             with_on_change=True):
@@ -130,7 +92,6 @@
                 with_rec_name=with_rec_name, with_on_change=with_on_change)
         singleton = cls.get_singleton()
         if singleton:
->>>>>>> edc8ca62
             if with_rec_name:
                 fields_names = fields_names[:]
                 for field in fields_names[:]:
