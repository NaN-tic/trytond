--- conflicted
+++ resolved
@@ -302,182 +302,6 @@
 
         super(ModelSQL, cls).create(vlist)
 
-<<<<<<< HEAD
-        values = values.copy()
-
-        # Clean values
-        for key in ('create_uid', 'create_date', 'id'):
-            if key in values:
-                del values[key]
-
-        # Get default values
-        default = []
-        avoid_table = []
-        for (i, j) in self._inherits.items():
-            if j in values:
-                avoid_table.append(i)
-        for i in self._columns.keys(): # + self._inherit_fields.keys():
-            if not i in values \
-                    and i not in ('create_uid', 'create_date',
-                            'write_uid', 'write_date'):
-                default.append(i)
-        for i in self._inherit_fields.keys():
-            if ((not i in values)
-                    and (not self._inherit_fields[i][0] in avoid_table)
-                    and i in self._defaults):
-                default.append(i)
-
-        if len(default):
-            defaults = self.default_get(cursor, user, default, context=context,
-                    with_rec_name=False)
-            for field in defaults.keys():
-                if '.' in field:
-                    del defaults[field]
-                if field in ('create_uid', 'create_date',
-                        'write_uid', 'write_date'):
-                    del defaults[field]
-                if field in values:
-                    del defaults[field]
-            values.update(self._clean_defaults(defaults))
-
-        # Get new id
-        cursor.execute("SELECT NEXTVAL('" + self._sequence + "')")
-        (id_new,) = cursor.fetchone()
-
-        (upd0, upd1, upd2) = ('', '', [])
-        upd_todo = []
-
-        # Create inherits
-        tocreate = {}
-        for i in self._inherits:
-            if self._inherits[i] not in values:
-                tocreate[i] = {}
-
-        for i in values.keys():
-            if i in self._inherit_fields:
-                (inherits, col, col_detail) = self._inherit_fields[i]
-                if i in self._columns:
-                    continue
-                if inherits in tocreate:
-                    tocreate[inherits][i] = values[i]
-                if i not in self._columns:
-                    del values[i]
-
-        for inherits in tocreate:
-            inherits_obj = self.pool.get(inherits)
-            inherits_id = inherits_obj.create(cursor, user, tocreate[inherits],
-                    context=context)
-            values[self._inherits[inherits]] = inherits_id
-
-        # Insert record
-        for field in values:
-            if not hasattr(self._columns[field], 'set'):
-                upd0 = upd0 + ',"' + field + '"'
-                upd1 = upd1 + ', %s'
-                upd2.append(FIELDS[self._columns[field]._type].sql_format(
-                    values[field]))
-            else:
-                upd_todo.append(field)
-            if field in self._columns \
-                    and hasattr(self._columns[field], 'selection') \
-                    and self._columns[field].selection \
-                    and values[field]:
-                if self._columns[field]._type == 'reference':
-                    val = values[field].split(',')[0]
-                else:
-                    val = values[field]
-                if isinstance(self._columns[field].selection, (tuple, list)):
-                    if val not in dict(self._columns[field].selection):
-                        raise Exception('ValidateError',
-                        'The value "%s" for the field "%s" ' \
-                                'is not in the selection' % \
-                                (val, field))
-                else:
-                    if val not in dict(getattr(self,
-                        self._columns[field].selection)(
-                        cursor, user, context=context)):
-                        raise Exception('ValidateError',
-                        'The value "%s" for the field "%s" ' \
-                                'is not in the selection' % \
-                                (val, field))
-        upd0 += ', create_uid, create_date'
-        upd1 += ', %s, now()'
-        upd2.append(user)
-        try:
-            cursor.execute('INSERT INTO "' + self._table + '" ' \
-                    '(id' + upd0 + ') ' \
-                    'VALUES (' + str(id_new) + upd1 + ')', tuple(upd2))
-        except DatabaseIntegrityError, exception:
-            database = Database(cursor.database_name).connect()
-            cursor2 = database.cursor()
-            try:
-                for field_name in self._columns:
-                    field = self._columns[field_name]
-                    # Check required fields
-                    if field.required \
-                            and not hasattr(field, 'set') \
-                            and field_name not in ('create_uid', 'create_date'):
-                        if not values.get(field_name):
-                            self.raise_user_error(cursor2, 'required_field',
-                                    error_args=self._get_error_args(
-                                        cursor2, user, field_name,
-                                        context=context), context=context)
-                    if isinstance(field, fields.Many2One) \
-                            and values.get(field_name):
-                        model_obj = self.pool.get(field.model_name)
-                        create_records = context.get('_create_records', {})\
-                                .get(field.model_name, set())
-                        delete_records = context.get('_delete_records', {})\
-                                .get(field.model_name, set())
-                        if not ((model_obj.search(cursor2, 0, [
-                            ('id', '=', values[field_name]),
-                            ], context=context) \
-                                    or values[field_name] in create_records) \
-                                and values[field_name] not in delete_records):
-                            self.raise_user_error(cursor2,
-                                    'foreign_model_missing',
-                                    error_args=self._get_error_args(
-                                        cursor2, user, field_name,
-                                        context=context), context=context)
-                for name, _, error in self._sql_constraints:
-                    if name in exception[0]:
-                        self.raise_user_error(cursor2, error, context=context)
-                for name, error in self._sql_error_messages:
-                    if name in exception[0]:
-                        self.raise_user_error(cursor2, error, context=context)
-            finally:
-                cursor2.close()
-            raise
-
-        context.setdefault('_create_records', {})
-        context['_create_records'].setdefault(self._name, set())
-        context['_create_records'][self._name].add(id_new)
-
-        upd_todo.sort(lambda x, y: self._columns[x].priority - \
-                self._columns[y].priority)
-        for field in upd_todo:
-            self._columns[field].set(cursor, user, id_new, self, field, values[field],
-                    context=context)
-
-        if self._history:
-            cursor.execute('INSERT INTO "' + self._table + '__history" ' \
-                    '(id' + upd0 + ') ' \
-                    'SELECT id' + upd0 + ' ' \
-                    'FROM "' + self._table + '" ' \
-                    'WHERE id = %s',(id_new,))
-
-        self._validate(cursor, user, [id_new], context=context)
-
-        # Check for Modified Preorder Tree Traversal
-        for k in self._columns:
-            field = self._columns[k]
-            if isinstance(field, fields.Many2One) \
-                    and field.model_name == self._name \
-                    and field.left and field.right:
-                self._update_tree(cursor, user, id_new, k, field.left, field.right)
-
-        return id_new
-=======
         if cls.table_query():
             return False
 
@@ -515,7 +339,6 @@
                 if not hasattr(field, 'set'):
                     insert_columns.append(Column(table, fname))
                     insert_values.append(field.sql_format(value))
->>>>>>> 74f77c21
 
             try:
                 if cursor.has_returning():
@@ -702,30 +525,6 @@
             if isinstance(field, fields.Function):
                 key = (field.getter, getattr(field, 'datetime_field', None))
                 func_fields.setdefault(key, [])
-<<<<<<< HEAD
-                func_fields[key].append(field)
-                continue
-            # get the value of that field for all records/ids
-            res2 = self._columns[field].get(cursor, user, ids, self, field,
-                    values=res, context=context)
-            for record in res:
-                record[field] = res2[record['id']]
-        for i in func_fields:
-            field_list = func_fields[i]
-            field = field_list[0]
-            res2 = self._columns[field].get(cursor, user, ids, self, field_list,
-                    values=res, context=context)
-            for field in res2:
-                for record in res:
-                    record[field] = res2[field][record['id']]
-
-        to_del = set()
-        fields_related2values = {}
-        for field in fields_related.keys() + datetime_fields:
-            if field not in fields_names:
-                to_del.add(field)
-            if field not in self._columns:
-=======
                 func_fields[key].append(fname)
             elif getattr(field, 'datetime_field', None):
                 for row in result:
@@ -765,40 +564,9 @@
             if fname not in fields_names:
                 to_del.add(fname)
             if fname not in cls._fields:
->>>>>>> 74f77c21
                 continue
             if fname not in fields_related:
                 continue
-<<<<<<< HEAD
-            fields_related2values.setdefault(field, {})
-            if self._columns[field]._type == 'many2one':
-                obj = self.pool.get(self._columns[field].model_name)
-                if hasattr(self._columns[field], 'datetime_field') \
-                        and self._columns[field].datetime_field:
-                    ctx = context.copy()
-                    for record in res:
-                        ctx['_datetime'] = \
-                                record[self._columns[field].datetime_field]
-                        record2 = obj.read(cursor, user, record[field],
-                                fields_related[field], context=ctx)
-                        record_id = record2['id']
-                        del record2['id']
-                        fields_related2values[field].setdefault(record_id, {})
-                        fields_related2values[field][record_id][record['id']] = \
-                                record2
-                else:
-                    for record in obj.read(cursor, user, [x[field] for x in res
-                        if x[field]], fields_related[field], context=context):
-                        record_id = record['id']
-                        del record['id']
-                        fields_related2values[field].setdefault(record_id, {})
-                        for record2 in res:
-                            fields_related2values[field][record_id]\
-                                    [record2['id']] = record
-            elif self._columns[field]._type == 'reference':
-                for record in res:
-                    if not record[field]:
-=======
             fields_related2values.setdefault(fname, {})
             field = cls._fields[fname]
             if field._type in ('many2one', 'one2one'):
@@ -830,7 +598,6 @@
             elif field._type == 'reference':
                 for row in result:
                     if not row[fname]:
->>>>>>> 74f77c21
                         continue
                     model_name, record_id = row[fname].split(',', 1)
                     if not model_name:
@@ -848,28 +615,6 @@
                 for fname in fields_related:
                     if fname not in cls._fields:
                         continue
-<<<<<<< HEAD
-                    for related in fields_related[field]:
-                        if self._columns[field]._type == 'many2one':
-                            if record[field]:
-                                record[field + '.' + related] = \
-                                        fields_related2values[field]\
-                                        [record[field]][record['id']][related]
-                            else:
-                                record[field + '.' + related] = False
-                        elif self._columns[field]._type == 'reference':
-                            if record[field]:
-                                model_name, record_id = record[field].split(
-                                        ',', 1)
-                                if not model_name:
-                                    continue
-                                record_id = int(record_id)
-                                if not record_id:
-                                    continue
-                                record[field + '.' + related] = \
-                                        fields_related2values[field][
-                                                record_id][related]
-=======
                     field = cls._fields[fname]
                     for related in fields_related[fname]:
                         related_name = '%s.%s' % (fname, related)
@@ -887,7 +632,6 @@
                                         value = fields_related2values[fname][
                                             row[fname]][related]
                         row[related_name] = value
->>>>>>> 74f77c21
                 for field in to_del:
                     del row[field]
 
@@ -963,119 +707,6 @@
                             cls.raise_user_error('access_error', cls.__name__)
                     cls.raise_user_error('write_error', cls.__name__)
                 try:
-<<<<<<< HEAD
-                    for field_name in values:
-                        if field_name not in self._columns:
-                            continue
-                        field = self._columns[field_name]
-                        # Check required fields
-                        if field.required \
-                                and not hasattr(field, 'set') \
-                                and field_name not in \
-                                ('create_uid', 'create_date'):
-                            if not values[field_name]:
-                                self.raise_user_error(cursor2,
-                                        'required_field',
-                                        error_args=self._get_error_args(
-                                            cursor2, user, field_name,
-                                            context=context),
-                                        context=context)
-                        if isinstance(field, fields.Many2One) \
-                                and values[field_name]:
-                            model_obj = self.pool.get(field.model_name)
-                            create_records = context.get('_create_records', {})\
-                                    .get(field.model_name, set())
-                            delete_records = context.get('_delete_records', {})\
-                                    .get(field.model_name, set())
-                            if not ((model_obj.search(cursor2, 0, [
-                                ('id', '=', values[field_name]),
-                                ], context=context) \
-                                        or values[field_name] in create_records) \
-                                    and values[field_name] not in delete_records):
-                                self.raise_user_error(cursor2,
-                                        'foreign_model_missing',
-                                        error_args=self._get_error_args(
-                                            cursor2, user, field_name,
-                                            context=context), context=context)
-                    for name, _, error in self._sql_constraints:
-                        if name in exception[0]:
-                            self.raise_user_error(cursor2, error,
-                                    context=context)
-                    for name, error in self._sql_error_messages:
-                        if name in exception[0]:
-                            self.raise_user_error(cursor2, error,
-                                    context=context)
-                finally:
-                    cursor2.close()
-                raise
-
-        for field in direct:
-            if self._columns[field].translate:
-                self.pool.get('ir.translation')._set_ids(cursor, user,
-                        self._name + ',' + field, 'model',
-                        context.get('language') or 'en_US', ids,
-                        values[field])
-
-        # call the 'set' method of fields which are not classic_write
-        upd_todo.sort(lambda x, y: self._columns[x].priority - \
-                self._columns[y].priority)
-        for field in upd_todo:
-            for select_id in ids:
-                self._columns[field].set(cursor, user, select_id, self, field,
-                        values[field], context=context)
-
-        if self._history:
-            columns = ['"' + str(x) + '"' for x in self._columns
-                    if not hasattr(self._columns[x], 'set')]
-            for obj_id in ids:
-                cursor.execute('INSERT INTO "' + self._table + '__history" ' \
-                        '(' + ','.join(columns) + ') ' \
-                        'SELECT ' + ','.join(columns) + ' ' + \
-                        'FROM "' + self._table + '" ' \
-                        'WHERE id = %s', (obj_id,))
-
-        for table in self._inherits:
-            col = self._inherits[table]
-            nids = []
-            for i in range(0, len(ids), cursor.IN_MAX):
-                sub_ids = ids[i:i + cursor.IN_MAX]
-                ids_str = ','.join(['%s' for x in sub_ids])
-                cursor.execute('SELECT DISTINCT "' + col + '" ' \
-                        'FROM "' + self._table + '" WHERE id IN (' + ids_str + ')',
-                        sub_ids)
-                nids.extend([x[0] for x in cursor.fetchall()])
-
-            values2 = {}
-            for val in updend:
-                if self._inherit_fields[val][0] == table:
-                    values2[val] = values[val]
-            self.pool.get(table).write(cursor, user, nids, values2,
-                    context=context)
-
-        self._validate(cursor, user, ids, context=context)
-
-        # Check for Modified Preorder Tree Traversal
-        for k in self._columns:
-            field = self._columns[k]
-            if isinstance(field, fields.Many2One) \
-                    and field.model_name == self._name \
-                    and field.left and field.right:
-                if field.left in values or field.right in values:
-                    raise Exception('ValidateError', 'You can not update fields: ' \
-                            '"%s", "%s"' % (field.left, field.right))
-                if len(ids) == 1:
-                    self._update_tree(cursor, user, ids[0], k,
-                            field.left, field.right)
-                else:
-                    self._rebuild_tree(cursor, 0, k, False, 0)
-        return True
-
-    def delete(self, cursor, user, ids, context=None):
-        super(ModelSQL, self).delete(cursor, user, ids, context=context)
-
-        if context is None:
-            context = {}
-=======
                     cursor.execute(*table.update(columns, update_values,
                             where=red_sql))
                 except DatabaseIntegrityError, exception:
@@ -1118,7 +749,6 @@
         Translation = pool.get('ir.translation')
         ids = map(int, records)
         in_max = cursor.IN_MAX
->>>>>>> 74f77c21
 
         if not ids:
             return
@@ -1150,18 +780,6 @@
         foreign_keys_tocheck = []
         foreign_keys_toupdate = []
         foreign_keys_todelete = []
-<<<<<<< HEAD
-        for model_name in self.pool.object_name_list():
-            model = self.pool.get(model_name)
-            if hasattr(model, 'table_query') \
-                    and model.table_query(context):
-                continue
-            if not isinstance(model, ModelStorage):
-                continue
-            for field_name, field in model._columns.iteritems():
-                if isinstance(field, fields.Many2One) \
-                        and field.model_name == self._name:
-=======
         for _, model in pool.iterobject():
             if hasattr(model, 'table_query') and model.table_query():
                 continue
@@ -1170,7 +788,6 @@
             for field_name, field in model._fields.iteritems():
                 if (isinstance(field, fields.Many2One)
                         and field.model_name == cls.__name__):
->>>>>>> 74f77c21
                     if field.ondelete == 'CASCADE':
                         foreign_keys_todelete.append((model, field_name))
                     elif field.ondelete == 'SET NULL':
@@ -1211,29 +828,6 @@
                 if (not hasattr(Model, 'search')
                         or not hasattr(Model, 'write')):
                     continue
-<<<<<<< HEAD
-                cursor.execute('SELECT id FROM "' + model._table + '" ' \
-                        'WHERE "' + field_name + '" IN (' + str_d + ')', sub_ids)
-                model_ids = [x[0] for x in cursor.fetchall()]
-                if model_ids:
-                    model.write(cursor, user, model_ids, {
-                        field_name: False,
-                        }, context=context)
-
-            for model, field_name in foreign_keys_todelete:
-                if not hasattr(model, 'search') \
-                        or not hasattr(model, 'delete'):
-                    continue
-                cursor.execute('SELECT id FROM "' + model._table + '" ' \
-                        'WHERE "' + field_name + '" IN (' + str_d + ')', sub_ids)
-                model_ids = [x[0] for x in cursor.fetchall()]
-                if model_ids:
-                    model.delete(cursor, user, model_ids, context=delete_ctx)
-
-            context.setdefault('_delete_records', {})
-            context['_delete_records'].setdefault(self._name, set())
-            context['_delete_records'][self._name].update(sub_ids)
-=======
                 foreign_table = Model.__table__()
                 foreign_red_sql = reduce_ids(
                     Column(foreign_table, field_name), sub_ids)
@@ -1269,7 +863,6 @@
 
             super(ModelSQL, cls).delete(sub_records)
 
->>>>>>> 74f77c21
             try:
                 cursor.execute(*table.delete(where=red_sql))
             except DatabaseIntegrityError, exception:
@@ -1430,474 +1023,6 @@
         Return SQL tables and expression
         Set active_test to add it.
         '''
-<<<<<<< HEAD
-        domain = self._search_domain_active(domain, active_test=active_test,
-                context=context)
-
-        table_query = ''
-        tables_args = []
-        if self.table_query(context):
-            table_query, tables_args = self.table_query(context)
-            table_query = '(' + table_query + ') AS '
-
-        if self._history and context.get('_datetime'):
-            table_query = self._table + '__history AS '
-
-        tables = [table_query + '"' + self._table + '"']
-
-        qu1, qu2 = self.__search_domain_oper(cursor, user, domain, tables,
-                tables_args, context=context)
-        if self._history and context.get('_datetime'):
-            if qu1:
-                qu1 += ' AND'
-            qu1 += ' (COALESCE("' + self._table + '".write_date, "' + \
-                    self._table + '".create_date) <= %s)'
-            qu2 += [context['_datetime']]
-        return qu1, qu2, tables, tables_args
-
-    def __search_domain_oper(self, cursor, user, domain, tables, tables_args,
-            context=None):
-        operator = 'AND'
-        if len(domain) and isinstance(domain[0], basestring):
-            if domain[0] not in ('AND', 'OR'):
-                raise Exception('ValidateError', 'Operator "%s" not supported' \
-                        % domain[0])
-            operator = domain[0]
-            domain = domain[1:]
-        tuple_args = []
-        list_args = []
-        for arg in domain:
-            #add test for xmlrpc that doesn't handle tuple
-            if isinstance(arg, tuple) \
-                    or (isinstance(arg, list) and len(arg) > 2 \
-                    and arg[1] in OPERATORS):
-                tuple_args.append(tuple(arg))
-            elif isinstance(arg, list):
-                list_args.append(arg)
-
-        qu1, qu2 = self.__search_domain_calc(cursor, user,
-                tuple_args, tables, tables_args, context=context)
-        if len(qu1):
-            qu1 = (' ' + operator + ' ').join(qu1)
-        else:
-            qu1 = ''
-
-        for domain2 in list_args:
-            qu1b, qu2b = self.__search_domain_oper(cursor, user, domain2,
-                    tables, tables_args, context=context)
-            if not qu1b:
-                qu1b = 'true'
-            if qu1 and qu1b:
-                qu1 += ' ' + operator + ' ' + qu1b
-            elif qu1b:
-                qu1 = qu1b
-            qu2 += qu2b
-        if qu1:
-            qu1 = '(' + qu1 + ')'
-        return qu1, qu2
-
-    def __search_domain_calc(self, cursor, user, domain, tables, tables_args,
-            context=None):
-        if context is None:
-            context = {}
-        domain = domain[:]
-
-        for arg in domain:
-            if arg[1] not in OPERATORS:
-                raise Exception('ValidateError', 'Argument "%s" not supported' \
-                        % arg[1])
-        i = 0
-        joins = []
-        while i < len(domain):
-            table = self
-            fargs = domain[i][0].split('.', 1)
-            if fargs[0] in self._inherit_fields:
-                itable = self.pool.get(self._inherit_fields[fargs[0]][0])
-                table_query = ''
-                table_arg = []
-                if itable.table_query(context):
-                    table_query, table_args = self.table_query(context)
-                    table_query = '(' + table_query + ') AS '
-                table_join = 'LEFT JOIN ' + table_query + \
-                        '"' + itable._table + '" ON ' \
-                        '"%s".id = "%s"."%s"' % (itable._table, self._table,
-                                self._inherits[itable._name])
-                if table_join not in tables:
-                    tables.append(table_join)
-                    tables_args += table_arg
-            field = table._columns.get(fargs[0], False)
-            if not field:
-                if not fargs[0] in self._inherit_fields:
-                    raise Exception('ValidateError', 'Field "%s" doesn\'t ' \
-                            'exist on "%s"' % (fargs[0], self._name))
-                table = self.pool.get(self._inherit_fields[fargs[0]][0])
-                field = table._columns.get(fargs[0], False)
-            if len(fargs) > 1:
-                if field._type == 'many2one':
-                    if hasattr(field, 'search'):
-                        domain.extend([(fargs[0], 'in',
-                                self.pool.get(field.model_name).search(cursor, user,
-                                    [(fargs[1], domain[i][1], domain[i][2])],
-                                    context=context))])
-                        domain.pop(i)
-                    else:
-                        domain[i] = (fargs[0], 'inselect',
-                                self.pool.get(field.model_name).search(cursor, user,
-                                    [(fargs[1], domain[i][1], domain[i][2])],
-                                    context=context, query_string=True), table)
-                        i += 1
-                    continue
-                else:
-                    raise Exception('ValidateError', 'Clause on field "%s" ' \
-                            'doesn\'t work on "%s"' % (domain[i][0], self._name))
-            if hasattr(field, 'search'):
-                arg = [domain.pop(i)]
-                domain.extend(field.search(cursor, user, table,
-                    arg[0][0], arg, context=context))
-            elif field._type == 'one2many':
-                field_obj = self.pool.get(field.model_name)
-
-                if isinstance(domain[i][2], basestring):
-                    # get the ids of the records of the "distant" resource
-                    ids2 = [x[0] for x in field_obj.search(cursor, user, [
-                        ('rec_name', domain[i][1], domain[i][2]),
-                        ], context=context)]
-                else:
-                    ids2 = domain[i][2]
-
-                table_query = ''
-                table_args = []
-                if field_obj.table_query(context):
-                    table_query, table_args = field_obj.table_query(context)
-                    table_query = '(' + table_query + ') AS '
-
-                if ids2 == True or ids2 == False:
-                    query1 = 'SELECT "' + field.field + '" ' \
-                            'FROM ' + table_query + '"' + field_obj._table + '" ' \
-                            'WHERE "' + field.field + '" IS NOT NULL'
-                    query2 = table_args
-                    clause = 'inselect'
-                    if ids2 == False:
-                        clause = 'notinselect'
-                    domain[i] = ('id', clause, (query1, query2))
-                elif not ids2:
-                    domain[i] = ('id', '=', '0')
-                else:
-                    if len(ids2) < cursor.IN_MAX:
-                        query1 = 'SELECT "' + field.field + '" ' \
-                                'FROM ' + table_query + '"' + field_obj._table + '" ' \
-                                'WHERE id IN (' + \
-                                    ','.join(['%s' for x in ids2]) + ')'
-                        query2 = table_args + ids2
-                        domain[i] = ('id', 'inselect', (query1, query2))
-                    else:
-                        ids3 = []
-                        for i in range(0, len(ids2), cursor.IN_MAX):
-                            sub_ids2 = ids2[i:i + cursor.IN_MAX]
-                            cursor.execute(
-                                'SELECT "' + field.field + \
-                                '" FROM ' + table_query + '"' + field_obj._table + '" ' \
-                                'WHERE id IN (' + \
-                                    ','.join(['%s' for x in sub_ids2]) + ')',
-                                table_args + sub_ids2)
-
-                            ids3.extend([x[0] for x in cursor.fetchall()])
-
-                        domain[i] = ('id', 'in', ids3)
-                i += 1
-            elif field._type == 'many2many':
-                # XXX must find a solution for long id list
-                if hasattr(field, 'model_name'):
-                    target_obj = self.pool.get(field.model_name)
-                else:
-                    target_obj = field.get_target(self.pool)
-                if domain[i][1] in ('child_of', 'not child_of'):
-                    if isinstance(domain[i][2], basestring):
-                        ids2 = [x[0] for x in target_obj.search(cursor, user, [
-                            ('rec_name', 'ilike', domain[i][2]),
-                            ], context=context)]
-                    elif isinstance(domain[i][2], (int, long)):
-                        ids2 = [domain[i][2]]
-                    else:
-                        ids2 = domain[i][2]
-
-                    def _rec_get(ids, table, parent):
-                        if not ids:
-                            return []
-                        ids2 = table.search(cursor, user,
-                                [(parent, 'in', ids), (parent, '!=', False)],
-                                context=context)
-                        return ids + _rec_get(ids2, table, parent)
-
-                    if target_obj._name != table._name:
-                        if len(domain[i]) != 4:
-                            raise Exception('Error', 'Programming error: ' \
-                                    'child_of on field "%s" is not allowed!' % \
-                                    (domain[i][0],))
-                        ids2 = target_obj.search(cursor, user,
-                                [(domain[i][3], 'child_of', ids2)],
-                                context=context)
-                        relation_obj = self.pool.get(field.relation_name)
-                        query1 = 'SELECT "' + field.origin + '" ' \
-                                'FROM "' + relation_obj._table + '" ' \
-                                'WHERE "' + field.target + '" IN (' + \
-                                    ','.join(['%s' for x in ids2]) + ') ' \
-                                    'AND "' + field.origin + '" IS NOT NULL'
-                        query2 = [str(x) for x in ids2]
-                        if domain[i][1] == 'child_of':
-                            domain[i] = ('id', 'inselect', (query1, query2))
-                        else:
-                            domain[i] = ('id', 'notinselect', (query1, query2))
-                    else:
-                        if domain[i][1] == 'child_of':
-                            domain[i] = ('id', 'in', ids2 + _rec_get(ids2,
-                                table, domain[i][0]))
-                        else:
-                            domain[i] = ('id', 'not in', ids2 + _rec_get(ids2,
-                                table, domain[i][0]))
-                else:
-                    if isinstance(domain[i][2], bool):
-                        relation_obj = self.pool.get(field.relation_name)
-                        query1 = 'SELECT "' + field.origin + '" ' \
-                                'FROM "' + relation_obj._table + '" '\
-                                'WHERE "' + field.origin + '" IS NOT NULL'
-                        query2 = []
-                        clause = 'inselect'
-                        if domain[i][2] == False:
-                            clause = 'notinselect'
-                        domain[i] = ('id', clause, (query1, query2))
-                    else:
-                        if isinstance(domain[i][2], basestring):
-                            target_field = 'rec_name'
-                        else:
-                            target_field = 'id'
-                        relation_obj = self.pool.get(field.relation_name)
-
-                        query1, query2 = target_obj.search(cursor, user, [
-                                    (target_field, domain[i][1], domain[i][2]),
-                                    ], order=[], query_string=True,
-                                    context=context)
-                        query1 = ('SELECT "%s" FROM "%s" WHERE "%s" IN (%s)' %
-                                (field.origin, relation_obj._table,
-                                    field.target, query1))
-                        domain[i] = ('id', 'inselect', (query1, query2))
-                i += 1
-
-            elif field._type == 'many2one':
-                # XXX must find a solution for long id list
-                if domain[i][1] in ('child_of', 'not child_of'):
-                    if isinstance(domain[i][2], basestring):
-                        field_obj = self.pool.get(field.model_name)
-                        ids2 = [x[0] for x in field_obj.search(cursor, user, [
-                            ('rec_name', 'like', domain[i][2]),
-                            ], context=context)]
-                    elif isinstance(domain[i][2], (int, long)):
-                        ids2 = [domain[i][2]]
-                    else:
-                        ids2 = domain[i][2]
-
-                    def _rec_get(ids, table, parent):
-                        if not ids:
-                            return []
-                        ids2 = table.search(cursor, user,
-                                [(parent, 'in', ids), (parent, '!=', False)],
-                                context=context)
-                        return ids + _rec_get(ids2, table, parent)
-
-                    if field.model_name != table._name:
-                        if len(domain[i]) != 4:
-                            raise Exception('Error', 'Programming error: ' \
-                                    'child_of on field "%s" is not allowed!' % \
-                                    (domain[i][0],))
-                        ids2 = self.pool.get(field.model_name).search(cursor, user,
-                                [(domain[i][3], 'child_of', ids2)],
-                                context=context)
-                        if domain[i][1] == 'child_of':
-                            domain[i] = (domain[i][0], 'in', ids2, table)
-                        else:
-                            domain[i] = (domain[i][0], 'not in', ids2, table)
-                    else:
-                        if field.left and field.right and ids2:
-                            cursor.execute('SELECT "' + field.left + '", ' \
-                                        '"' + field.right + '" ' + \
-                                    'FROM "' + self._table + '" ' + \
-                                    'WHERE id IN ' + \
-                                        '(' + ','.join(['%s' for x in ids2]) + ')',
-                                        ids2)
-                            clause = 'false '
-                            for left, right in cursor.fetchall():
-                                clause += 'OR '
-                                clause += '( "' + field.left + '" >= ' + \
-                                        str(left) + ' ' + \
-                                        'AND "' + field.right + '" <= ' + \
-                                        str(right) + ')'
-
-                            query = 'SELECT id FROM "' + self._table + '" ' + \
-                                    'WHERE ' + clause
-                            if domain[i][1] == 'child_of':
-                                domain[i] = ('id', 'inselect', (query, []))
-                            else:
-                                domain[i] = ('id', 'notinselect', (query, []))
-                        else:
-                            if domain[i][1] == 'child_of':
-                                domain[i] = ('id', 'in', ids2 + _rec_get(
-                                    ids2, table, domain[i][0]), table)
-                            else:
-                                domain[i] = ('id', 'not in', ids2 + _rec_get(
-                                    ids2, table, domain[i][0]), table)
-                else:
-                    if isinstance(domain[i][2], basestring):
-                        field_obj = self.pool.get(field.model_name)
-                        res_ids = field_obj.search(cursor, user, [
-                            ('rec_name', domain[i][1], domain[i][2]),
-                            ], context=context)
-                        domain[i] = (domain[i][0], 'in', res_ids, table)
-                    else:
-                        domain[i] += (table,)
-                i += 1
-            else:
-                if field.translate:
-                    exprs = ['%s', '%s']
-                    if domain[i][1] in ('like', 'ilike', 'not like', 'not ilike'):
-                        exprs = ['%% %s%%', '%s%%']
-                    oper = 'OR'
-                    if domain[i][1] in ('not like', 'not ilike', '!='):
-                        oper = 'AND'
-
-                    if self._name == 'ir.model':
-                        table_join = 'LEFT JOIN "ir_translation" ' \
-                                'ON (ir_translation.name = ' \
-                                        'ir_model.model||\',%s\' ' \
-                                    'AND ir_translation.res_id = 0 ' \
-                                    'AND ir_translation.lang = %%s ' \
-                                    'AND ir_translation.type = \'model\' ' \
-                                    'AND ir_translation.fuzzy = false)' % \
-                                (domain[i][0],)
-                    elif self._name == 'ir.model.field':
-                        if domain[i][0] == 'field_description':
-                            ttype = 'field'
-                        else:
-                            ttype = 'help'
-                        table_join = 'LEFT JOIN "ir_model" ' \
-                                'ON ir_model.id = ir_model_field.model ' \
-                                'LEFT JOIN "ir_translation" ' \
-                                'ON (ir_translation.name = ' \
-                                        'ir_model.model||\',\'||%s.name ' \
-                                    'AND ir_translation.res_id = 0 ' \
-                                    'AND ir_translation = %%s ' \
-                                    'AND ir_translation.type = \'%s\' ' \
-                                    'AND ir_translation.fuzzy = false)' % \
-                                (table._table, ttype)
-                    else:
-                        table_join = 'LEFT JOIN "ir_translation" ' \
-                                'ON (ir_translation.res_id = %s.id ' \
-                                    'AND ir_translation.name = \'%s,%s\' ' \
-                                    'AND ir_translation.lang = %%s ' \
-                                    'AND ir_translation.type = \'model\' ' \
-                                    'AND ir_translation.fuzzy = false)' % \
-                                (table._table, table._name, domain[i][0])
-                    table_join_args = [context.get('language') or 'en_US']
-
-                    table_query = ''
-                    table_args = []
-                    if table.table_query(context):
-                        table_query, table_args = table.table_query(context)
-                        table_query = '(' + table_query  + ') AS '
-
-                    trans_field = 'COALESCE(NULLIF(' \
-                            'ir_translation.value, \'\'), ' \
-                            + '"' + table._table + '".' + domain[i][0] + ')'
-
-                    query1 = '(SELECT "' + table._table + '".id ' \
-                            'FROM ' + table_query + '"' + table._table + '" ' \
-                            + table_join + ' ' \
-                            'WHERE (' + trans_field + ' ' + \
-                            domain[i][1] + ' %s ' + oper + ' ' + trans_field + ' ' + \
-                            domain[i][1] + ' %s))'
-                    query2 = table_args + table_join_args + [exprs[0] % domain[i][2],
-                            exprs[1] % domain[i][2]]
-                    domain[i] = ('id', 'inselect', (query1, query2), table)
-                else:
-                    domain[i] += (table,)
-                i += 1
-        domain.extend(joins)
-
-        qu1, qu2 = [], []
-        for arg in domain:
-            table = self
-            if len(arg) > 3:
-                table = arg[3]
-            if arg[1] in ('inselect', 'notinselect'):
-                clause = 'IN'
-                if arg[1] == 'notinselect':
-                    clause = 'NOT IN'
-                qu1.append('("%s".%s %s (%s))' % (table._table, arg[0], clause,
-                    arg[2][0]))
-                qu2 += arg[2][1]
-            elif arg[1] in ('in', 'not in'):
-                if len(arg[2]) > 0:
-                    todel = []
-                    if table._columns[arg[0]]._type != 'boolean':
-                        for xitem in range(len(arg[2])):
-                            if arg[2][xitem] == False \
-                                    and isinstance(arg[2][xitem],bool):
-                                todel.append(xitem)
-                    arg2 = arg[2][:]
-                    for xitem in todel[::-1]:
-                        del arg2[xitem]
-                    arg2 = [FIELDS[table._columns[arg[0]]._type].sql_format(x)
-                            for x in arg2]
-                    #TODO fix max_stack_depth
-                    if len(arg2):
-                        if arg[0] == 'id':
-                            qu1.append(('("%s".id ' + arg[1] + ' (%s))') % \
-                                    (table._table,
-                                        ','.join(['%s'] * len(arg2)),))
-                        else:
-                            qu1.append(('("%s".%s ' + arg[1] + ' (%s))') % \
-                                    (table._table, arg[0], ','.join(
-                                        ['%s'] * len(arg2))))
-                        if todel:
-                            if table._columns[arg[0]]._type == 'boolean':
-                                if arg[1] == 'in':
-                                    qu1[-1] = '(' + qu1[-1] + ' OR ' \
-                                            '"%s".%s = false)' % \
-                                            (table._table, arg[0])
-                                else:
-                                    qu1[-1] = '(' + qu1[-1] + ' AND ' \
-                                            '"%s".%s != false)' % \
-                                            (table._table, arg[0])
-                            else:
-                                if arg[1] == 'in':
-                                    qu1[-1] = '(' + qu1[-1] + ' OR ' \
-                                            '"%s".%s IS NULL)' % \
-                                            (table._table, arg[0])
-                                else:
-                                    qu1[-1] = '(' + qu1[-1] + ' AND ' \
-                                            '"%s".%s IS NOT NULL)' % \
-                                            (table._table, arg[0])
-                        qu2 += arg2
-                    elif todel:
-                        if table._columns[arg[0]]._type == 'boolean':
-                            if arg[1] == 'in':
-                                qu1.append('("%s".%s = false)' % \
-                                        (table._table, arg[0]))
-                            else:
-                                qu1.append('("%s".%s != false)' % \
-                                        (table._table, arg[0]))
-                        else:
-                            if arg[1] == 'in':
-                                qu1.append('("%s".%s IS NULL)' % \
-                                        (table._table, arg[0]))
-                            else:
-                                qu1.append('("%s".%s IS NOT NULL)' % \
-                                        (table._table, arg[0]))
-                else:
-                    if arg[1] == 'in':
-                        qu1.append(' false')
-                    else:
-                        qu1.append(' true')
-=======
         transaction = Transaction()
         domain = cls._search_domain_active(domain, active_test=active_test)
 
@@ -1925,7 +1050,6 @@
                 return Literal(True)
             elif domain[0] == 'OR':
                 return Or((convert(d) for d in domain[1:]))
->>>>>>> 74f77c21
             else:
                 return And((convert(d) for d in (
                             domain[1:] if domain[0] == 'AND' else domain)))
@@ -1960,265 +1084,11 @@
                         cls._update_tree(id_, field_name,
                             field.left, field.right)
                 else:
-<<<<<<< HEAD
-                    if arg[0] == 'id':
-                        qu1.append('("%s".%s %s %%s)' % \
-                                (table._table, arg[0], arg[1]))
-                        qu2.append(FIELDS[table._columns[arg[0]]._type].\
-                                sql_format(arg[2]))
-                    else:
-                        add_null = False
-                        if arg[1] in ('like', 'ilike'):
-                            if not arg[2]:
-                                qu2.append('%')
-                                qu2.append('%')
-                                add_null = True
-                            else:
-                                qu2.append('%% %s%%' % arg[2])
-                                qu2.append('%s%%' % arg[2])
-                        elif arg[1] in ('not like', 'not ilike'):
-                            if not arg[2]:
-                                qu2.append('')
-                                qu2.append('')
-                            else:
-                                qu2.append('%% %s%%' % arg[2])
-                                qu2.append('%s%%' % arg[2])
-                                add_null = True
-                        else:
-                            if arg[0] in table._columns:
-                                qu2.append(FIELDS[table._columns[arg[0]]._type].\
-                                        sql_format(arg[2]))
-                        if arg[1] in ('like', 'ilike'):
-                            qu1.append('("%s".%s %s %s OR "%s".%s %s %s)' % \
-                                    (table._table, arg[0], arg[1], '%s',
-                                        table._table, arg[0], arg[1], '%s'))
-                        elif arg[1] in ('not like', 'not ilike'):
-                            qu1.append('("%s".%s %s %s AND "%s".%s %s %s)' % \
-                                    (table._table, arg[0], arg[1], '%s',
-                                        table._table, arg[0], arg[1], '%s'))
-                        else:
-                            qu1.append('("%s".%s %s %%s)' % (table._table,
-                                arg[0], arg[1]))
-                        if add_null:
-                            qu1[-1] = '(' + qu1[-1] + ' OR ' + \
-                                    '"' + table._table + '".' + arg[0] +' IS NULL)'
-
-        return qu1, qu2
-
-    def _order_calc(self, cursor, user, field, otype, context=None):
-        order_by = []
-        tables = []
-        tables_args = {}
-        field_name = None
-        table_name = None
-        link_field = None
-
-        if context is None:
-            context = {}
-
-        if field in self._columns:
-            table_name = self._table
-
-            if not hasattr(self._columns[field], 'set'):
-                field_name = field
-
-            if self._columns[field].order_field:
-                field_name = self._columns[field].order_field
-
-            if isinstance(self._columns[field], fields.Many2One):
-                obj = self.pool.get(self._columns[field].model_name)
-                table_name = obj._table
-                link_field = field
-                field_name = None
-
-                if obj._rec_name in obj._columns:
-                    field_name = obj._rec_name
-
-                if obj._order_name in obj._columns:
-                    field_name = obj._order_name
-
-                if field_name:
-                    order_by, tables, tables_args = obj._order_calc(cursor,
-                            user, field_name, otype, context=context)
-                    table_join = 'LEFT JOIN "' + table_name + '" AS ' \
-                            '"' + table_name + '.' + link_field + '" ON ' \
-                            '"%s.%s".id = "%s"."%s"' % (table_name, link_field,
-                                    self._table, link_field)
-                    for i in range(len(order_by)):
-                        if table_name in order_by[i]:
-                            order_by[i] = order_by[i].replace(table_name,
-                                    table_name + '.' + link_field)
-                    for i in range(len(tables)):
-                        if table_name in tables[i]:
-                            args = tables_args[tables[i]]
-                            del tables_args[tables[i]]
-                            tables[i] = tables[i].replace(table_name,
-                                    table_name + '.' + link_field)
-                            tables_args[tables[i]] = args
-                    if table_join not in tables:
-                        tables.insert(0, table_join)
-                    return order_by, tables, tables_args
-
-                obj2 = None
-                if obj._rec_name in obj._inherit_fields.keys():
-                    obj2 = self.pool.get(
-                            obj._inherit_fields[obj._rec_name][0])
-                    field_name = obj._rec_name
-
-                if obj._order_name in obj._inherit_fields.keys():
-                    obj2 = self.pool.get(
-                            obj._inherit_fields[obj._order_name][0])
-                    field_name = obj._order_name
-
-                if obj2 and field_name:
-                    table_name2 = obj2._table
-                    link_field2 = obj._inherits[obj2._name]
-                    order_by, tables, tables_args = obj2._order_calc(cursor,
-                            user, field_name, otype, context=context)
-
-                    table_join = 'LEFT JOIN "' + table_name + '" AS ' \
-                            '"' + table_name + '.' + link_field + '" ON ' \
-                            '"%s.%s".id = "%s"."%s"' % \
-                            (table_name, link_field, self._table, link_field)
-                    for i in range(len(order_by)):
-                        if table_name in order_by[i]:
-                            order_by[i] = order_by[i].replace(table_name,
-                                    table_name + '.' + link_field)
-                    for i in range(len(tables)):
-                        if table_name in tables[i]:
-                            args = tables_args[tables[i]]
-                            del tables_args[tables[i]]
-                            tables[i] = tables[i].replace(table_name,
-                                    table_name + '.' + link_field)
-                            tables_args[tables[i]] = args
-                    if table_join not in tables:
-                        tables.insert(0, table_join)
-                        tables_args[table_join] = []
-
-                    table_join2 = 'LEFT JOIN "' + table_name2 + '" AS ' \
-                            '"' + table_name2 + '.' + link_field2 + '" ON ' \
-                            '"%s.%s".id = "%s.%s"."%s"' % \
-                            (table_name2, link_field2, table_name, link_field,
-                                    link_field2)
-                    for i in range(len(order_by)):
-                        if table_name2 in order_by[i]:
-                            order_by[i] = order_by[i].replace(table_name2,
-                                    table_name2 + '.' + link_field2)
-                    for i in range(1, len(tables)):
-                        if table_name2 in tables[i]:
-                            args = tables_args[tables[i]]
-                            del tables_args[tables[i]]
-                            tables[i] = tables[i].replace(table_name2,
-                                    table_name2 + '.' + link_field2)
-                            tables_args[tables[i]] = args
-                    if table_join2 not in tables:
-                        tables.insert(1, table_join2)
-                        tables_args[table_join2] = []
-                    return order_by, tables, tables_args
-
-            if field_name in self._columns \
-                    and self._columns[field_name].translate:
-                translation_table = 'ir_translation_%s_%s' % \
-                        (table_name, field_name)
-                if self._name == 'ir.model':
-                    table_join = 'LEFT JOIN "ir_translation" ' \
-                            'AS "%s" ON ' \
-                            '("%s".name = "ir_model".model||\',%s\' ' \
-                                'AND "%s".res_id = 0 ' \
-                                'AND "%s".lang = %%s ' \
-                                'AND "%s".type = \'model\' ' \
-                                'AND "%s".fuzzy = false)' % \
-                            (translation_table, translation_table, field_name,
-                                    translation_table, translation_table,
-                                    translation_table, translation_table)
-                elif self._name == 'ir.model.field':
-                    if field_name == 'field_description':
-                        ttype = 'field'
-                    else:
-                        ttype = 'help'
-                    table_join = 'LEFT JOIN "ir_model" ON ' \
-                            'ir_model.id = ir_model_field.model'
-                    if table_join not in tables:
-                        tables.append(table_join)
-                    table_join = 'LEFT JOIN "ir_translation" ' \
-                            'AS "%s" ON ' \
-                            '("%s".name = "ir_model".model||\',\'||%s.name ' \
-                                'AND "%s".res_id = 0 ' \
-                                'AND "%s".lang = %%s ' \
-                                'AND "%s".type = \'%s\' ' \
-                                'AND "%s".fuzzy = false)' % \
-                            (translation_table, translation_table, table_name,
-                                    translation_table, translation_table,
-                                    translation_table, ttype, translation_table)
-                else:
-                    table_join = 'LEFT JOIN "ir_translation" ' \
-                            'AS "%s" ON ' \
-                            '("%s".res_id = "%s".id ' \
-                                'AND "%s".name = \'%s,%s\' ' \
-                                'AND "%s".lang = %%s ' \
-                                'AND "%s".type = \'model\' ' \
-                                'AND "%s".fuzzy = false)' % \
-                            (translation_table, translation_table, table_name,
-                                    translation_table, self._name, field_name,
-                                    translation_table, translation_table,
-                                    translation_table)
-                if table_join not in tables:
-                    tables.append(table_join)
-                    tables_args[table_join] = [context.get('language') or 'en_US']
-                order_by.append('COALESCE(NULLIF(' \
-                        + '"' + translation_table + '".value, \'\'), ' \
-                        + '"' + table_name + '".' + field_name + ') ' + otype)
-                return order_by, tables, tables_args
-
-            if field_name in self._columns \
-                    and self._columns[field_name]._type == 'selection' \
-                    and self._columns[field_name].order_field is None:
-                selections = self.fields_get(cursor, user, [field_name],
-                        context=context)[field_name]['selection']
-                if not isinstance(selections, (tuple, list)):
-                    selections = getattr(self,
-                            self._columns[field_name].selection)(cursor,
-                                    user, context=context)
-                order = 'CASE ' + table_name + '.' + field_name
-                for selection in selections:
-                    order += ' WHEN \'%s\' THEN \'%s\'' % selection
-                order += ' ELSE ' + table_name + '.' + field_name + ' END'
-                order_by.append(order + ' ' + otype)
-                return order_by, tables, tables_args
-
-            if field_name:
-                if '%(table)s' in field_name or '%(order)s' in field_name:
-                    order_by.append(field_name % {
-                        'table': table_name,
-                        'order': otype,
-                        })
-                else:
-                    order_by.append('"' + table_name + '".' + field_name + ' ' + otype)
-                return order_by, tables, tables_args
-
-        if field in self._inherit_fields.keys():
-            obj = self.pool.get(self._inherit_fields[field][0])
-            table_name = obj._table
-            link_field = self._inherits[obj._name]
-            order_by, tables, tables_args = obj._order_calc(cursor, user, field,
-                    otype, context=context)
-            table_join = 'LEFT JOIN "' + table_name + '" ON ' \
-                    '"%s".id = "%s"."%s"' % \
-                    (table_name, self._table, link_field)
-            if table_join not in tables:
-                tables.insert(0, table_join)
-            return order_by, tables, tables_args
-
-        raise Exception('Error', 'Wrong field name (%s) in order!' % field)
-
-    def _rebuild_tree(self, cursor, user, parent, parent_id, left):
-=======
                     with Transaction().set_user(0):
                         cls._rebuild_tree(field_name, None, 0)
 
     @classmethod
     def _rebuild_tree(cls, parent, parent_id, left):
->>>>>>> 74f77c21
         '''
         Rebuild left, right value for the tree.
         '''
@@ -2278,92 +1148,6 @@
             cursor.execute(*table.select(right, where=table.id == parent_id))
             parent_right = cursor.fetchone()[0]
         else:
-<<<<<<< HEAD
-            cursor.execute('SELECT MAX("' + right + '") ' \
-                    'FROM "' + self._table + '" ' \
-                    'WHERE "' + field_name + '" IS NULL')
-            if cursor.rowcount:
-                parent_right = cursor.fetchone()[0] + 1
-
-        cursor.execute('SELECT id FROM "' + self._table + '" ' \
-                'WHERE "' + left + '" >= %s AND "' + right + '" <= %s',
-                (old_left, old_right))
-        child_ids = [x[0] for x in cursor.fetchall()]
-
-        if len(child_ids) > cursor.IN_MAX:
-            return self._rebuild_tree(cursor, 0, field_name, False, 0)
-
-        # ids for left update
-        cursor.execute('SELECT id FROM "' + self._table + '" ' \
-                'WHERE "' + left + '" >= %s ' \
-                    'AND id NOT IN (' + ','.join(['%s' for x in child_ids]) + ')',
-                    [parent_right] + child_ids)
-        left_ids = [x[0] for x in cursor.fetchall()]
-
-        # ids for right update
-        cursor.execute('SELECT id FROM "' + self._table + '" ' \
-                'WHERE "' + right + '" >= %s ' \
-                    'AND id NOT IN (' + ','.join(['%s' for x in child_ids]) + ')',
-                    [parent_right] + child_ids)
-        right_ids = [x[0] for x in cursor.fetchall()]
-
-        if left_ids:
-            for i in range(0, len(left_ids), cursor.IN_MAX):
-                sub_ids = left_ids[i:i + cursor.IN_MAX]
-                str_d = ','.join(('%s',) * len(sub_ids))
-                cursor.execute('UPDATE "' + self._table + '" ' \
-                        'SET "' + left + '" = "' + left + '" + ' \
-                            + str(old_right - old_left + 1) + ' ' \
-                        'WHERE id IN (' + str_d + ')', sub_ids)
-        if right_ids:
-            for i in range(0, len(right_ids), cursor.IN_MAX):
-                sub_ids = right_ids[i:i + cursor.IN_MAX]
-                str_d = ','.join(('%s',) * len(sub_ids))
-                cursor.execute('UPDATE "' + self._table + '" ' \
-                        'SET "' + right + '" = "' + right + '" + ' \
-                            + str(old_right - old_left + 1) + ' ' \
-                        'WHERE id IN (' + str_d + ')', sub_ids)
-
-        cursor.execute('UPDATE "' + self._table + '" ' \
-                'SET "' + left + '" = "' + left + '" + ' \
-                        + str(parent_right - old_left) + ', ' \
-                    '"' + right + '" = "' + right + '" + ' \
-                        + str(parent_right - old_left) + ' ' \
-                'WHERE id IN (' + ','.join(['%s' for x in child_ids]) + ')',
-                child_ids)
-
-        # Use root user to by-pass rules
-        brother_ids = self.search(cursor, 0, [
-            (field_name, '=', parent_id),
-            ], context={'active_test': False})
-        if brother_ids[-1] != object_id:
-            next_id = brother_ids[brother_ids.index(object_id) + 1]
-            cursor.execute('SELECT "' + left + '",  "' + right + '" ' \
-                    'FROM "' + self._table + '" ' \
-                    'WHERE id = %s', (next_id,))
-            next_left, next_right = cursor.fetchone()
-            cursor.execute('SELECT "' + left + '", "' + right + '" '\
-                    'FROM "' + self._table + '" ' \
-                    'WHERE id = %s', (object_id,))
-            current_left, current_right = cursor.fetchone()
-
-
-            cursor.execute('UPDATE "' + self._table + '" ' \
-                    'SET "' + left + '" = "' + left + '" + ' \
-                            + str(old_right - old_left + 1) + ', ' \
-                        '"' + right + '" = "' + right + '" + ' \
-                            + str(old_right - old_left + 1) + ' ' \
-                    'WHERE "' + left + '" >= %s AND "' + right + '" <= %s',
-                    (next_left, current_left))
-
-            cursor.execute('UPDATE "' + self._table + '" ' \
-                    'SET "' + left + '" = "' + left + '" - ' \
-                            + str(current_left - next_left) + ', ' \
-                        '"' + right + '" = "' + right + '" - ' \
-                            + str(current_left - next_left) + ' ' \
-                    'WHERE id in (' + ','.join(['%s' for x in child_ids]) + ')',
-                    child_ids)
-=======
             cursor.execute(*table.select(Max(right), where=field == None))
             fetchone = cursor.fetchone()
             if fetchone:
@@ -2437,5 +1221,4 @@
                             'AND ' + str(red_sql), red_sql.params)
                     if cursor.fetchone():
                         cls.raise_user_error(error)
-                    continue
->>>>>>> 74f77c21
+                    continue