#This file is part of Tryton.  The COPYRIGHT file at the top level of
#this repository contains the full copyright notices and license terms.
import re
from functools import reduce
from itertools import islice, izip

from sql import Table, Column, Literal, Desc, Asc, Expression, Flavor
from sql.functions import Now, Extract
from sql.conditionals import Coalesce
from sql.operators import Or, And, Operator
from sql.aggregate import Count, Max

from trytond.model import ModelStorage
from trytond.model import fields
from trytond import backend
from trytond.tools import reduce_ids
from trytond.const import OPERATORS, RECORD_CACHE_SIZE
from trytond.transaction import Transaction
from trytond.pool import Pool
from trytond.cache import LRUDict
from trytond.exceptions import ConcurrencyException
_RE_UNIQUE = re.compile('UNIQUE\s*\((.*)\)', re.I)
_RE_CHECK = re.compile('CHECK\s*\((.*)\)', re.I)


class ModelSQL(ModelStorage):
    """
    Define a model with storage in database.
    """
    _table = None  # The name of the table in database
    _order = None
    _order_name = None  # Use to force order field when sorting on Many2One
    _history = False

    @classmethod
    def __setup__(cls):
        super(ModelSQL, cls).__setup__()
        cls._sql_constraints = []
        cls._order = [('id', 'ASC')]
        cls._sql_error_messages = {}

        if not cls._table:
            cls._table = cls.__name__.replace('.', '_')

        assert cls._table[-9:] != '__history', \
            'Model _table %s cannot end with "__history"' % cls._table

    @classmethod
    def __table__(cls):
        return cls.table_query() or Table(cls._table)

    @classmethod
    def __table_history__(cls):
        if not cls._history:
            raise ValueError('No history table')
        return Table(cls._table + '__history')

    @classmethod
    def __register__(cls, module_name):
        TableHandler = backend.get('TableHandler')
        super(ModelSQL, cls).__register__(module_name)

        if cls.table_query():
            return

        pool = Pool()

        # create/update table in the database
        table = TableHandler(Transaction().cursor, cls, module_name)
        if cls._history:
            history_table = TableHandler(Transaction().cursor, cls,
                    module_name, history=True)
            history_table.index_action('id', action='add')

        for field_name, field in cls._fields.iteritems():
            if field_name == 'id':
                continue
            default_fun = None
            try:
                sql_type = field.sql_type()
            except NotImplementedError:
                continue
            if field_name in cls._defaults:
                default_fun = cls._defaults[field_name]

                def unpack_wrapper(fun):
                    def unpack_result(*a):
                        try:
                            # XXX ugly hack: some default fct try
                            # to access the non-existing table
                            result = fun(*a)
                        except Exception:
                            return None
                        clean_results = cls._clean_defaults(
                            {field_name: result})
                        return clean_results[field_name]
                    return unpack_result
                default_fun = unpack_wrapper(default_fun)

            if hasattr(field, 'size') and isinstance(field.size, int):
                field_size = field.size
            else:
                field_size = None

            table.add_raw_column(field_name, sql_type, field.sql_format,
                default_fun, field_size, string=field.string)
            if cls._history:
                history_table.add_raw_column(field_name, sql_type, None,
                    string=field.string)

            if isinstance(field, (fields.Integer, fields.Float)):
                # migration from tryton 2.2
                table.db_default(field_name, None)

            if isinstance(field, (fields.Boolean)):
                table.db_default(field_name, False)

            if isinstance(field, fields.Many2One):
                if field.model_name in ('res.user', 'res.group'):
                    ref = field.model_name.replace('.', '_')
                else:
                    ref = pool.get(field.model_name)._table
                table.add_fk(field_name, ref, field.ondelete)

            table.index_action(
                field_name, action=field.select and 'add' or 'remove')

            required = field.required
            table.not_null_action(
                field_name, action=required and 'add' or 'remove')

        for field_name, field in cls._fields.iteritems():
            if isinstance(field, fields.Many2One) \
                    and field.model_name == cls.__name__ \
                    and field.left and field.right:
                with Transaction().set_user(0):
                    cls._rebuild_tree(field_name, None, 0)

        for ident, constraint, _ in cls._sql_constraints:
            table.add_constraint(ident, constraint)

        if cls._history:
            cls._update_history_table()
            cursor = Transaction().cursor
            table = cls.__table__()
            history_table = cls.__table_history__()
            cursor.execute(*table.select(table.id))
            if cursor.fetchone():
                cursor.execute(*history_table.select(history_table.id))
                if not cursor.fetchone():
                    columns = [n for n, f in cls._fields.iteritems()
                        if not hasattr(f, 'set')]
                    cursor.execute(*history_table.insert(
                            [Column(history_table, c) for c in columns],
                            table.select(*(Column(table, c)
                                    for c in columns))))
                    cursor.execute(*history_table.update(
                            [history_table.write_date], [None]))

    @classmethod
    def _update_history_table(cls):
        TableHandler = backend.get('TableHandler')
        if cls._history:
            table = TableHandler(Transaction().cursor, cls)
            history_table = TableHandler(Transaction().cursor, cls,
                    history=True)
            for column_name in table._columns:
                string = ''
                if column_name in cls._fields:
                    string = cls._fields[column_name].string
                history_table.add_raw_column(column_name,
                    (table._columns[column_name]['typname'],
                        table._columns[column_name]['typname']),
                    None, string=string)

    @classmethod
    def _get_error_messages(cls):
        res = super(ModelSQL, cls)._get_error_messages()
        res += cls._sql_error_messages.values()
        for _, _, error in cls._sql_constraints:
            res.append(error)
        return res

    @staticmethod
    def table_query():
        '''
        Return None if the model is a real table in the database
        or return a tuple with the SQL query and the arguments.
        '''
        return None

    @classmethod
    def __raise_integrity_error(cls, exception, values, field_names=None):
        pool = Pool()
        if field_names is None:
            field_names = cls._fields.keys()
        for field_name in field_names:
            if field_name not in cls._fields:
                continue
            field = cls._fields[field_name]
            # Check required fields
            if (field.required
                    and not hasattr(field, 'set')
                    and field_name not in ('create_uid', 'create_date')):
                if values.get(field_name) is None:
                    cls.raise_user_error('required_field',
                        error_args=cls._get_error_args(field_name))
            if isinstance(field, fields.Many2One) and values.get(field_name):
                Model = pool.get(field.model_name)
                create_records = Transaction().create_records.get(
                    field.model_name, set())
                delete_records = Transaction().delete_records.get(
                    field.model_name, set())
                target_records = Model.search([
                        ('id', '=', values[field_name]),
                        ], order=[])
                if not ((target_records
                            or (values[field_name] in create_records))
                        and (values[field_name] not in delete_records)):
                    error_args = cls._get_error_args(field_name)
                    error_args['value'] = values[field_name]
                    cls.raise_user_error('foreign_model_missing',
                        error_args=error_args)
        for name, _, error in cls._sql_constraints:
            if name in exception[0]:
                cls.raise_user_error(error)
        for name, error in cls._sql_error_messages.iteritems():
            if name in exception[0]:
                cls.raise_user_error(error)

    @classmethod
    def __insert_history(cls, ids, deleted=False):
        transaction = Transaction()
        cursor = transaction.cursor
        in_max = cursor.IN_MAX
        if not cls._history:
            return
        user = transaction.user
        table = cls.__table__()
        history = cls.__table_history__()
        columns = []
        hcolumns = []
        if not deleted:
            fields = cls._fields
        else:
            fields = {
                'id': cls.id,
                'write_uid': cls.write_uid,
                'write_date': cls.write_date,
                }
        for fname, field in sorted(fields.iteritems()):
            if hasattr(field, 'set'):
                continue
            columns.append(Column(table, fname))
            hcolumns.append(Column(history, fname))
        for i in range(0, len(ids), in_max):
            sub_ids = ids[i:i + in_max]
            if not deleted:
                where = reduce_ids(table.id, sub_ids)
                cursor.execute(*history.insert(hcolumns,
                        table.select(*columns, where=where)))
            else:
                cursor.execute(*history.insert(hcolumns,
                        [[id_, Now(), user] for id_ in sub_ids]))

<<<<<<< HEAD
        values = values.copy()

        # Clean values
        for key in ('create_uid', 'create_date', 'write_uid', 'write_date',
                'id'):
            if key in values:
                del values[key]

        # Get default values
        default = []
        avoid_table = []
        for (i, j) in self._inherits.items():
            if j in values:
                avoid_table.append(i)
        for i in self._columns.keys(): # + self._inherit_fields.keys():
            if not i in values \
                    and i not in ('create_uid', 'create_date',
                            'write_uid', 'write_date'):
                default.append(i)
        for i in self._inherit_fields.keys():
            if ((not i in values)
                    and (not self._inherit_fields[i][0] in avoid_table)
                    and i in self._defaults):
                default.append(i)

        if len(default):
            defaults = self.default_get(default, with_rec_name=False)
            for field in defaults.keys():
                if '.' in field:
                    del defaults[field]
                if field in ('create_uid', 'create_date',
                        'write_uid', 'write_date'):
                    del defaults[field]
                if field in values:
                    del defaults[field]
            values.update(self._clean_defaults(defaults))

        (upd0, upd1, upd2) = ('', '', [])
        upd_todo = []

        # Create inherits
        tocreate = {}
        for i in self._inherits:
            if self._inherits[i] not in values:
                tocreate[i] = {}

        for i in values.keys():
            if i in self._inherit_fields:
                (inherits, _, _) = self._inherit_fields[i]
                if i in self._columns:
                    continue
                if inherits in tocreate:
                    tocreate[inherits][i] = values[i]
                if i not in self._columns:
                    del values[i]

        for inherits in tocreate:
            inherits_obj = self.pool.get(inherits)
            inherits_id = inherits_obj.create(tocreate[inherits])
            values[self._inherits[inherits]] = inherits_id

        # Insert record
        for field in values:
            if not hasattr(self._columns[field], 'set'):
                upd0 = upd0 + ',"' + field + '"'
                upd1 = upd1 + ', %s'
                upd2.append(FIELDS[self._columns[field]._type].sql_format(
                    values[field]))
            else:
                upd_todo.append(field)
            if field in self._columns \
                    and hasattr(self._columns[field], 'selection') \
                    and self._columns[field].selection \
                    and values[field]:
                if self._columns[field]._type == 'reference':
                    val = values[field].split(',')[0]
                else:
                    val = values[field]
                if isinstance(self._columns[field].selection, (tuple, list)):
                    if val not in dict(self._columns[field].selection):
                        raise Exception('ValidateError',
                        'The value "%s" for the field "%s" ' \
                                'is not in the selection' % \
                                (val, field))
                else:
                    if val not in dict(getattr(self,
                        self._columns[field].selection)()):
                        raise Exception('ValidateError',
                        'The value "%s" for the field "%s" ' \
                                'is not in the selection' % \
                                (val, field))
        upd0 += ', create_uid, create_date'
        upd1 += ', %s, %s'
        upd2.append(Transaction().user)
        upd2.append(datetime.datetime.now())
        try:
            id_new = cursor.nextid(self._table)
            if id_new:
                cursor.execute('INSERT INTO "' + self._table + '" ' \
                        '(id' + upd0 + ') ' \
                        'VALUES (' + str(id_new) + upd1 + ')', tuple(upd2))
            else:
                cursor.execute('INSERT INTO "' + self._table + '" ' \
                        '(' + upd0[1:] + ') ' \
                        'VALUES (' + upd1[1:] + ')', tuple(upd2))
                id_new = cursor.lastid()
        except DatabaseIntegrityError, exception:
            with contextlib.nested(Transaction().new_cursor(),
                    Transaction().set_user(0)):
                for field_name in self._columns:
                    field = self._columns[field_name]
                    # Check required fields
                    if field.required and \
                            not hasattr(field, 'set') and \
                            not isinstance(field, (fields.Integer,
                                fields.Float)) and \
                            field_name not in ('create_uid', 'create_date'):
                        if not values.get(field_name):
                            self.raise_user_error('required_field',
                                    error_args=self._get_error_args(
                                        field_name))
                    if isinstance(field, fields.Many2One) \
                            and values.get(field_name):
                        model_obj = self.pool.get(field.model_name)
                        create_records = Transaction().create_records.get(
                                field.model_name, set())
                        delete_records = Transaction().delete_records.get(
                                field.model_name, set())
                        if not ((model_obj.search([
                            ('id', '=', values[field_name]),
                            ], order=[])
                            or values[field_name] in create_records)
                            and values[field_name] not in delete_records):
                            self.raise_user_error('foreign_model_missing',
                                    error_args=self._get_error_args(
                                        field_name))
                for name, _, error in self._sql_constraints:
                    if name in exception[0]:
                        self.raise_user_error(error)
                for name, error in self._sql_error_messages.iteritems():
                    if name in exception[0]:
                        self.raise_user_error(error)
            raise

        domain1, domain2 = self.pool.get('ir.rule').domain_get(self._name,
                mode='create')
        if domain1:
            cursor.execute('SELECT id FROM "' + self._table + '" ' \
                    'WHERE id = %s AND (' + domain1 + ')',
                    [id_new] + domain2)
            if not cursor.fetchone():
                self.raise_user_error('access_error', self._description)

        Transaction().create_records.setdefault(self._name, set()).add(id_new)

        for field in values:
            if getattr(self._columns[field], 'translate', False):
                self.pool.get('ir.translation')._set_ids(
                        self._name + ',' + field, 'model',
                        Transaction().language, [id_new], values[field])

        for field in upd_todo:
            self._columns[field].set([id_new], self, field, values[field])

        if self._history:
            cursor.execute('INSERT INTO "' + self._table + '__history" ' \
                    '(id' + upd0 + ') ' \
                    'SELECT id' + upd0 + ' ' \
                    'FROM "' + self._table + '" ' \
                    'WHERE id = %s',(id_new,))

        self._validate([id_new])

        # Check for Modified Preorder Tree Traversal
        for k in self._columns:
            field = self._columns[k]
            if isinstance(field, fields.Many2One) \
                    and field.model_name == self._name \
                    and field.left and field.right:
                self._update_tree(id_new, k, field.left, field.right)
=======
    @classmethod
    def __check_timestamp(cls, ids):
        transaction = Transaction()
        cursor = transaction.cursor
        in_max = cursor.IN_MAX
        table = cls.__table__()
        if not transaction.timestamp:
            return
        for i in range(0, len(ids), in_max):
            sub_ids = ids[i:i + in_max]
            where = Or()
            for id_ in sub_ids:
                try:
                    timestamp = transaction.timestamp.pop(
                        '%s,%s' % (cls.__name__, id_))
                except KeyError:
                    continue
                sql_type = fields.Numeric('timestamp').sql_type().base
                where.append((table.id == id_)
                    & (Extract('EPOCH',
                            Coalesce(table.write_date, table.create_date)
                            ).cast(sql_type) > timestamp))
            if where:
                cursor.execute(*table.select(table.id, where=where))
                if cursor.fetchone():
                    raise ConcurrencyException(
                        'Records were modified in the meanwhile')

    @classmethod
    def create(cls, vlist):
        DatabaseIntegrityError = backend.get('DatabaseIntegrityError')
        transaction = Transaction()
        cursor = transaction.cursor
        pool = Pool()
        Translation = pool.get('ir.translation')
        in_max = cursor.IN_MAX

        super(ModelSQL, cls).create(vlist)
>>>>>>> 7724cb43

        if cls.table_query():
            return False

        table = cls.__table__()
        modified_fields = set()
        new_ids = []
        vlist = [v.copy() for v in vlist]
        for values in vlist:
            # Clean values
            for key in ('create_uid', 'create_date',
                    'write_uid', 'write_date', 'id'):
                if key in values:
                    del values[key]
            modified_fields |= set(values.keys())

            # Get default values
            default = []
            for f in cls._fields.keys():
                if (f not in values
                        and f not in ('create_uid', 'create_date',
                            'write_uid', 'write_date', 'id')):
                    default.append(f)

            if default:
                defaults = cls.default_get(default, with_rec_name=False,
                    with_on_change=False)
                values.update(cls._clean_defaults(defaults))

            insert_columns = [table.create_uid, table.create_date]
            insert_values = [transaction.user, Now()]

            # Insert record
            for fname, value in values.iteritems():
                field = cls._fields[fname]
                if not hasattr(field, 'set'):
                    insert_columns.append(Column(table, fname))
                    insert_values.append(field.sql_format(value))

            try:
                if cursor.has_returning():
                    cursor.execute(*table.insert(insert_columns,
                            [insert_values], [table.id]))
                    id_new, = cursor.fetchone()
                else:
                    id_new = cursor.nextid(cls._table)
                    if id_new:
                        insert_columns.append(table.id)
                        insert_values.append(id_new)
                        cursor.execute(*table.insert(insert_columns,
                                [insert_values]))
                    else:
                        cursor.execute(*table.insert(insert_columns,
                                [insert_values]))
                        id_new = cursor.lastid()
                new_ids.append(id_new)
            except DatabaseIntegrityError, exception:
                with Transaction().new_cursor(), \
                        Transaction().set_user(0):
                    cls.__raise_integrity_error(exception, values)
                raise

        domain = pool.get('ir.rule').domain_get(cls.__name__,
                mode='create')
        if domain:
            for i in range(0, len(new_ids), in_max):
                sub_ids = new_ids[i:i + in_max]
                red_sql = reduce_ids(table.id, sub_ids)

                cursor.execute(*table.select(table.id,
                        where=red_sql & table.id.in_(domain)))
                if len(cursor.fetchall()) != len(sub_ids):
                    cls.raise_user_error('access_error', cls.__name__)

        transaction.create_records.setdefault(cls.__name__,
            set()).update(new_ids)

        translation_values = {}
        fields_to_set = {}
        for values, new_id in izip(vlist, new_ids):
            for fname, value in values.iteritems():
                field = cls._fields[fname]
                if (getattr(field, 'translate', False)
                        and not hasattr(field, 'set')):
                    translation_values.setdefault(
                        '%s,%s' % (cls.__name__, fname), {})[new_id] = value
                if hasattr(field, 'set'):
                    fields_to_set.setdefault(fname, []).extend(
                        ([new_id], value))

        if translation_values:
            for name, translations in translation_values.iteritems():
                Translation.set_ids(name, 'model', Transaction().language,
                    translations.keys(), translations.values())

        for fname, fargs in fields_to_set.iteritems():
            field = cls._fields[fname]
            field.set(cls, fname, *fargs)

        cls.__insert_history(new_ids)

        records = cls.browse(new_ids)
        for i in range(0, len(records), RECORD_CACHE_SIZE):
            cls._validate(records[i:i + RECORD_CACHE_SIZE])

        field_names = cls._fields.keys()
        cls._update_mptt(field_names, [new_ids] * len(field_names))

        cls.trigger_create(records)
        return records

    @classmethod
    def read(cls, ids, fields_names=None):
        pool = Pool()
        Rule = pool.get('ir.rule')
        Translation = pool.get('ir.translation')
        super(ModelSQL, cls).read(ids, fields_names=fields_names)
        cursor = Transaction().cursor

        if not fields_names:
            fields_names = cls._fields.keys()

        if not ids:
            return []

        # construct a clause for the rules :
        domain = Rule.domain_get(cls.__name__, mode='read')

        fields_related = {}
        datetime_fields = []
        for field_name in fields_names:
            if field_name == '_timestamp':
                continue
            if '.' in field_name:
                field, field_related = field_name.split('.', 1)
                fields_related.setdefault(field, [])
                fields_related[field].append(field_related)
            else:
                field = cls._fields[field_name]
            if hasattr(field, 'datetime_field') and field.datetime_field:
                datetime_fields.append(field.datetime_field)

        result = []
        table = cls.__table__()
        table_query = cls.table_query()

        in_max = cursor.IN_MAX
        history_order = None
        history_clause = None
        history_limit = None
        if (cls._history
                and Transaction().context.get('_datetime')
                and not table_query):
            in_max = 1
<<<<<<< HEAD
            table_query = '"' + self._table + '__history" AS '
            history_clause = ' AND (COALESCE(write_date, create_date) <= %s)'
            history_order = ' ORDER BY COALESCE(write_date, create_date) DESC'
            history_limit = cursor.limit_clause('', 1)
            history_args = [Transaction().context['_datetime']]
        if len(fields_pre) :
            fields_pre2 = ['"%s"."%s" AS "%s"' % (self._table, x, x)
                    for x in fields_pre if x != '_timestamp']
            if '_timestamp' in fields_pre:
                if not self.table_query():
                    fields_pre2 += ['CAST(EXTRACT(EPOCH FROM '
                            '(COALESCE("%s".write_date, "%s".create_date))) '
                            'AS VARCHAR) AS _timestamp' %
                            (self._table, self._table)]
=======
            table = cls.__table_history__()
            column = Coalesce(table.write_date, table.create_date)
            history_clause = (column <= Transaction().context['_datetime'])
            history_order = column.desc
            history_limit = 1

        columns = []
        for f in fields_names + fields_related.keys() + datetime_fields:
            if (f in cls._fields and not hasattr(cls._fields[f], 'set')):
                columns.append(Column(table, f).as_(f))
            elif f == '_timestamp' and not table_query:
                sql_type = fields.Char('timestamp').sql_type().base
                columns.append(Extract('EPOCH',
                        Coalesce(table.write_date, table.create_date)
                        ).cast(sql_type).as_('_timestamp'))

        if len(columns):
            if 'id' not in fields_names:
                columns.append(table.id.as_('id'))
>>>>>>> 7724cb43

            for i in range(0, len(ids), in_max):
                sub_ids = ids[i:i + in_max]
                red_sql = reduce_ids(table.id, sub_ids)
                where = red_sql
                if history_clause:
                    where &= history_clause
                if domain:
                    where &= table.id.in_(domain)
                cursor.execute(*table.select(*columns, where=where,
                        order_by=history_order, limit=history_limit))
                dictfetchall = cursor.dictfetchall()
                if not len(dictfetchall) == len({}.fromkeys(sub_ids)):
                    if domain:
                        where = red_sql
                        if history_clause:
                            where &= history_clause
                        where &= table.id.in_(domain)
                        cursor.execute(*table.select(table.id, where=where,
                                order_by=history_order, limit=history_limit))
                        rowcount = cursor.rowcount
                        if rowcount == -1 or rowcount is None:
                            rowcount = len(cursor.fetchall())
                        if rowcount == len({}.fromkeys(sub_ids)):
                            cls.raise_user_error('access_error', cls.__name__)
                    cls.raise_user_error('read_error', cls.__name__)
                result.extend(dictfetchall)
        else:
            result = [{'id': x} for x in ids]

        for column in columns:
            field = column.output_name
            if field == '_timestamp':
                continue
            if (getattr(cls._fields[field], 'translate', False)
                    and not hasattr(field, 'set')):
                translations = Translation.get_ids(cls.__name__ + ',' + field,
                    'model', Transaction().language, ids)
                for row in result:
                    row[field] = translations.get(row['id']) or row[field]

        # all fields for which there is a get attribute
        getter_fields = [f for f in
            fields_names + fields_related.keys() + datetime_fields
            if f in cls._fields and hasattr(cls._fields[f], 'get')]
        func_fields = {}
        for fname in getter_fields:
            field = cls._fields[fname]
            if isinstance(field, fields.Function):
                key = (field.getter, getattr(field, 'datetime_field', None))
                func_fields.setdefault(key, [])
                func_fields[key].append(fname)
            elif getattr(field, 'datetime_field', None):
                for row in result:
                    with Transaction().set_context(
                            _datetime=row[field.datetime_field]):
                        date_result = field.get([row['id']], cls, fname,
                            values=[row])
                    row[field] = date_result[row['id']]
            else:
                # get the value of that field for all records/ids
                getter_result = field.get(ids, cls, fname, values=result)
                for row in result:
                    row[fname] = getter_result[row['id']]

        for key in func_fields:
            field_list = func_fields[key]
            fname = field_list[0]
            field = cls._fields[fname]
            _, datetime_field = key
            if datetime_field:
                for row in result:
                    with Transaction().set_context(
                            _datetime=row[datetime_field]):
                        date_results = field.get([row['id']], cls, field_list,
                            values=[row])
                    for fname, date_result in date_results.iteritems():
                        row[fname] = date_result[row['id']]
            else:
                getter_results = field.get(ids, cls, field_list, values=result)
                for fname, getter_result in getter_results.iteritems():
                    for row in result:
                        row[fname] = getter_result[row['id']]

        to_del = set()
        fields_related2values = {}
        for fname in fields_related.keys() + datetime_fields:
            if fname not in fields_names:
                to_del.add(fname)
            if fname not in cls._fields:
                continue
            if fname not in fields_related:
                continue
            fields_related2values.setdefault(fname, {})
            field = cls._fields[fname]
            if field._type in ('many2one', 'one2one'):
                if hasattr(field, 'model_name'):
                    Target = pool.get(field.model_name)
                else:
                    Target = field.get_target()
                if getattr(field, 'datetime_field', None):
                    for row in result:
                        if row[fname] is None:
                            continue
                        with Transaction().set_context(
                                _datetime=row[field.datetime_field]):
                            date_target, = Target.read([row[fname]],
                                fields_related[fname])
                        target_id = date_target.pop('id')
                        fields_related2values[fname].setdefault(target_id, {})
                        fields_related2values[
                            fname][target_id][row['id']] = date_target
                else:
                    for target in Target.read(
                            [r[fname] for r in result if r[fname]],
                            fields_related[fname]):
                        target_id = target.pop('id')
                        fields_related2values[fname].setdefault(target_id, {})
                        for row in result:
                            fields_related2values[
                                fname][target_id][row['id']] = target
            elif field._type == 'reference':
                for row in result:
                    if not row[fname]:
                        continue
                    model_name, record_id = row[fname].split(',', 1)
                    if not model_name:
                        continue
                    record_id = int(record_id)
                    if record_id < 0:
                        continue
<<<<<<< HEAD
                    obj = self.pool.get(model_name)
                    record2 = obj.read(record_id, fields_related[field])
                    del record2['id']
                    fields_related2values[field][record[field]] = record2

        if to_del or fields_related.keys() or datetime_fields:
            for record in res:
                for field in fields_related.keys():
                    if field not in self._columns:
                        continue
                    for related in fields_related[field]:
                        if self._columns[field]._type in ('many2one', 'one2one'):
                            if record[field]:
                                record[field + '.' + related] = \
                                        fields_related2values[field]\
                                        [record[field]][record['id']][related]
                            else:
                                record[field + '.' + related] = False
                        elif self._columns[field]._type == 'reference':
                            if record[field]:
                                model_name, record_id = record[field].split(
                                        ',', 1)
                                if not model_name:
                                    continue
                                record_id = int(record_id)
                                if not record_id:
                                    continue
                                record[field + '.' + related] = \
                                        fields_related2values[field][
                                            record[field]][related]
=======
                    Target = pool.get(model_name)
                    target, = Target.read([record_id], fields_related[fname])
                    del target['id']
                    fields_related2values[fname][row[fname]] = target

        if to_del or fields_related or datetime_fields:
            for row in result:
                for fname in fields_related:
                    if fname not in cls._fields:
                        continue
                    field = cls._fields[fname]
                    for related in fields_related[fname]:
                        related_name = '%s.%s' % (fname, related)
                        value = None
                        if row[fname]:
                            if field._type in ('many2one', 'one2one'):
                                value = fields_related2values[fname][
                                    row[fname]][row['id']][related]
                            elif field._type == 'reference':
                                model_name, record_id = row[fname
                                    ].split(',', 1)
                                if model_name:
                                    record_id = int(record_id)
                                    if record_id >= 0:
                                        value = fields_related2values[fname][
                                            row[fname]][related]
                        row[related_name] = value
>>>>>>> 7724cb43
                for field in to_del:
                    del row[field]

        return result

    @classmethod
    def write(cls, records, values, *args):
        DatabaseIntegrityError = backend.get('DatabaseIntegrityError')
        transaction = Transaction()
        cursor = transaction.cursor
        pool = Pool()
        Translation = pool.get('ir.translation')
        Config = pool.get('ir.configuration')
        in_max = cursor.IN_MAX

        assert not len(args) % 2
        all_records = sum(((records, values) + args)[0:None:2], [])
        all_ids = [r.id for r in all_records]
        all_field_names = set()

        # Call before cursor cache cleaning
        trigger_eligibles = cls.trigger_write_get_eligibles(records)

        super(ModelSQL, cls).write(records, values, *args)

<<<<<<< HEAD
        if not ids:
            return True

        if self.table_query():
            return True

        values = values.copy()

        if isinstance(ids, (int, long)):
            ids = [ids]
        else:
            # _update_tree works if only one record has changed
            update_tree = False
            for k in self._columns:
                field = self._columns[k]
                if isinstance(field, fields.Many2One) \
                        and field.model_name == self._name \
                        and field.left and field.right:
                    update_tree = True
            if update_tree:
                for object_id in ids:
                    self.write(object_id, values)
                return True

        if Transaction().timestamp:
            for i in range(0, len(ids), cursor.IN_MAX):
                sub_ids = ids[i:i + cursor.IN_MAX]
                clause = ('(id = %s AND '
                        'CAST(EXTRACT(EPOCH FROM '
                        'COALESCE(write_date, create_date)) AS ' + \
                        FIELDS['numeric'].sql_type(self.create_date)[1] + \
                        ') > %s)')
                args = []
                for i in sub_ids:
                    if Transaction().timestamp.get(self._name + ',' + str(i)):
                        args.append(i)
                        args.append(Decimal(Transaction().timestamp[
                            self._name + ',' +str(i)]))
                if args:
                    cursor.execute("SELECT id " \
                            'FROM "' + self._table + '" ' \
                            'WHERE ' + ' OR '.join(
                                (clause,) * (len(args)/2)), args)
                    if cursor.fetchone():
                        raise Exception('ConcurrencyException',
                                'Records were modified in the meanwhile')
            for i in ids:
                if Transaction().timestamp.get(self._name + ',' + str(i)):
                    del Transaction().timestamp[self._name + ',' +str(i)]

        # Clean values
        for key in ('create_uid', 'create_date', 'write_uid', 'write_date',
                'id'):
            if key in values:
                del values[key]

        upd0 = []
        upd1 = []
        upd_todo = []
        updend = []
        direct = []
        for field in values:
            if field in self._columns:
                if not hasattr(self._columns[field], 'set'):
                    if ((not getattr(self._columns[field], 'translate', False))
                            or (Transaction().language == 'en_US')):
                        upd0.append(('"' + field + '"', '%s'))
                        upd1.append(FIELDS[self._columns[field]._type]\
                                .sql_format(values[field]))
                    direct.append(field)
                else:
                    upd_todo.append(field)
            else:
                updend.append(field)
            if field in self._columns \
                    and hasattr(self._columns[field], 'selection') \
                    and self._columns[field].selection \
                    and values[field]:
                if self._columns[field]._type == 'reference':
                    val = values[field].split(',')[0]
                else:
                    val = values[field]
                if isinstance(self._columns[field].selection, (tuple, list)):
                    if val not in dict(self._columns[field].selection):
                        raise Exception('ValidateError',
                        'The value "%s" for the field "%s" ' \
                                'is not in the selection' % \
                                (val, field))
                else:
                    if val not in dict(getattr(self,
                        self._columns[field].selection)()):
                        raise Exception('ValidateError',
                        'The value "%s" for the field "%s" ' \
                                'is not in the selection' % \
                                (val, field))

        upd0.append(('write_uid', '%s'))
        upd0.append(('write_date', '%s'))
        upd1.append(Transaction().user)
        upd1.append(datetime.datetime.now())

        domain1, domain2 = self.pool.get('ir.rule').domain_get(self._name,
                mode='write')
        if domain1:
            domain1 = ' AND (' + domain1 + ') '
        for i in range(0, len(ids), cursor.IN_MAX):
            sub_ids = ids[i:i + cursor.IN_MAX]
            red_sql, red_ids = reduce_ids('id', sub_ids)
            if domain1:
                cursor.execute('SELECT id FROM "' + self._table + '" ' \
                        'WHERE ' + red_sql + ' ' + domain1,
                        red_ids + domain2)
            else:
                cursor.execute('SELECT id FROM "' + self._table + '" ' \
                        'WHERE ' + red_sql, red_ids)
            rowcount = cursor.rowcount
            if rowcount == -1 or rowcount is None:
                rowcount = len(cursor.fetchall())
            if not rowcount == len({}.fromkeys(sub_ids)):
                if domain1:
                    cursor.execute('SELECT id FROM "' + self._table + '" ' \
                            'WHERE ' + red_sql, red_ids)
                    rowcount = cursor.rowcount
                    if rowcount == -1 or rowcount is None:
                        rowcount = len(cursor.fetchall())
                    if rowcount == len({}.fromkeys(sub_ids)):
                        self.raise_user_error('access_error',
                                self._description)
                self.raise_user_error('write_error', self._description)
            try:
                cursor.execute('UPDATE "' + self._table + '" ' \
                        'SET ' + \
                        ','.join([x[0] + ' = '+ x[1] for x in upd0]) + ' ' \
                        'WHERE ' + red_sql, upd1 + red_ids)
            except DatabaseIntegrityError, exception:
                with contextlib.nested(Transaction().new_cursor(),
                        Transaction().set_user(0)):
                    for field_name in values:
                        if field_name not in self._columns:
                            continue
                        field = self._columns[field_name]
                        # Check required fields
                        if field.required and \
                                not hasattr(field, 'set') and \
                                not isinstance(field, (fields.Integer,
                                    fields.Float)) and \
                                field_name not in ('create_uid',
                                    'create_date'):
                            if not values[field_name]:
                                self.raise_user_error('required_field',
                                        error_args=self._get_error_args(
                                            field_name))
                        if isinstance(field, fields.Many2One) \
                                and values[field_name]:
                            model_obj = self.pool.get(field.model_name)
                            create_records = Transaction().create_records.get(
                                    field.model_name, set())
                            delete_records = Transaction().delete_records.get(
                                    field.model_name, set())
                            if not ((model_obj.search([
                                ('id', '=', values[field_name]),
                                ], order=[])
                                or values[field_name] in create_records)
                                and values[field_name] not in delete_records):
                                self.raise_user_error( 'foreign_model_missing',
                                        error_args=self._get_error_args(
                                            field_name))
                    for name, _, error in self._sql_constraints:
                        if name in exception[0]:
                            self.raise_user_error(error)
                    for name, error in self._sql_error_messages.iteritems():
                        if name in exception[0]:
                            self.raise_user_error(error)
                raise

        for field in direct:
            if getattr(self._columns[field], 'translate', False):
                self.pool.get('ir.translation')._set_ids(
                        self._name + ',' + field, 'model',
                        Transaction().language, ids, values[field])

        # call the 'set' method of fields
        for field in upd_todo:
            self._columns[field].set(ids, self, field, values[field])

        if self._history:
            columns = ['"' + str(x) + '"' for x in self._columns
                    if not hasattr(self._columns[x], 'set')]
            for obj_id in ids:
                cursor.execute('INSERT INTO "' + self._table + '__history" ' \
                        '(' + ','.join(columns) + ') ' \
                        'SELECT ' + ','.join(columns) + ' ' + \
                        'FROM "' + self._table + '" ' \
                        'WHERE id = %s', (obj_id,))

        for table in self._inherits:
            col = self._inherits[table]
            nids = []
            for i in range(0, len(ids), cursor.IN_MAX):
                sub_ids = ids[i:i + cursor.IN_MAX]
                red_sql, red_ids = reduce_ids('id', sub_ids)
                cursor.execute('SELECT DISTINCT "' + col + '" ' \
                        'FROM "' + self._table + '" WHERE ' + red_sql,
                        red_ids)
                nids.extend([x[0] for x in cursor.fetchall()])

            values2 = {}
            for val in updend:
                if self._inherit_fields[val][0] == table:
                    values2[val] = values[val]
            self.pool.get(table).write(nids, values2)

        self._validate(ids)

        # Check for Modified Preorder Tree Traversal
        for k in self._columns:
            field = self._columns[k]
            if isinstance(field, fields.Many2One) \
                    and field.model_name == self._name \
                    and field.left and field.right:
                if field.left in values or field.right in values:
                    raise Exception('ValidateError',
                            'You can not update fields: "%s", "%s"' %
                            (field.left, field.right))
                if len(ids) == 1:
                    self._update_tree(ids[0], k, field.left, field.right)
                else:
                    with Transaction().set_user(0):
                        self._rebuild_tree(k, False, 0)

        self.trigger_write(trigger_eligibles)

        return True
=======
        if cls.table_query():
            return
        table = cls.__table__()

        cls.__check_timestamp(all_ids)

        fields_to_set = {}
        actions = iter((records, values) + args)
        for records, values in zip(actions, actions):
            ids = [r.id for r in records]
            values = values.copy()

            # Clean values
            for key in ('create_uid', 'create_date',
                    'write_uid', 'write_date', 'id'):
                if key in values:
                    del values[key]

            columns = [table.write_uid, table.write_date]
            update_values = [transaction.user, Now()]
            store_translation = Transaction().language == Config.get_language()
            for fname, value in values.iteritems():
                field = cls._fields[fname]
                if not hasattr(field, 'set'):
                    if (not getattr(field, 'translate', False)
                            or store_translation):
                        columns.append(Column(table, fname))
                        update_values.append(field.sql_format(value))

            domain = pool.get('ir.rule').domain_get(cls.__name__, mode='write')
            for i in range(0, len(ids), in_max):
                sub_ids = ids[i:i + in_max]
                red_sql = reduce_ids(table.id, sub_ids)
                where = red_sql
                if domain:
                    where &= table.id.in_(domain)
                cursor.execute(*table.select(table.id, where=where))
                rowcount = cursor.rowcount
                if rowcount == -1 or rowcount is None:
                    rowcount = len(cursor.fetchall())
                if not rowcount == len({}.fromkeys(sub_ids)):
                    if domain:
                        cursor.execute(*table.select(table.id, where=red_sql))
                        rowcount = cursor.rowcount
                        if rowcount == -1 or rowcount is None:
                            rowcount = len(cursor.fetchall())
                        if rowcount == len({}.fromkeys(sub_ids)):
                            cls.raise_user_error('access_error', cls.__name__)
                    cls.raise_user_error('write_error', cls.__name__)
                try:
                    cursor.execute(*table.update(columns, update_values,
                            where=red_sql))
                except DatabaseIntegrityError, exception:
                    with Transaction().new_cursor(), \
                            Transaction().set_user(0):
                        cls.__raise_integrity_error(exception, values,
                            values.keys())
                    raise

            for fname, value in values.iteritems():
                field = cls._fields[fname]
                if (getattr(field, 'translate', False)
                        and not hasattr(field, 'set')):
                    Translation.set_ids(
                        '%s,%s' % (cls.__name__, fname), 'model',
                        transaction.language, ids, [value] * len(ids))
                if hasattr(field, 'set'):
                    fields_to_set.setdefault(fname, []).extend((ids, value))

            field_names = cls._fields.keys()
            cls._update_mptt(field_names, [ids] * len(field_names), values)
            all_field_names |= set(values.keys())

        for fname, fargs in fields_to_set.iteritems():
            field = cls._fields[fname]
            field.set(cls, fname, *fargs)

        cls.__insert_history(all_ids)
        for i in range(0, len(all_records), RECORD_CACHE_SIZE):
            cls._validate(all_records[i:i + RECORD_CACHE_SIZE],
                field_names=all_field_names)
        cls.trigger_write(trigger_eligibles)

    @classmethod
    def delete(cls, records):
        DatabaseIntegrityError = backend.get('DatabaseIntegrityError')
        transaction = Transaction()
        cursor = transaction.cursor
        pool = Pool()
        Translation = pool.get('ir.translation')
        ids = map(int, records)
        in_max = cursor.IN_MAX
>>>>>>> 7724cb43

        if not ids:
            return

        if cls.table_query():
            return
        table = cls.__table__()

        if transaction.delete and transaction.delete.get(cls.__name__):
            ids = ids[:]
            for del_id in transaction.delete[cls.__name__]:
                for i in range(ids.count(del_id)):
                    ids.remove(del_id)

        cls.__check_timestamp(ids)

        tree_ids = {}
        for fname, field in cls._fields.iteritems():
            if (isinstance(field, fields.Many2One)
                    and field.model_name == cls.__name__
                    and field.left and field.right):
                tree_ids[fname] = []
                for i in range(0, len(ids), in_max):
                    sub_ids = ids[i:i + in_max]
                    where = reduce_ids(Column(table, fname), sub_ids)
                    cursor.execute(*table.select(table.id, where=where))
                    tree_ids[fname] += [x[0] for x in cursor.fetchall()]

        foreign_keys_tocheck = []
        foreign_keys_toupdate = []
        foreign_keys_todelete = []
        for _, model in pool.iterobject():
            if hasattr(model, 'table_query') and model.table_query():
                continue
            if not issubclass(model, ModelStorage):
                continue
            for field_name, field in model._fields.iteritems():
                if (isinstance(field, fields.Many2One)
                        and field.model_name == cls.__name__):
                    if field.ondelete == 'CASCADE':
                        foreign_keys_todelete.append((model, field_name))
                    elif field.ondelete == 'SET NULL':
                        if field.required:
                            foreign_keys_tocheck.append((model, field_name))
                        else:
                            foreign_keys_toupdate.append((model, field_name))
                    else:
                        foreign_keys_tocheck.append((model, field_name))

        transaction.delete.setdefault(cls.__name__, set()).update(ids)

        domain = pool.get('ir.rule').domain_get(cls.__name__, mode='delete')

        if domain:
            for i in range(0, len(ids), in_max):
                sub_ids = ids[i:i + in_max]
                red_sql = reduce_ids(table.id, sub_ids)
                cursor.execute(*table.select(table.id,
                        where=red_sql & table.id.in_(domain)))
                rowcount = cursor.rowcount
                if rowcount == -1 or rowcount is None:
                    rowcount = len(cursor.fetchall())
                if not rowcount == len({}.fromkeys(sub_ids)):
                    cls.raise_user_error('access_error', cls._get_name())

        cls.trigger_delete(records)

        for i in range(0, len(ids), in_max):
            sub_ids = ids[i:i + in_max]
            sub_records = records[i:i + in_max]
            red_sql = reduce_ids(table.id, sub_ids)

            transaction.delete_records.setdefault(cls.__name__,
                set()).update(sub_ids)

            for Model, field_name in foreign_keys_toupdate:
                if (not hasattr(Model, 'search')
                        or not hasattr(Model, 'write')):
                    continue
                foreign_table = Model.__table__()
                foreign_red_sql = reduce_ids(
                    Column(foreign_table, field_name), sub_ids)
                cursor.execute(*foreign_table.select(foreign_table.id,
                        where=foreign_red_sql))
                models = Model.browse([x[0] for x in cursor.fetchall()])
                if models:
                    Model.write(models, {
                            field_name: None,
                            })

            for Model, field_name in foreign_keys_todelete:
                if (not hasattr(Model, 'search')
                        or not hasattr(Model, 'delete')):
                    continue
                foreign_table = Model.__table__()
                foreign_red_sql = reduce_ids(
                    Column(foreign_table, field_name), sub_ids)
                cursor.execute(*foreign_table.select(foreign_table.id,
                        where=foreign_red_sql))
                models = Model.browse([x[0] for x in cursor.fetchall()])
                if models:
                    Model.delete(models)

            for Model, field_name in foreign_keys_tocheck:
                with Transaction().set_user(0):
                    if Model.search([
                                (field_name, 'in', sub_ids),
                                ], order=[]):
                        error_args = Model._get_error_args(field_name)
                        cls.raise_user_error('foreign_model_exist',
                            error_args=error_args)

            super(ModelSQL, cls).delete(sub_records)

            try:
<<<<<<< HEAD
                cursor.execute('DELETE FROM "'+self._table+'" ' \
                        'WHERE ' + red_sql, red_ids)
            except DatabaseIntegrityError, exception:
                with Transaction().new_cursor():
                    for name, _, error in self._sql_constraints:
                        if name in exception[0]:
                            self.raise_user_error(error)
                    for name, error in self._sql_error_messages.iteritems():
                        if name in exception[0]:
                            self.raise_user_error(error)
=======
                cursor.execute(*table.delete(where=red_sql))
            except DatabaseIntegrityError, exception:
                with Transaction().new_cursor():
                    cls.__raise_integrity_error(exception, [])
>>>>>>> 7724cb43
                raise

        Translation.delete_ids(cls.__name__, 'model', ids)

        cls.__insert_history(ids, deleted=True)

        cls._update_mptt(tree_ids.keys(), tree_ids.values())

    @classmethod
    def search(cls, domain, offset=0, limit=None, order=None, count=False,
            query=False):
        pool = Pool()
        Rule = pool.get('ir.rule')
        transaction = Transaction()
        cursor = transaction.cursor
        in_max = cursor.IN_MAX

        # Get domain clauses
        tables, expression = cls.search_domain(domain)

        # Get order by
        order_by = []
        order_types = {
            'DESC': Desc,
            'ASC': Asc,
            }
        if order is None or order is False:
            order = cls._order
        for fname, otype in order:
            field = cls._fields[fname]
            Order = order_types[otype.upper()]
            forder = field.convert_order(fname, tables, cls)
            order_by.extend((Order(o) for o in forder))

        main_table, _ = tables[None]

        def convert_from(table, tables):
            right, condition = tables[None]
            if table:
                table = table.join(right, 'LEFT', condition)
            else:
                table = right
            for k, sub_tables in tables.iteritems():
                if k is None:
                    continue
                table = convert_from(table, sub_tables)
            return table
        # Don't nested joins as SQLite doesn't support
        table = convert_from(None, tables)

        # construct a clause for the rules :
        domain = Rule.domain_get(cls.__name__, mode='read')
        if domain:
            expression &= main_table.id.in_(domain)

        if count:
            cursor.execute(*table.select(Count(Literal(1)),
                    where=expression, limit=limit, offset=offset))
            return cursor.fetchone()[0]
        # execute the "main" query to fetch the ids we were searching for
<<<<<<< HEAD
        select_fields = ['"' + self._table + '".id AS id']
        if self._history and Transaction().context.get('_datetime') \
                and not query_string:
            select_fields += ['COALESCE("' + self._table + '".write_date, "' + \
                    self._table + '".create_date) AS _datetime']
        if not query_string:
            select_fields += [
                    '"' + self._table + '"."' + name + '" AS "' + name + '"' \
                    for name, field in self._columns.iteritems() \
                    if not hasattr(field, 'get')
                    and name != 'id'
                    and not getattr(field, 'translate', False)
                    and field.loading == 'eager']
            if not self.table_query():
                select_fields += ['CAST(EXTRACT(EPOCH FROM '
                        '(COALESCE("' + self._table + '".write_date, '
                        '"' + self._table + '".create_date))) AS VARCHAR'
                        ') AS _timestamp']
        query_str = cursor.limit_clause(
                'SELECT ' + ','.join(select_fields) + ' FROM ' + \
                ' '.join(tables) + (qu1 and ' WHERE ' + qu1 or '') + \
                (order_by and ' ORDER BY ' + order_by or ''), limit, offset)
        if query_string:
            return (query_str, tables_args + qu2)
        cursor.execute(query_str, tables_args + qu2)

        datas = cursor.dictfetchmany(cursor.IN_MAX)
        cache = cursor.get_cache(Transaction().context)
        cache.setdefault(self._name, {})
        delete_records = Transaction().delete_records.setdefault(self._name,
                set())
=======
        columns = [main_table.id.as_('id')]
        if (cls._history and transaction.context.get('_datetime')
                and not query):
            columns.append(Coalesce(
                    main_table.write_date,
                    main_table.create_date).as_('_datetime'))
        if not query:
            columns += [Column(main_table, name).as_(name)
                for name, field in cls._fields.iteritems()
                if not hasattr(field, 'get')
                and name != 'id'
                and not getattr(field, 'translate', False)
                and field.loading == 'eager']
            if not cls.table_query():
                sql_type = fields.Char('timestamp').sql_type().base
                columns += [Extract('EPOCH',
                        Coalesce(main_table.write_date, main_table.create_date)
                        ).cast(sql_type).as_('_timestamp')]
        select = table.select(*columns,
            where=expression, order_by=order_by, limit=limit, offset=offset)
        if query:
            return select
        cursor.execute(*select)

        rows = cursor.dictfetchmany(cursor.IN_MAX)
        cache = cursor.get_cache(transaction.context)
        if cls.__name__ not in cache:
            cache[cls.__name__] = LRUDict(RECORD_CACHE_SIZE)
        delete_records = transaction.delete_records.setdefault(cls.__name__,
            set())
>>>>>>> 7724cb43
        keys = None
        for data in islice(rows, 0, cache.size_limit):
            if data['id'] in delete_records:
                continue
            if keys is None:
                keys = data.keys()
                for k in keys[:]:
                    if k in ('_timestamp', '_datetime'):
                        keys.remove(k)
                        continue
                    field = cls._fields[k]
                    if not getattr(field, 'datetime_field', None):
                        keys.remove(k)
                        continue
            for k in keys:
                del data[k]
            cache[cls.__name__].setdefault(data['id'], {}).update(data)

        if len(rows) >= cursor.IN_MAX:
            if (cls._history
                    and Transaction().context.get('_datetime')
                    and not query):
                columns = columns[:2]
            else:
                columns = columns[:1]
            cursor.execute(*table.select(*columns,
                    where=expression, order_by=order_by,
                    limit=limit, offset=offset))
            rows = cursor.dictfetchall()

        if cls._history and transaction.context.get('_datetime'):
            ids = []
            ids_date = {}
            for data in rows:
                if data['id'] in ids_date:
                    if data['_datetime'] <= ids_date[data['id']]:
                        continue
                if data['id'] in ids:
                    ids.remove(data['id'])
                ids.append(data['id'])
                ids_date[data['id']] = data['_datetime']
            to_delete = set()
<<<<<<< HEAD
            for i in range(0, len(res), cursor.IN_MAX):
                sub_ids = res[i:i + cursor.IN_MAX]
                reduced_sql, reduced_ids = reduce_ids('id', sub_ids)
                cursor.execute(('SELECT id, write_date '
                        'FROM "%s__history" WHERE %s'
                        'AND (write_date IS NOT NULL AND create_date IS NULL)'
                        ) % (self._table, reduced_sql),
                    reduced_ids)
                for deleted_id, delete_date in cursor.fetchall():
                    if ids_date[deleted_id] < delete_date:
                        to_delete.add(deleted_id)
            return filter(lambda x: x not in to_delete, res)

        return [x['id'] for x in datas]

    def search_domain(self, domain, active_test=True):
=======
            history = cls.__table_history__()
            for i in range(0, len(ids), in_max):
                sub_ids = ids[i:i + in_max]
                where = reduce_ids(history.id, sub_ids)
                cursor.execute(*history.select(history.id, history.write_date,
                        where=where
                        & (history.write_date != None)
                        & (history.create_date == None)
                        & (history.write_date
                            <= transaction.context['_datetime'])))
                for deleted_id, delete_date in cursor.fetchall():
                    if ids_date[deleted_id] < delete_date:
                        to_delete.add(deleted_id)
            return cls.browse(filter(lambda x: x not in to_delete, ids))

        return cls.browse([x['id'] for x in rows])

    @classmethod
    def search_domain(cls, domain, active_test=True):
>>>>>>> 7724cb43
        '''
        Return SQL tables and expression
        Set active_test to add it.
        '''
<<<<<<< HEAD
        domain = self._search_domain_active(domain, active_test=active_test)

        table_query = ''
        tables_args = []
        if self.table_query():
            table_query, tables_args = self.table_query()
            table_query = '(' + table_query + ') AS '

        if self._history and Transaction().context.get('_datetime'):
            table_query = '"' + self._table + '__history" AS '

        tables = [table_query + '"' + self._table + '"']

        qu1, qu2 = self.__search_domain_oper(domain, tables, tables_args)
        if self._history and Transaction().context.get('_datetime'):
            if qu1:
                qu1 += ' AND'
            qu1 += ' (COALESCE("' + self._table + '".write_date, "' + \
                    self._table + '".create_date) <= %s)'
            qu2 += [Transaction().context['_datetime']]
        return qu1, qu2, tables, tables_args

    def __search_domain_oper(self, domain, tables, tables_args):
        operator = 'AND'
        if len(domain) and isinstance(domain[0], basestring):
            if domain[0] not in ('AND', 'OR'):
                raise Exception('ValidateError', 'Operator "%s" not supported' \
                        % domain[0])
            operator = domain[0]
            domain = domain[1:]
        tuple_args = []
        list_args = []
        for arg in domain:
            #add test for xmlrpc that doesn't handle tuple
            if isinstance(arg, tuple) \
                    or (isinstance(arg, list) and len(arg) > 2 \
                    and arg[1] in OPERATORS):
                tuple_args.append(tuple(arg))
            elif isinstance(arg, list):
                list_args.append(arg)

        qu1, qu2 = self.__search_domain_calc(tuple_args, tables, tables_args)
        if len(qu1):
            qu1 = (' ' + operator + ' ').join(qu1)
        else:
            qu1 = ''

        for domain2 in list_args:
            qu1b, qu2b = self.__search_domain_oper(domain2, tables,
                    tables_args)
            if not qu1b:
                qu1b = FIELDS['boolean'].sql_format(True)
            if qu1 and qu1b:
                qu1 += ' ' + operator + ' ' + qu1b
            elif qu1b:
                qu1 = qu1b
            qu2 += qu2b
        if qu1:
            qu1 = '(' + qu1 + ')'
        return qu1, qu2

    def __search_domain_calc(self, domain, tables, tables_args):
        domain = domain[:]
        cursor = Transaction().cursor

        for arg in domain:
            if arg[1] not in OPERATORS:
                raise Exception('ValidateError', 'Argument "%s" not supported' \
                        % arg[1])
        i = 0
        joins = []
        while i < len(domain):
            table = self
            fargs = domain[i][0].split('.', 1)
            if fargs[0] in self._inherit_fields:
                itable = self.pool.get(self._inherit_fields[fargs[0]][0])
                table_query = ''
                table_arg = []
                if itable.table_query():
                    table_query, table_args = self.table_query()
                    table_query = '(' + table_query + ') AS '
                table_join = 'LEFT JOIN ' + table_query + \
                        '"' + itable._table + '" ON ' \
                        '"%s".id = "%s"."%s"' % (itable._table, self._table,
                                self._inherits[itable._name])
                if table_join not in tables:
                    tables.append(table_join)
                    tables_args.extend(table_arg)
            field = table._columns.get(fargs[0], False)
            if not field:
                if not fargs[0] in self._inherit_fields:
                    raise Exception('ValidateError', 'Field "%s" doesn\'t ' \
                            'exist on "%s"' % (fargs[0], self._name))
                table = self.pool.get(self._inherit_fields[fargs[0]][0])
                field = table._columns.get(fargs[0], False)
            if len(fargs) > 1:
                if field._type == 'many2one':
                    target_obj = self.pool.get(field.model_name)
                    if hasattr(field, 'search'):
                        domain.extend([(fargs[0], 'in', target_obj.search([
                            (fargs[1], domain[i][1], domain[i][2]),
                            ], order=[]))])
                        domain.pop(i)
                    else:
                        domain[i] = (fargs[0], 'inselect', target_obj.search([
                            (fargs[1], domain[i][1], domain[i][2]),
                            ], order=[], query_string=True), table)
                        i += 1
                    continue
                elif field._type in ('one2one', 'many2many', 'one2many'):
                    if hasattr(field, 'model_name'):
                        target_obj = self.pool.get(field.model_name)
                    else:
                        target_obj = field.get_target(self.pool)
                    if hasattr(field, 'relation_name'):
                        relation_obj = self.pool.get(field.relation_name)
                        origin, target = field.origin, field.target
                    else:
                        relation_obj = target_obj
                        origin, target = field.field, 'id'
                    if hasattr(field, 'search'):
                        domain.extend([(fargs[0], 'in', target_obj.search([
                            (fargs[1], domain[i][1], domain[i][2]),
                            ], order=[]))])
                        domain.pop(i)
                    else:
                        query1, query2 = target_obj.search([
                            (fargs[1], domain[i][1], domain[i][2]),
                            ], order=[], query_string=True)
                        query1 = ('SELECT "%s" FROM "%s" WHERE "%s" IN (%s)' %
                                (origin, relation_obj._table, target, query1))
                        domain[i] = ('id', 'inselect', (query1, query2))
                        i += 1
                    continue
                else:
                    raise Exception('ValidateError', 'Clause on field "%s" ' \
                            'doesn\'t work on "%s"' %
                            (domain[i][0], self._name))
            if hasattr(field, 'search'):
                clause = domain.pop(i)
                domain.extend(field.search(table, clause[0], clause))
            elif field._type == 'one2many':
                field_obj = self.pool.get(field.model_name)

                if isinstance(domain[i][2], basestring):
                    # get the ids of the records of the "distant" resource
                    ids2 = field_obj.search([
                            ('rec_name', domain[i][1], domain[i][2]),
                            ], order=[])
                else:
                    ids2 = domain[i][2]

                table_query = ''
                table_args = []
                if field_obj.table_query():
                    table_query, table_args = field_obj.table_query()
                    table_query = '(' + table_query + ') AS '

                if ids2 == True or ids2 == False:
                    query1 = 'SELECT "' + field.field + '" ' \
                            'FROM ' + table_query + \
                                '"' + field_obj._table + '" ' \
                            'WHERE "' + field.field + '" IS NOT NULL'
                    query2 = table_args
                    clause = 'inselect'
                    if ids2 == False:
                        clause = 'notinselect'
                    domain[i] = ('id', clause, (query1, query2))
                elif not ids2:
                    domain[i] = ('id', '=', '0')
                else:
                    if len(ids2) < cursor.IN_MAX:
                        red_sql, red_ids = reduce_ids('id', ids2)
                        query1 = 'SELECT "' + field.field + '" ' \
                                'FROM ' + table_query + \
                                    '"' + field_obj._table + '" ' \
                                'WHERE ' + red_sql
                        query2 = table_args + red_ids
                        domain[i] = ('id', 'inselect', (query1, query2))
                    else:
                        ids3 = []
                        for i in range(0, len(ids2), cursor.IN_MAX):
                            sub_ids2 = ids2[i:i + cursor.IN_MAX]
                            red_sql, red_ids = reduce_ids('id', sub_ids2)
                            cursor.execute(
                                'SELECT "' + field.field + '" ' \
                                'FROM ' + table_query + \
                                    '"' + field_obj._table + '" ' \
                                'WHERE ' + red_sql,
                                table_args + red_ids)

                            ids3.extend([x[0] for x in cursor.fetchall()])

                        domain[i] = ('id', 'in', ids3)
                i += 1
            elif field._type in ('many2many', 'one2one'):
                # XXX must find a solution for long id list
                if hasattr(field, 'model_name'):
                    target_obj = self.pool.get(field.model_name)
                else:
                    target_obj = field.get_target(self.pool)
                if domain[i][1] in ('child_of', 'not child_of'):
                    if isinstance(domain[i][2], basestring):
                        ids2 = target_obj.search([
                                ('rec_name', 'ilike', domain[i][2]),
                                ], order=[])
                    elif not isinstance(domain[i][2], list):
                        ids2 = [domain[i][2]]
                    else:
                        ids2 = domain[i][2]

                    def _rec_get(ids, table, parent):
                        if not ids:
                            return []
                        ids2 = table.search([
                            (parent, 'in', ids),
                            (parent, '!=', False),
                            ], order=[])
                        return ids + _rec_get(ids2, table, parent)

                    if target_obj._name != table._name:
                        if len(domain[i]) != 4:
                            raise Exception('Error', 'Programming error: ' \
                                    'child_of on field "%s" is not allowed!' % \
                                    (domain[i][0],))
                        ids2 = target_obj.search([
                            (domain[i][3], 'child_of', ids2),
                            ], order=[])
                        relation_obj = self.pool.get(field.relation_name)
                        red_sql, red_ids = reduce_ids('"' + field.target + '"',
                                ids2)
                        query1 = 'SELECT "' + field.origin + '" ' \
                                'FROM "' + relation_obj._table + '" ' \
                                'WHERE ' + red_sql + ' ' \
                                    'AND "' + field.origin + '" IS NOT NULL'
                        query2 = red_ids
                        if domain[i][1] == 'child_of':
                            domain[i] = ('id', 'inselect', (query1, query2))
                        else:
                            domain[i] = ('id', 'notinselect', (query1, query2))
                    else:
                        if domain[i][1] == 'child_of':
                            domain[i] = ('id', 'in', ids2 + _rec_get(ids2,
                                table, domain[i][0]))
                        else:
                            domain[i] = ('id', 'not in', ids2 + _rec_get(ids2,
                                table, domain[i][0]))
                else:
                    if isinstance(domain[i][2], bool):
                        relation_obj = self.pool.get(field.relation_name)
                        query1 = 'SELECT "' + field.origin + '" ' \
                                'FROM "' + relation_obj._table + '" '\
                                'WHERE "' + field.origin + '" IS NOT NULL'
                        query2 = []
                        clause = 'inselect'
                        if domain[i][2] == False:
                            clause = 'notinselect'
                        domain[i] = ('id', clause, (query1, query2))
                    else:
                        if isinstance(domain[i][2], basestring):
                            target_field = 'rec_name'
                        else:
                            target_field = 'id'
                        relation_obj = self.pool.get(field.relation_name)

                        query1, query2 = target_obj.search([
                                    (target_field, domain[i][1], domain[i][2]),
                                    ], order=[], query_string=True)
                        query1 = ('SELECT "%s" FROM "%s" WHERE "%s" IN (%s)' %
                                (field.origin, relation_obj._table,
                                    field.target, query1))
                        domain[i] = ('id', 'inselect', (query1, query2))
                i += 1

            elif field._type == 'many2one':
                # XXX must find a solution for long id list
                if domain[i][1] in ('child_of', 'not child_of'):
                    if isinstance(domain[i][2], basestring):
                        field_obj = self.pool.get(field.model_name)
                        ids2 = [x[0] for x in field_obj.search([
                            ('rec_name', 'like', domain[i][2]),
                            ], order=[])]
                    elif not isinstance(domain[i][2], list):
                        ids2 = [domain[i][2]]
                    else:
                        ids2 = domain[i][2]

                    def _rec_get(ids, table, parent):
                        if not ids:
                            return []
                        ids2 = table.search([
                            (parent, 'in', ids),
                            (parent, '!=', False),
                            ])
                        return ids + _rec_get(ids2, table, parent)

                    if field.model_name != table._name:
                        if len(domain[i]) != 4:
                            raise Exception('Error', 'Programming error: ' \
                                    'child_of on field "%s" is not allowed!' % \
                                    (domain[i][0],))
                        ids2 = self.pool.get(field.model_name).search([
                            (domain[i][3], 'child_of', ids2),
                            ], order=[])
                        if domain[i][1] == 'child_of':
                            domain[i] = (domain[i][0], 'in', ids2, table)
                        else:
                            domain[i] = (domain[i][0], 'not in', ids2, table)
                    else:
                        if field.left and field.right and ids2:
                            red_sql, red_ids = reduce_ids('id', ids2)
                            cursor.execute('SELECT "' + field.left + '", ' \
                                        '"' + field.right + '" ' + \
                                    'FROM "' + self._table + '" ' + \
                                    'WHERE ' + red_sql, red_ids)
                            clause = FIELDS['boolean'].sql_format(False) + ' '
                            for left, right in cursor.fetchall():
                                clause += 'OR '
                                clause += '( "' + field.left + '" >= ' + \
                                        str(left) + ' ' + \
                                        'AND "' + field.right + '" <= ' + \
                                        str(right) + ')'

                            query = 'SELECT id FROM "' + self._table + '" ' + \
                                    'WHERE ' + clause
                            if domain[i][1] == 'child_of':
                                domain[i] = ('id', 'inselect', (query, []))
                            else:
                                domain[i] = ('id', 'notinselect', (query, []))
                        else:
                            if domain[i][1] == 'child_of':
                                domain[i] = ('id', 'in', ids2 + _rec_get(
                                    ids2, table, domain[i][0]), table)
                            else:
                                domain[i] = ('id', 'not in', ids2 + _rec_get(
                                    ids2, table, domain[i][0]), table)
                else:
                    if isinstance(domain[i][2], basestring):
                        field_obj = self.pool.get(field.model_name)
                        res_ids = field_obj.search([
                            ('rec_name', domain[i][1], domain[i][2]),
                            ], order=[])
                        domain[i] = (domain[i][0], 'in', res_ids, table)
                    else:
                        domain[i] += (table,)
                i += 1
            else:
                if getattr(field, 'translate', False):
                    if self._name == 'ir.model':
                        table_join = 'LEFT JOIN "ir_translation" ' \
                                'ON (ir_translation.name = ' \
                                        'ir_model.model||\',%s\' ' \
                                    'AND ir_translation.res_id = 0 ' \
                                    'AND ir_translation.lang = %%s ' \
                                    'AND ir_translation.type = \'model\' ' \
                                    'AND ir_translation.fuzzy = %s)' % \
                                (domain[i][0],
                                        FIELDS['boolean'].sql_format(False))
                    elif self._name == 'ir.model.field':
                        if domain[i][0] == 'field_description':
                            ttype = 'field'
                        else:
                            ttype = 'help'
                        table_join = 'LEFT JOIN "ir_model" ' \
                                'ON ir_model.id = ir_model_field.model ' \
                                'LEFT JOIN "ir_translation" ' \
                                'ON (ir_translation.name = ' \
                                        'ir_model.model||\',\'||%s.name ' \
                                    'AND ir_translation.res_id = 0 ' \
                                    'AND ir_translation.lang = %%s ' \
                                    'AND ir_translation.type = \'%s\' ' \
                                    'AND ir_translation.fuzzy = %s)' % \
                                (table._table, ttype,
                                        FIELDS['boolean'].sql_format(False))
                    else:
                        table_join = 'LEFT JOIN "ir_translation" ' \
                                'ON (ir_translation.res_id = %s.id ' \
                                    'AND ir_translation.name = \'%s,%s\' ' \
                                    'AND ir_translation.lang = %%s ' \
                                    'AND ir_translation.type = \'model\' ' \
                                    'AND ir_translation.fuzzy = %s)' % \
                                (table._table, table._name, domain[i][0],
                                        FIELDS['boolean'].sql_format(False))
                    table_join_args = [Transaction().language]

                    table_query = ''
                    table_args = []
                    if table.table_query():
                        table_query, table_args = table.table_query()
                        table_query = '(' + table_query  + ') AS '

                    translation_obj = self.pool.get('ir.translation')

                    qu1, qu2, tables, table_args = \
                            translation_obj.search_domain([
                                ('value', domain[i][1], domain[i][2]),
                                ])
                    qu1 = qu1.replace('"ir_translation"."value"',
                            'COALESCE(NULLIF("ir_translation"."value", \'\'), '
                            '"%s"."%s")' % (table._table, domain[i][0]))
                    query1 = 'SELECT "' + table._table + '".id ' \
                            'FROM ' + table_query + '"' + table._table + '" ' \
                            + table_join + ' WHERE ' + qu1
                    query2 = table_args + table_join_args + qu2

                    domain[i] = ('id', 'inselect', (query1, query2), table)
                else:
                    domain[i] += (table,)
                i += 1
        domain.extend(joins)

        qu1, qu2 = [], []
        for arg in domain:
            table = self
            if len(arg) > 3:
                table = arg[3]
            if arg[1] in ('inselect', 'notinselect'):
                clause = 'IN'
                if arg[1] == 'notinselect':
                    clause = 'NOT IN'
                qu1.append('("%s"."%s" %s (%s))' % (table._table, arg[0],
                    clause, arg[2][0]))
                qu2 += arg[2][1]
            elif arg[1] in ('in', 'not in'):
                if len(arg[2]) > 0:
                    todel = []
                    if table._columns[arg[0]]._type != 'boolean':
                        for xitem in range(len(arg[2])):
                            if arg[2][xitem] == False \
                                    and isinstance(arg[2][xitem],bool):
                                todel.append(xitem)
                    arg2 = arg[2][:]
                    for xitem in todel[::-1]:
                        del arg2[xitem]
                    arg2 = [FIELDS[table._columns[arg[0]]._type].sql_format(x)
                            for x in arg2]
                    if len(arg2):
                        if reduce(lambda x, y: x and isinstance(y, (int, long)),
                                arg2, True):
                            red_sql, red_ids = reduce_ids('"%s"."%s"' % \
                                    (table._table, arg[0]), arg2)
                            if arg[1] == 'not in':
                                red_sql = '(NOT(' + red_sql + '))'
                            qu1.append(red_sql)
                            qu2 += red_ids
                        else:
                            qu1.append(('("%s"."%s" ' + arg[1] + ' (%s))') % \
                                    (table._table, arg[0], ','.join(
                                        ('%s',) * len(arg2))))
                            qu2 += arg2
                        if todel:
                            if table._columns[arg[0]]._type == 'boolean':
                                if arg[1] == 'in':
                                    qu1[-1] = '(' + qu1[-1] + ' OR ' \
                                            '"%s"."%s" = %%s)' % \
                                            (table._table, arg[0])
                                    qu2.append(False)
                                else:
                                    qu1[-1] = '(' + qu1[-1] + ' AND ' \
                                            '"%s"."%s" != %%s)' % \
                                            (table._table, arg[0])
                                    qu2.append(False)
                            else:
                                if arg[1] == 'in':
                                    qu1[-1] = '(' + qu1[-1] + ' OR ' \
                                            '"%s"."%s" IS NULL)' % \
                                            (table._table, arg[0])
                                else:
                                    qu1[-1] = '(' + qu1[-1] + ' AND ' \
                                            '"%s"."%s" IS NOT NULL)' % \
                                            (table._table, arg[0])
                    elif todel:
                        if table._columns[arg[0]]._type == 'boolean':
                            if arg[1] == 'in':
                                qu1.append('("%s"."%s" = %%s)' % \
                                        (table._table, arg[0]))
                                qu2.append(False)
                            else:
                                qu1.append('("%s"."%s" != %%s)' % \
                                        (table._table, arg[0]))
                                qu2.append(False)
                        else:
                            if arg[1] == 'in':
                                qu1.append('("%s"."%s" IS NULL)' % \
                                        (table._table, arg[0]))
                            else:
                                qu1.append('("%s"."%s" IS NOT NULL)' % \
                                        (table._table, arg[0]))
                else:
                    if arg[1] == 'in':
                        qu1.append(' %s')
                        qu2.append(False)
                    else:
                        qu1.append(' %s')
                        qu2.append(True)
            else:
                if (arg[2] is False) and (arg[1] == '='):
                    if table._columns[arg[0]]._type == 'boolean':
                        qu1.append('(("%s"."%s" = %%s) OR ("%s"."%s" IS NULL))'
                            % (table._table, arg[0], table._table, arg[0]))
                        qu2.append(False)
                    else:
                        qu1.append('("%s"."%s" IS NULL)' % \
                                (table._table, arg[0]))
                elif (arg[2] is False) and (arg[1] == '!='):
                    if table._columns[arg[0]]._type == 'boolean':
                        qu1.append('(("%s"."%s" != %%s) '
                            'AND ("%s"."%s" IS NOT NULL))'
                            % (table._table, arg[0], table._table, arg[0]))
                        qu2.append(False)
                    else:
                        qu1.append('("%s"."%s" IS NOT NULL)' % \
                                 (table._table, arg[0]))
                else:
                    if arg[0] == 'id':
                        qu1.append('("%s"."%s" %s %%s)' % \
                                (table._table, arg[0], arg[1]))
                        qu2.append(FIELDS[table._columns[arg[0]]._type].\
                                sql_format(arg[2]))
                    else:
                        add_null = False
                        if arg[1] in ('like', 'ilike'):
                            if not arg[2]:
                                qu2.append('%')
                                add_null = True
                            else:
                                qu2.append(FIELDS[
                                        table._columns[arg[0]]._type
                                        ].sql_format(arg[2]))
                        elif arg[1] in ('not like', 'not ilike'):
                            if not arg[2]:
                                qu2.append('')
                            else:
                                qu2.append(FIELDS[
                                        table._columns[arg[0]]._type
                                        ].sql_format(arg[2]))
                                add_null = True
                        else:
                            if arg[0] in table._columns:
                                qu2.append(FIELDS[
                                    table._columns[arg[0]]._type
                                    ].sql_format(arg[2]))
                        qu1.append('("%s"."%s" %s %%s)' % (table._table,
                            arg[0], arg[1]))
                        if add_null:
                            qu1[-1] = '(' + qu1[-1] + ' OR ' \
                                    '"' + table._table + '"."' + arg[0] + '"' \
                                        ' IS NULL)'

        return qu1, qu2

    def _order_calc(self, field, otype):
        order_by = []
        tables = []
        tables_args = {}
        field_name = None
        table_name = None
        link_field = None

        if field in self._columns:
            table_name = self._table

            if not hasattr(self._columns[field], 'set'):
                field_name = field

            if self._columns[field].order_field:
                field_name = self._columns[field].order_field

            if isinstance(self._columns[field], fields.Many2One):
                obj = self.pool.get(self._columns[field].model_name)
                table_name = obj._table
                link_field = field
                field_name = None

                if obj._rec_name in obj._columns:
                    field_name = obj._rec_name

                if obj._order_name in obj._columns:
                    field_name = obj._order_name

                if field_name:
                    order_by, tables, tables_args = obj._order_calc(field_name,
                            otype)
                    table_join = 'LEFT JOIN "' + table_name + '" AS ' \
                            '"' + table_name + '.' + link_field + '" ON ' \
                            '"%s.%s".id = "%s"."%s"' % (table_name, link_field,
                                    self._table, link_field)
                    for i in range(len(order_by)):
                        if table_name in order_by[i]:
                            order_by[i] = order_by[i].replace(table_name,
                                    table_name + '.' + link_field)
                    for i in range(len(tables)):
                        if table_name in tables[i]:
                            args = tables_args.pop(tables[i], [])
                            tables[i] = tables[i].replace(table_name,
                                    table_name + '.' + link_field)
                            tables_args[tables[i]] = args
                    if table_join not in tables:
                        tables.insert(0, table_join)
                    return order_by, tables, tables_args

                obj2 = None
                if obj._rec_name in obj._inherit_fields.keys():
                    obj2 = self.pool.get(
                            obj._inherit_fields[obj._rec_name][0])
                    field_name = obj._rec_name

                if obj._order_name in obj._inherit_fields.keys():
                    obj2 = self.pool.get(
                            obj._inherit_fields[obj._order_name][0])
                    field_name = obj._order_name

                if obj2 and field_name:
                    table_name2 = obj2._table
                    link_field2 = obj._inherits[obj2._name]
                    order_by, tables, tables_args = \
                            obj2._order_calc(field_name, otype)

                    table_join = 'LEFT JOIN "' + table_name + '" AS ' \
                            '"' + table_name + '.' + link_field + '" ON ' \
                            '"%s.%s".id = "%s"."%s"' % \
                            (table_name, link_field, self._table, link_field)
                    for i in range(len(order_by)):
                        if table_name in order_by[i]:
                            order_by[i] = order_by[i].replace(table_name,
                                    table_name + '.' + link_field)
                    for i in range(len(tables)):
                        if table_name in tables[i]:
                            args = tables_args.pop(tables[i], [])
                            tables[i] = tables[i].replace(table_name,
                                    table_name + '.' + link_field)
                            tables_args[tables[i]] = args
                    if table_join not in tables:
                        tables.insert(0, table_join)
                        tables_args[table_join] = []

                    table_join2 = 'LEFT JOIN "' + table_name2 + '" AS ' \
                            '"' + table_name2 + '.' + link_field2 + '" ON ' \
                            '"%s.%s".id = "%s.%s"."%s"' % \
                            (table_name2, link_field2, table_name, link_field,
                                    link_field2)
                    for i in range(len(order_by)):
                        if table_name2 in order_by[i]:
                            order_by[i] = order_by[i].replace(table_name2,
                                    table_name2 + '.' + link_field2)
                    for i in range(1, len(tables)):
                        if table_name2 in tables[i]:
                            args = tables_args.pop(tables[i], [])
                            tables[i] = tables[i].replace(table_name2,
                                    table_name2 + '.' + link_field2)
                            tables_args[tables[i]] = args
                    if table_join2 not in tables:
                        tables.insert(1, table_join2)
                        tables_args[table_join2] = []
                    return order_by, tables, tables_args

            if field_name in self._columns \
                    and getattr(self._columns[field_name], 'translate', False):
                translation_table = 'ir_translation_%s_%s' % \
                        (table_name, field_name)
                if self._name == 'ir.model':
                    table_join = 'LEFT JOIN "ir_translation" ' \
                            'AS "%s" ON ' \
                            '("%s".name = "ir_model".model||\',%s\' ' \
                                'AND "%s".res_id = 0 ' \
                                'AND "%s".lang = %%s ' \
                                'AND "%s".type = \'model\' ' \
                                'AND "%s".fuzzy = %s)' % \
                            (translation_table, translation_table, field_name,
                                    translation_table, translation_table,
                                    translation_table, translation_table,
                                    FIELDS['boolean'].sql_format(False))
                elif self._name == 'ir.model.field':
                    if field_name == 'field_description':
                        ttype = 'field'
                    else:
                        ttype = 'help'
                    table_join = 'LEFT JOIN "ir_model" ON ' \
                            'ir_model.id = ir_model_field.model'
                    if table_join not in tables:
                        tables.append(table_join)
                    table_join = 'LEFT JOIN "ir_translation" ' \
                            'AS "%s" ON ' \
                            '("%s".name = "ir_model".model||\',\'||%s.name ' \
                                'AND "%s".res_id = 0 ' \
                                'AND "%s".lang = %%s ' \
                                'AND "%s".type = \'%s\' ' \
                                'AND "%s".fuzzy = %s)' % \
                            (translation_table, translation_table, table_name,
                                    translation_table, translation_table,
                                    translation_table, ttype, translation_table,
                                    FIELDS['boolean'].sql_format(False))
                else:
                    table_join = 'LEFT JOIN "ir_translation" ' \
                            'AS "%s" ON ' \
                            '("%s".res_id = "%s".id ' \
                                'AND "%s".name = \'%s,%s\' ' \
                                'AND "%s".lang = %%s ' \
                                'AND "%s".type = \'model\' ' \
                                'AND "%s".fuzzy = %s)' % \
                            (translation_table, translation_table, table_name,
                                    translation_table, self._name, field_name,
                                    translation_table, translation_table,
                                    translation_table,
                                    FIELDS['boolean'].sql_format(False))
                if table_join not in tables:
                    tables.append(table_join)
                    tables_args[table_join] = [Transaction().language]
                order_by.append('COALESCE(NULLIF(' \
                        + '"' + translation_table + '".value, \'\'), ' \
                        + '"' + table_name + '".' + field_name + ') ' + otype)
                return order_by, tables, tables_args

            if field_name in self._columns \
                    and self._columns[field_name]._type == 'selection' \
                    and self._columns[field_name].order_field is None:
                selections = self.fields_get([field_name]
                        )[field_name]['selection']
                if not isinstance(selections, (tuple, list)):
                    selections = getattr(self,
                            self._columns[field_name].selection)()
                order = 'CASE ' + table_name + '.' + field_name
                for selection in selections:
                    order += ' WHEN \'%s\' THEN \'%s\'' % selection
                order += ' ELSE ' + table_name + '.' + field_name + ' END'
                order_by.append(order + ' ' + otype)
                return order_by, tables, tables_args

            if field_name:
                if '%(table)s' in field_name or '%(order)s' in field_name:
                    order_by.append(field_name % {
                        'table': '"%s"' % table_name,
                        'order': otype,
                        })
                else:
                    order_by.append('"%s"."%s" %s'
                        % (table_name, field_name, otype))
                return order_by, tables, tables_args

        if field in self._inherit_fields.keys():
            obj = self.pool.get(self._inherit_fields[field][0])
            table_name = obj._table
            link_field = self._inherits[obj._name]
            order_by, tables, tables_args = obj._order_calc(field, otype)
            table_join = 'LEFT JOIN "' + table_name + '" ON ' \
                    '"%s".id = "%s"."%s"' % \
                    (table_name, self._table, link_field)
            if table_join not in tables:
                tables.insert(0, table_join)
            return order_by, tables, tables_args

        raise Exception('Error', 'Wrong field name (%s) in order!' % field)

    def _rebuild_tree(self, parent, parent_id, left):
=======
        transaction = Transaction()
        domain = cls._search_domain_active(domain, active_test=active_test)

        tables = {
            None: (cls.__table__(), None)
            }
        if cls._history and transaction.context.get('_datetime'):
            tables[None] = (cls.__table_history__(), None)

        def is_leaf(expression):
            return (isinstance(expression, (list, tuple))
                and len(expression) > 2
                and isinstance(expression[1], basestring)
                and expression[1] in OPERATORS)  # TODO remove OPERATORS test

        def convert(domain):
            if is_leaf(domain):
                fname = domain[0].split('.', 1)[0]
                field = cls._fields[fname]
                expression = field.convert_domain(domain, tables, cls)
                if not isinstance(expression, (Operator, Expression)):
                    return convert(expression)
                return expression
            elif not domain or list(domain) in (['OR'], ['AND']):
                return Literal(True)
            elif domain[0] == 'OR':
                return Or((convert(d) for d in domain[1:]))
            else:
                return And((convert(d) for d in (
                            domain[1:] if domain[0] == 'AND' else domain)))

        expression = convert(domain)

        if cls._history and transaction.context.get('_datetime'):
            table, _ = tables[None]
            expression &= (Coalesce(table.write_date, table.create_date)
                <= transaction.context['_datetime'])
        return tables, expression

    @classmethod
    def _update_mptt(cls, field_names, list_ids, values=None):
        cursor = Transaction().cursor
        count = None
        for field_name, ids in zip(field_names, list_ids):
            field = cls._fields[field_name]
            if (isinstance(field, fields.Many2One)
                    and field.model_name == cls.__name__
                    and field.left and field.right):
                if (values is not None
                        and (field.left in values or field.right in values)):
                    raise Exception('ValidateError',
                        'You can not update fields: "%s", "%s"' %
                        (field.left, field.right))
                if count is None:
                    cursor.execute(*cls.__table__().select(Count(Literal(1))))
                    count, = cursor.fetchone()
                if len(ids) < count / 4:
                    for id_ in ids:
                        cls._update_tree(id_, field_name,
                            field.left, field.right)
                else:
                    with Transaction().set_user(0):
                        cls._rebuild_tree(field_name, None, 0)

    @classmethod
    def _rebuild_tree(cls, parent, parent_id, left):
>>>>>>> 7724cb43
        '''
        Rebuild left, right value for the tree.
        '''
        cursor = Transaction().cursor
        table = cls.__table__()
        right = left + 1

        cursor.execute(*table.select(table.id,
                where=Column(table, parent) == parent_id))
        childs = cursor.fetchall()

        for child_id, in childs:
            right = cls._rebuild_tree(parent, child_id, right)

        field = cls._fields[parent]

        if parent_id:
            cursor.execute(*table.update(
                    [Column(table, field.left), Column(table, field.right)],
                    [left, right],
                    where=table.id == parent_id))
        return right + 1

    @classmethod
    def _update_tree(cls, record_id, field_name, left, right):
        '''
        Update left, right values for the tree.
        Remarks:
            - the value (right - left - 1) / 2 will not give
                the number of children node
        '''
        cursor = Transaction().cursor
        table = cls.__table__()
        left = Column(table, left)
        right = Column(table, right)
        field = Column(table, field_name)
        cursor.execute(*table.select(left, right, field,
                where=table.id == record_id))
        fetchone = cursor.fetchone()
        if not fetchone:
            return
        old_left, old_right, parent_id = fetchone
        if old_left == old_right == 0:
            cursor.execute(*table.select(Max(right),
                    where=field == None))
            old_left, = cursor.fetchone()
            old_left += 1
            old_right = old_left + 1
            cursor.execute(*table.update([left, right],
                    [old_left, old_right],
                    where=table.id == record_id))
        size = old_right - old_left + 1

        parent_right = 1

        if parent_id:
            cursor.execute(*table.select(right, where=table.id == parent_id))
            parent_right = cursor.fetchone()[0]
        else:
            cursor.execute(*table.select(Max(right), where=field == None))
            fetchone = cursor.fetchone()
            if fetchone:
                parent_right = fetchone[0] + 1

        cursor.execute(*table.update([left], [left + size],
                where=left >= parent_right))
        cursor.execute(*table.update([right], [right + size],
                where=right >= parent_right))
        if old_left < parent_right:
            left_delta = parent_right - old_left
            right_delta = parent_right - old_left
            left_cond = old_left
            right_cond = old_right
        else:
            left_delta = parent_right - old_left - size
            right_delta = parent_right - old_left - size
            left_cond = old_left + size
            right_cond = old_right + size
        cursor.execute(*table.update([left, right],
                [left + left_delta, right + right_delta],
                where=(left >= left_cond) & (right <= right_cond)))

    @classmethod
    def validate(cls, records):
        super(ModelSQL, cls).validate(records)
        cursor = Transaction().cursor
        if cursor.has_constraint():
            return
        # Works only for a single transaction
        ids = map(int, records)
        table = cls.__table__()
        param = Flavor.get().param
        for _, sql, error in cls._sql_constraints:
            match = _RE_UNIQUE.match(sql)
            if match:
                sql = match.group(1)
                columns = sql.split(',')
                sql_clause = ' AND '.join('%s = %s'
                    % (i, param) for i in columns)
                sql_clause = '(id != ' + param + ' AND ' + sql_clause + ')'

                in_max = cursor.IN_MAX / (len(columns) + 1)
                for i in range(0, len(ids), in_max):
                    sub_ids = ids[i:i + in_max]
                    red_sql = reduce_ids(table.id, sub_ids)

                    cursor.execute('SELECT id,' + sql + ' '
                        'FROM "' + cls._table + '" '
                        'WHERE ' + str(red_sql), red_sql.params)

                    fetchall = cursor.fetchall()
                    cursor.execute('SELECT id '
                        'FROM "' + cls._table + '" '
                        'WHERE ' +
                            ' OR '.join((sql_clause,) * len(fetchall)),
                        reduce(lambda x, y: x + list(y), fetchall, []))

                    if cursor.fetchone():
                        cls.raise_user_error(error)
                continue
            match = _RE_CHECK.match(sql)
            if match:
                sql = match.group(1)
                for i in range(0, len(ids), cursor.IN_MAX):
                    sub_ids = ids[i:i + cursor.IN_MAX]
                    red_sql = reduce_ids(table.id, sub_ids)
                    cursor.execute('SELECT id '
                        'FROM "' + cls._table + '" '
                        'WHERE NOT (' + sql + ') '
                            'AND ' + str(red_sql), red_sql.params)
                    if cursor.fetchone():
                        cls.raise_user_error(error)
                    continue<|MERGE_RESOLUTION|>--- conflicted
+++ resolved
@@ -263,188 +263,6 @@
                 cursor.execute(*history.insert(hcolumns,
                         [[id_, Now(), user] for id_ in sub_ids]))
 
-<<<<<<< HEAD
-        values = values.copy()
-
-        # Clean values
-        for key in ('create_uid', 'create_date', 'write_uid', 'write_date',
-                'id'):
-            if key in values:
-                del values[key]
-
-        # Get default values
-        default = []
-        avoid_table = []
-        for (i, j) in self._inherits.items():
-            if j in values:
-                avoid_table.append(i)
-        for i in self._columns.keys(): # + self._inherit_fields.keys():
-            if not i in values \
-                    and i not in ('create_uid', 'create_date',
-                            'write_uid', 'write_date'):
-                default.append(i)
-        for i in self._inherit_fields.keys():
-            if ((not i in values)
-                    and (not self._inherit_fields[i][0] in avoid_table)
-                    and i in self._defaults):
-                default.append(i)
-
-        if len(default):
-            defaults = self.default_get(default, with_rec_name=False)
-            for field in defaults.keys():
-                if '.' in field:
-                    del defaults[field]
-                if field in ('create_uid', 'create_date',
-                        'write_uid', 'write_date'):
-                    del defaults[field]
-                if field in values:
-                    del defaults[field]
-            values.update(self._clean_defaults(defaults))
-
-        (upd0, upd1, upd2) = ('', '', [])
-        upd_todo = []
-
-        # Create inherits
-        tocreate = {}
-        for i in self._inherits:
-            if self._inherits[i] not in values:
-                tocreate[i] = {}
-
-        for i in values.keys():
-            if i in self._inherit_fields:
-                (inherits, _, _) = self._inherit_fields[i]
-                if i in self._columns:
-                    continue
-                if inherits in tocreate:
-                    tocreate[inherits][i] = values[i]
-                if i not in self._columns:
-                    del values[i]
-
-        for inherits in tocreate:
-            inherits_obj = self.pool.get(inherits)
-            inherits_id = inherits_obj.create(tocreate[inherits])
-            values[self._inherits[inherits]] = inherits_id
-
-        # Insert record
-        for field in values:
-            if not hasattr(self._columns[field], 'set'):
-                upd0 = upd0 + ',"' + field + '"'
-                upd1 = upd1 + ', %s'
-                upd2.append(FIELDS[self._columns[field]._type].sql_format(
-                    values[field]))
-            else:
-                upd_todo.append(field)
-            if field in self._columns \
-                    and hasattr(self._columns[field], 'selection') \
-                    and self._columns[field].selection \
-                    and values[field]:
-                if self._columns[field]._type == 'reference':
-                    val = values[field].split(',')[0]
-                else:
-                    val = values[field]
-                if isinstance(self._columns[field].selection, (tuple, list)):
-                    if val not in dict(self._columns[field].selection):
-                        raise Exception('ValidateError',
-                        'The value "%s" for the field "%s" ' \
-                                'is not in the selection' % \
-                                (val, field))
-                else:
-                    if val not in dict(getattr(self,
-                        self._columns[field].selection)()):
-                        raise Exception('ValidateError',
-                        'The value "%s" for the field "%s" ' \
-                                'is not in the selection' % \
-                                (val, field))
-        upd0 += ', create_uid, create_date'
-        upd1 += ', %s, %s'
-        upd2.append(Transaction().user)
-        upd2.append(datetime.datetime.now())
-        try:
-            id_new = cursor.nextid(self._table)
-            if id_new:
-                cursor.execute('INSERT INTO "' + self._table + '" ' \
-                        '(id' + upd0 + ') ' \
-                        'VALUES (' + str(id_new) + upd1 + ')', tuple(upd2))
-            else:
-                cursor.execute('INSERT INTO "' + self._table + '" ' \
-                        '(' + upd0[1:] + ') ' \
-                        'VALUES (' + upd1[1:] + ')', tuple(upd2))
-                id_new = cursor.lastid()
-        except DatabaseIntegrityError, exception:
-            with contextlib.nested(Transaction().new_cursor(),
-                    Transaction().set_user(0)):
-                for field_name in self._columns:
-                    field = self._columns[field_name]
-                    # Check required fields
-                    if field.required and \
-                            not hasattr(field, 'set') and \
-                            not isinstance(field, (fields.Integer,
-                                fields.Float)) and \
-                            field_name not in ('create_uid', 'create_date'):
-                        if not values.get(field_name):
-                            self.raise_user_error('required_field',
-                                    error_args=self._get_error_args(
-                                        field_name))
-                    if isinstance(field, fields.Many2One) \
-                            and values.get(field_name):
-                        model_obj = self.pool.get(field.model_name)
-                        create_records = Transaction().create_records.get(
-                                field.model_name, set())
-                        delete_records = Transaction().delete_records.get(
-                                field.model_name, set())
-                        if not ((model_obj.search([
-                            ('id', '=', values[field_name]),
-                            ], order=[])
-                            or values[field_name] in create_records)
-                            and values[field_name] not in delete_records):
-                            self.raise_user_error('foreign_model_missing',
-                                    error_args=self._get_error_args(
-                                        field_name))
-                for name, _, error in self._sql_constraints:
-                    if name in exception[0]:
-                        self.raise_user_error(error)
-                for name, error in self._sql_error_messages.iteritems():
-                    if name in exception[0]:
-                        self.raise_user_error(error)
-            raise
-
-        domain1, domain2 = self.pool.get('ir.rule').domain_get(self._name,
-                mode='create')
-        if domain1:
-            cursor.execute('SELECT id FROM "' + self._table + '" ' \
-                    'WHERE id = %s AND (' + domain1 + ')',
-                    [id_new] + domain2)
-            if not cursor.fetchone():
-                self.raise_user_error('access_error', self._description)
-
-        Transaction().create_records.setdefault(self._name, set()).add(id_new)
-
-        for field in values:
-            if getattr(self._columns[field], 'translate', False):
-                self.pool.get('ir.translation')._set_ids(
-                        self._name + ',' + field, 'model',
-                        Transaction().language, [id_new], values[field])
-
-        for field in upd_todo:
-            self._columns[field].set([id_new], self, field, values[field])
-
-        if self._history:
-            cursor.execute('INSERT INTO "' + self._table + '__history" ' \
-                    '(id' + upd0 + ') ' \
-                    'SELECT id' + upd0 + ' ' \
-                    'FROM "' + self._table + '" ' \
-                    'WHERE id = %s',(id_new,))
-
-        self._validate([id_new])
-
-        # Check for Modified Preorder Tree Traversal
-        for k in self._columns:
-            field = self._columns[k]
-            if isinstance(field, fields.Many2One) \
-                    and field.model_name == self._name \
-                    and field.left and field.right:
-                self._update_tree(id_new, k, field.left, field.right)
-=======
     @classmethod
     def __check_timestamp(cls, ids):
         transaction = Transaction()
@@ -483,7 +301,6 @@
         in_max = cursor.IN_MAX
 
         super(ModelSQL, cls).create(vlist)
->>>>>>> 7724cb43
 
         if cls.table_query():
             return False
@@ -638,22 +455,6 @@
                 and Transaction().context.get('_datetime')
                 and not table_query):
             in_max = 1
-<<<<<<< HEAD
-            table_query = '"' + self._table + '__history" AS '
-            history_clause = ' AND (COALESCE(write_date, create_date) <= %s)'
-            history_order = ' ORDER BY COALESCE(write_date, create_date) DESC'
-            history_limit = cursor.limit_clause('', 1)
-            history_args = [Transaction().context['_datetime']]
-        if len(fields_pre) :
-            fields_pre2 = ['"%s"."%s" AS "%s"' % (self._table, x, x)
-                    for x in fields_pre if x != '_timestamp']
-            if '_timestamp' in fields_pre:
-                if not self.table_query():
-                    fields_pre2 += ['CAST(EXTRACT(EPOCH FROM '
-                            '(COALESCE("%s".write_date, "%s".create_date))) '
-                            'AS VARCHAR) AS _timestamp' %
-                            (self._table, self._table)]
-=======
             table = cls.__table_history__()
             column = Coalesce(table.write_date, table.create_date)
             history_clause = (column <= Transaction().context['_datetime'])
@@ -673,7 +474,6 @@
         if len(columns):
             if 'id' not in fields_names:
                 columns.append(table.id.as_('id'))
->>>>>>> 7724cb43
 
             for i in range(0, len(ids), in_max):
                 sub_ids = ids[i:i + in_max]
@@ -805,38 +605,6 @@
                     record_id = int(record_id)
                     if record_id < 0:
                         continue
-<<<<<<< HEAD
-                    obj = self.pool.get(model_name)
-                    record2 = obj.read(record_id, fields_related[field])
-                    del record2['id']
-                    fields_related2values[field][record[field]] = record2
-
-        if to_del or fields_related.keys() or datetime_fields:
-            for record in res:
-                for field in fields_related.keys():
-                    if field not in self._columns:
-                        continue
-                    for related in fields_related[field]:
-                        if self._columns[field]._type in ('many2one', 'one2one'):
-                            if record[field]:
-                                record[field + '.' + related] = \
-                                        fields_related2values[field]\
-                                        [record[field]][record['id']][related]
-                            else:
-                                record[field + '.' + related] = False
-                        elif self._columns[field]._type == 'reference':
-                            if record[field]:
-                                model_name, record_id = record[field].split(
-                                        ',', 1)
-                                if not model_name:
-                                    continue
-                                record_id = int(record_id)
-                                if not record_id:
-                                    continue
-                                record[field + '.' + related] = \
-                                        fields_related2values[field][
-                                            record[field]][related]
-=======
                     Target = pool.get(model_name)
                     target, = Target.read([record_id], fields_related[fname])
                     del target['id']
@@ -864,7 +632,6 @@
                                         value = fields_related2values[fname][
                                             row[fname]][related]
                         row[related_name] = value
->>>>>>> 7724cb43
                 for field in to_del:
                     del row[field]
 
@@ -890,241 +657,6 @@
 
         super(ModelSQL, cls).write(records, values, *args)
 
-<<<<<<< HEAD
-        if not ids:
-            return True
-
-        if self.table_query():
-            return True
-
-        values = values.copy()
-
-        if isinstance(ids, (int, long)):
-            ids = [ids]
-        else:
-            # _update_tree works if only one record has changed
-            update_tree = False
-            for k in self._columns:
-                field = self._columns[k]
-                if isinstance(field, fields.Many2One) \
-                        and field.model_name == self._name \
-                        and field.left and field.right:
-                    update_tree = True
-            if update_tree:
-                for object_id in ids:
-                    self.write(object_id, values)
-                return True
-
-        if Transaction().timestamp:
-            for i in range(0, len(ids), cursor.IN_MAX):
-                sub_ids = ids[i:i + cursor.IN_MAX]
-                clause = ('(id = %s AND '
-                        'CAST(EXTRACT(EPOCH FROM '
-                        'COALESCE(write_date, create_date)) AS ' + \
-                        FIELDS['numeric'].sql_type(self.create_date)[1] + \
-                        ') > %s)')
-                args = []
-                for i in sub_ids:
-                    if Transaction().timestamp.get(self._name + ',' + str(i)):
-                        args.append(i)
-                        args.append(Decimal(Transaction().timestamp[
-                            self._name + ',' +str(i)]))
-                if args:
-                    cursor.execute("SELECT id " \
-                            'FROM "' + self._table + '" ' \
-                            'WHERE ' + ' OR '.join(
-                                (clause,) * (len(args)/2)), args)
-                    if cursor.fetchone():
-                        raise Exception('ConcurrencyException',
-                                'Records were modified in the meanwhile')
-            for i in ids:
-                if Transaction().timestamp.get(self._name + ',' + str(i)):
-                    del Transaction().timestamp[self._name + ',' +str(i)]
-
-        # Clean values
-        for key in ('create_uid', 'create_date', 'write_uid', 'write_date',
-                'id'):
-            if key in values:
-                del values[key]
-
-        upd0 = []
-        upd1 = []
-        upd_todo = []
-        updend = []
-        direct = []
-        for field in values:
-            if field in self._columns:
-                if not hasattr(self._columns[field], 'set'):
-                    if ((not getattr(self._columns[field], 'translate', False))
-                            or (Transaction().language == 'en_US')):
-                        upd0.append(('"' + field + '"', '%s'))
-                        upd1.append(FIELDS[self._columns[field]._type]\
-                                .sql_format(values[field]))
-                    direct.append(field)
-                else:
-                    upd_todo.append(field)
-            else:
-                updend.append(field)
-            if field in self._columns \
-                    and hasattr(self._columns[field], 'selection') \
-                    and self._columns[field].selection \
-                    and values[field]:
-                if self._columns[field]._type == 'reference':
-                    val = values[field].split(',')[0]
-                else:
-                    val = values[field]
-                if isinstance(self._columns[field].selection, (tuple, list)):
-                    if val not in dict(self._columns[field].selection):
-                        raise Exception('ValidateError',
-                        'The value "%s" for the field "%s" ' \
-                                'is not in the selection' % \
-                                (val, field))
-                else:
-                    if val not in dict(getattr(self,
-                        self._columns[field].selection)()):
-                        raise Exception('ValidateError',
-                        'The value "%s" for the field "%s" ' \
-                                'is not in the selection' % \
-                                (val, field))
-
-        upd0.append(('write_uid', '%s'))
-        upd0.append(('write_date', '%s'))
-        upd1.append(Transaction().user)
-        upd1.append(datetime.datetime.now())
-
-        domain1, domain2 = self.pool.get('ir.rule').domain_get(self._name,
-                mode='write')
-        if domain1:
-            domain1 = ' AND (' + domain1 + ') '
-        for i in range(0, len(ids), cursor.IN_MAX):
-            sub_ids = ids[i:i + cursor.IN_MAX]
-            red_sql, red_ids = reduce_ids('id', sub_ids)
-            if domain1:
-                cursor.execute('SELECT id FROM "' + self._table + '" ' \
-                        'WHERE ' + red_sql + ' ' + domain1,
-                        red_ids + domain2)
-            else:
-                cursor.execute('SELECT id FROM "' + self._table + '" ' \
-                        'WHERE ' + red_sql, red_ids)
-            rowcount = cursor.rowcount
-            if rowcount == -1 or rowcount is None:
-                rowcount = len(cursor.fetchall())
-            if not rowcount == len({}.fromkeys(sub_ids)):
-                if domain1:
-                    cursor.execute('SELECT id FROM "' + self._table + '" ' \
-                            'WHERE ' + red_sql, red_ids)
-                    rowcount = cursor.rowcount
-                    if rowcount == -1 or rowcount is None:
-                        rowcount = len(cursor.fetchall())
-                    if rowcount == len({}.fromkeys(sub_ids)):
-                        self.raise_user_error('access_error',
-                                self._description)
-                self.raise_user_error('write_error', self._description)
-            try:
-                cursor.execute('UPDATE "' + self._table + '" ' \
-                        'SET ' + \
-                        ','.join([x[0] + ' = '+ x[1] for x in upd0]) + ' ' \
-                        'WHERE ' + red_sql, upd1 + red_ids)
-            except DatabaseIntegrityError, exception:
-                with contextlib.nested(Transaction().new_cursor(),
-                        Transaction().set_user(0)):
-                    for field_name in values:
-                        if field_name not in self._columns:
-                            continue
-                        field = self._columns[field_name]
-                        # Check required fields
-                        if field.required and \
-                                not hasattr(field, 'set') and \
-                                not isinstance(field, (fields.Integer,
-                                    fields.Float)) and \
-                                field_name not in ('create_uid',
-                                    'create_date'):
-                            if not values[field_name]:
-                                self.raise_user_error('required_field',
-                                        error_args=self._get_error_args(
-                                            field_name))
-                        if isinstance(field, fields.Many2One) \
-                                and values[field_name]:
-                            model_obj = self.pool.get(field.model_name)
-                            create_records = Transaction().create_records.get(
-                                    field.model_name, set())
-                            delete_records = Transaction().delete_records.get(
-                                    field.model_name, set())
-                            if not ((model_obj.search([
-                                ('id', '=', values[field_name]),
-                                ], order=[])
-                                or values[field_name] in create_records)
-                                and values[field_name] not in delete_records):
-                                self.raise_user_error( 'foreign_model_missing',
-                                        error_args=self._get_error_args(
-                                            field_name))
-                    for name, _, error in self._sql_constraints:
-                        if name in exception[0]:
-                            self.raise_user_error(error)
-                    for name, error in self._sql_error_messages.iteritems():
-                        if name in exception[0]:
-                            self.raise_user_error(error)
-                raise
-
-        for field in direct:
-            if getattr(self._columns[field], 'translate', False):
-                self.pool.get('ir.translation')._set_ids(
-                        self._name + ',' + field, 'model',
-                        Transaction().language, ids, values[field])
-
-        # call the 'set' method of fields
-        for field in upd_todo:
-            self._columns[field].set(ids, self, field, values[field])
-
-        if self._history:
-            columns = ['"' + str(x) + '"' for x in self._columns
-                    if not hasattr(self._columns[x], 'set')]
-            for obj_id in ids:
-                cursor.execute('INSERT INTO "' + self._table + '__history" ' \
-                        '(' + ','.join(columns) + ') ' \
-                        'SELECT ' + ','.join(columns) + ' ' + \
-                        'FROM "' + self._table + '" ' \
-                        'WHERE id = %s', (obj_id,))
-
-        for table in self._inherits:
-            col = self._inherits[table]
-            nids = []
-            for i in range(0, len(ids), cursor.IN_MAX):
-                sub_ids = ids[i:i + cursor.IN_MAX]
-                red_sql, red_ids = reduce_ids('id', sub_ids)
-                cursor.execute('SELECT DISTINCT "' + col + '" ' \
-                        'FROM "' + self._table + '" WHERE ' + red_sql,
-                        red_ids)
-                nids.extend([x[0] for x in cursor.fetchall()])
-
-            values2 = {}
-            for val in updend:
-                if self._inherit_fields[val][0] == table:
-                    values2[val] = values[val]
-            self.pool.get(table).write(nids, values2)
-
-        self._validate(ids)
-
-        # Check for Modified Preorder Tree Traversal
-        for k in self._columns:
-            field = self._columns[k]
-            if isinstance(field, fields.Many2One) \
-                    and field.model_name == self._name \
-                    and field.left and field.right:
-                if field.left in values or field.right in values:
-                    raise Exception('ValidateError',
-                            'You can not update fields: "%s", "%s"' %
-                            (field.left, field.right))
-                if len(ids) == 1:
-                    self._update_tree(ids[0], k, field.left, field.right)
-                else:
-                    with Transaction().set_user(0):
-                        self._rebuild_tree(k, False, 0)
-
-        self.trigger_write(trigger_eligibles)
-
-        return True
-=======
         if cls.table_query():
             return
         table = cls.__table__()
@@ -1217,7 +749,6 @@
         Translation = pool.get('ir.translation')
         ids = map(int, records)
         in_max = cursor.IN_MAX
->>>>>>> 7724cb43
 
         if not ids:
             return
@@ -1333,23 +864,10 @@
             super(ModelSQL, cls).delete(sub_records)
 
             try:
-<<<<<<< HEAD
-                cursor.execute('DELETE FROM "'+self._table+'" ' \
-                        'WHERE ' + red_sql, red_ids)
-            except DatabaseIntegrityError, exception:
-                with Transaction().new_cursor():
-                    for name, _, error in self._sql_constraints:
-                        if name in exception[0]:
-                            self.raise_user_error(error)
-                    for name, error in self._sql_error_messages.iteritems():
-                        if name in exception[0]:
-                            self.raise_user_error(error)
-=======
                 cursor.execute(*table.delete(where=red_sql))
             except DatabaseIntegrityError, exception:
                 with Transaction().new_cursor():
                     cls.__raise_integrity_error(exception, [])
->>>>>>> 7724cb43
                 raise
 
         Translation.delete_ids(cls.__name__, 'model', ids)
@@ -1410,39 +928,6 @@
                     where=expression, limit=limit, offset=offset))
             return cursor.fetchone()[0]
         # execute the "main" query to fetch the ids we were searching for
-<<<<<<< HEAD
-        select_fields = ['"' + self._table + '".id AS id']
-        if self._history and Transaction().context.get('_datetime') \
-                and not query_string:
-            select_fields += ['COALESCE("' + self._table + '".write_date, "' + \
-                    self._table + '".create_date) AS _datetime']
-        if not query_string:
-            select_fields += [
-                    '"' + self._table + '"."' + name + '" AS "' + name + '"' \
-                    for name, field in self._columns.iteritems() \
-                    if not hasattr(field, 'get')
-                    and name != 'id'
-                    and not getattr(field, 'translate', False)
-                    and field.loading == 'eager']
-            if not self.table_query():
-                select_fields += ['CAST(EXTRACT(EPOCH FROM '
-                        '(COALESCE("' + self._table + '".write_date, '
-                        '"' + self._table + '".create_date))) AS VARCHAR'
-                        ') AS _timestamp']
-        query_str = cursor.limit_clause(
-                'SELECT ' + ','.join(select_fields) + ' FROM ' + \
-                ' '.join(tables) + (qu1 and ' WHERE ' + qu1 or '') + \
-                (order_by and ' ORDER BY ' + order_by or ''), limit, offset)
-        if query_string:
-            return (query_str, tables_args + qu2)
-        cursor.execute(query_str, tables_args + qu2)
-
-        datas = cursor.dictfetchmany(cursor.IN_MAX)
-        cache = cursor.get_cache(Transaction().context)
-        cache.setdefault(self._name, {})
-        delete_records = Transaction().delete_records.setdefault(self._name,
-                set())
-=======
         columns = [main_table.id.as_('id')]
         if (cls._history and transaction.context.get('_datetime')
                 and not query):
@@ -1473,7 +958,6 @@
             cache[cls.__name__] = LRUDict(RECORD_CACHE_SIZE)
         delete_records = transaction.delete_records.setdefault(cls.__name__,
             set())
->>>>>>> 7724cb43
         keys = None
         for data in islice(rows, 0, cache.size_limit):
             if data['id'] in delete_records:
@@ -1516,24 +1000,6 @@
                 ids.append(data['id'])
                 ids_date[data['id']] = data['_datetime']
             to_delete = set()
-<<<<<<< HEAD
-            for i in range(0, len(res), cursor.IN_MAX):
-                sub_ids = res[i:i + cursor.IN_MAX]
-                reduced_sql, reduced_ids = reduce_ids('id', sub_ids)
-                cursor.execute(('SELECT id, write_date '
-                        'FROM "%s__history" WHERE %s'
-                        'AND (write_date IS NOT NULL AND create_date IS NULL)'
-                        ) % (self._table, reduced_sql),
-                    reduced_ids)
-                for deleted_id, delete_date in cursor.fetchall():
-                    if ids_date[deleted_id] < delete_date:
-                        to_delete.add(deleted_id)
-            return filter(lambda x: x not in to_delete, res)
-
-        return [x['id'] for x in datas]
-
-    def search_domain(self, domain, active_test=True):
-=======
             history = cls.__table_history__()
             for i in range(0, len(ids), in_max):
                 sub_ids = ids[i:i + in_max]
@@ -1553,767 +1019,10 @@
 
     @classmethod
     def search_domain(cls, domain, active_test=True):
->>>>>>> 7724cb43
         '''
         Return SQL tables and expression
         Set active_test to add it.
         '''
-<<<<<<< HEAD
-        domain = self._search_domain_active(domain, active_test=active_test)
-
-        table_query = ''
-        tables_args = []
-        if self.table_query():
-            table_query, tables_args = self.table_query()
-            table_query = '(' + table_query + ') AS '
-
-        if self._history and Transaction().context.get('_datetime'):
-            table_query = '"' + self._table + '__history" AS '
-
-        tables = [table_query + '"' + self._table + '"']
-
-        qu1, qu2 = self.__search_domain_oper(domain, tables, tables_args)
-        if self._history and Transaction().context.get('_datetime'):
-            if qu1:
-                qu1 += ' AND'
-            qu1 += ' (COALESCE("' + self._table + '".write_date, "' + \
-                    self._table + '".create_date) <= %s)'
-            qu2 += [Transaction().context['_datetime']]
-        return qu1, qu2, tables, tables_args
-
-    def __search_domain_oper(self, domain, tables, tables_args):
-        operator = 'AND'
-        if len(domain) and isinstance(domain[0], basestring):
-            if domain[0] not in ('AND', 'OR'):
-                raise Exception('ValidateError', 'Operator "%s" not supported' \
-                        % domain[0])
-            operator = domain[0]
-            domain = domain[1:]
-        tuple_args = []
-        list_args = []
-        for arg in domain:
-            #add test for xmlrpc that doesn't handle tuple
-            if isinstance(arg, tuple) \
-                    or (isinstance(arg, list) and len(arg) > 2 \
-                    and arg[1] in OPERATORS):
-                tuple_args.append(tuple(arg))
-            elif isinstance(arg, list):
-                list_args.append(arg)
-
-        qu1, qu2 = self.__search_domain_calc(tuple_args, tables, tables_args)
-        if len(qu1):
-            qu1 = (' ' + operator + ' ').join(qu1)
-        else:
-            qu1 = ''
-
-        for domain2 in list_args:
-            qu1b, qu2b = self.__search_domain_oper(domain2, tables,
-                    tables_args)
-            if not qu1b:
-                qu1b = FIELDS['boolean'].sql_format(True)
-            if qu1 and qu1b:
-                qu1 += ' ' + operator + ' ' + qu1b
-            elif qu1b:
-                qu1 = qu1b
-            qu2 += qu2b
-        if qu1:
-            qu1 = '(' + qu1 + ')'
-        return qu1, qu2
-
-    def __search_domain_calc(self, domain, tables, tables_args):
-        domain = domain[:]
-        cursor = Transaction().cursor
-
-        for arg in domain:
-            if arg[1] not in OPERATORS:
-                raise Exception('ValidateError', 'Argument "%s" not supported' \
-                        % arg[1])
-        i = 0
-        joins = []
-        while i < len(domain):
-            table = self
-            fargs = domain[i][0].split('.', 1)
-            if fargs[0] in self._inherit_fields:
-                itable = self.pool.get(self._inherit_fields[fargs[0]][0])
-                table_query = ''
-                table_arg = []
-                if itable.table_query():
-                    table_query, table_args = self.table_query()
-                    table_query = '(' + table_query + ') AS '
-                table_join = 'LEFT JOIN ' + table_query + \
-                        '"' + itable._table + '" ON ' \
-                        '"%s".id = "%s"."%s"' % (itable._table, self._table,
-                                self._inherits[itable._name])
-                if table_join not in tables:
-                    tables.append(table_join)
-                    tables_args.extend(table_arg)
-            field = table._columns.get(fargs[0], False)
-            if not field:
-                if not fargs[0] in self._inherit_fields:
-                    raise Exception('ValidateError', 'Field "%s" doesn\'t ' \
-                            'exist on "%s"' % (fargs[0], self._name))
-                table = self.pool.get(self._inherit_fields[fargs[0]][0])
-                field = table._columns.get(fargs[0], False)
-            if len(fargs) > 1:
-                if field._type == 'many2one':
-                    target_obj = self.pool.get(field.model_name)
-                    if hasattr(field, 'search'):
-                        domain.extend([(fargs[0], 'in', target_obj.search([
-                            (fargs[1], domain[i][1], domain[i][2]),
-                            ], order=[]))])
-                        domain.pop(i)
-                    else:
-                        domain[i] = (fargs[0], 'inselect', target_obj.search([
-                            (fargs[1], domain[i][1], domain[i][2]),
-                            ], order=[], query_string=True), table)
-                        i += 1
-                    continue
-                elif field._type in ('one2one', 'many2many', 'one2many'):
-                    if hasattr(field, 'model_name'):
-                        target_obj = self.pool.get(field.model_name)
-                    else:
-                        target_obj = field.get_target(self.pool)
-                    if hasattr(field, 'relation_name'):
-                        relation_obj = self.pool.get(field.relation_name)
-                        origin, target = field.origin, field.target
-                    else:
-                        relation_obj = target_obj
-                        origin, target = field.field, 'id'
-                    if hasattr(field, 'search'):
-                        domain.extend([(fargs[0], 'in', target_obj.search([
-                            (fargs[1], domain[i][1], domain[i][2]),
-                            ], order=[]))])
-                        domain.pop(i)
-                    else:
-                        query1, query2 = target_obj.search([
-                            (fargs[1], domain[i][1], domain[i][2]),
-                            ], order=[], query_string=True)
-                        query1 = ('SELECT "%s" FROM "%s" WHERE "%s" IN (%s)' %
-                                (origin, relation_obj._table, target, query1))
-                        domain[i] = ('id', 'inselect', (query1, query2))
-                        i += 1
-                    continue
-                else:
-                    raise Exception('ValidateError', 'Clause on field "%s" ' \
-                            'doesn\'t work on "%s"' %
-                            (domain[i][0], self._name))
-            if hasattr(field, 'search'):
-                clause = domain.pop(i)
-                domain.extend(field.search(table, clause[0], clause))
-            elif field._type == 'one2many':
-                field_obj = self.pool.get(field.model_name)
-
-                if isinstance(domain[i][2], basestring):
-                    # get the ids of the records of the "distant" resource
-                    ids2 = field_obj.search([
-                            ('rec_name', domain[i][1], domain[i][2]),
-                            ], order=[])
-                else:
-                    ids2 = domain[i][2]
-
-                table_query = ''
-                table_args = []
-                if field_obj.table_query():
-                    table_query, table_args = field_obj.table_query()
-                    table_query = '(' + table_query + ') AS '
-
-                if ids2 == True or ids2 == False:
-                    query1 = 'SELECT "' + field.field + '" ' \
-                            'FROM ' + table_query + \
-                                '"' + field_obj._table + '" ' \
-                            'WHERE "' + field.field + '" IS NOT NULL'
-                    query2 = table_args
-                    clause = 'inselect'
-                    if ids2 == False:
-                        clause = 'notinselect'
-                    domain[i] = ('id', clause, (query1, query2))
-                elif not ids2:
-                    domain[i] = ('id', '=', '0')
-                else:
-                    if len(ids2) < cursor.IN_MAX:
-                        red_sql, red_ids = reduce_ids('id', ids2)
-                        query1 = 'SELECT "' + field.field + '" ' \
-                                'FROM ' + table_query + \
-                                    '"' + field_obj._table + '" ' \
-                                'WHERE ' + red_sql
-                        query2 = table_args + red_ids
-                        domain[i] = ('id', 'inselect', (query1, query2))
-                    else:
-                        ids3 = []
-                        for i in range(0, len(ids2), cursor.IN_MAX):
-                            sub_ids2 = ids2[i:i + cursor.IN_MAX]
-                            red_sql, red_ids = reduce_ids('id', sub_ids2)
-                            cursor.execute(
-                                'SELECT "' + field.field + '" ' \
-                                'FROM ' + table_query + \
-                                    '"' + field_obj._table + '" ' \
-                                'WHERE ' + red_sql,
-                                table_args + red_ids)
-
-                            ids3.extend([x[0] for x in cursor.fetchall()])
-
-                        domain[i] = ('id', 'in', ids3)
-                i += 1
-            elif field._type in ('many2many', 'one2one'):
-                # XXX must find a solution for long id list
-                if hasattr(field, 'model_name'):
-                    target_obj = self.pool.get(field.model_name)
-                else:
-                    target_obj = field.get_target(self.pool)
-                if domain[i][1] in ('child_of', 'not child_of'):
-                    if isinstance(domain[i][2], basestring):
-                        ids2 = target_obj.search([
-                                ('rec_name', 'ilike', domain[i][2]),
-                                ], order=[])
-                    elif not isinstance(domain[i][2], list):
-                        ids2 = [domain[i][2]]
-                    else:
-                        ids2 = domain[i][2]
-
-                    def _rec_get(ids, table, parent):
-                        if not ids:
-                            return []
-                        ids2 = table.search([
-                            (parent, 'in', ids),
-                            (parent, '!=', False),
-                            ], order=[])
-                        return ids + _rec_get(ids2, table, parent)
-
-                    if target_obj._name != table._name:
-                        if len(domain[i]) != 4:
-                            raise Exception('Error', 'Programming error: ' \
-                                    'child_of on field "%s" is not allowed!' % \
-                                    (domain[i][0],))
-                        ids2 = target_obj.search([
-                            (domain[i][3], 'child_of', ids2),
-                            ], order=[])
-                        relation_obj = self.pool.get(field.relation_name)
-                        red_sql, red_ids = reduce_ids('"' + field.target + '"',
-                                ids2)
-                        query1 = 'SELECT "' + field.origin + '" ' \
-                                'FROM "' + relation_obj._table + '" ' \
-                                'WHERE ' + red_sql + ' ' \
-                                    'AND "' + field.origin + '" IS NOT NULL'
-                        query2 = red_ids
-                        if domain[i][1] == 'child_of':
-                            domain[i] = ('id', 'inselect', (query1, query2))
-                        else:
-                            domain[i] = ('id', 'notinselect', (query1, query2))
-                    else:
-                        if domain[i][1] == 'child_of':
-                            domain[i] = ('id', 'in', ids2 + _rec_get(ids2,
-                                table, domain[i][0]))
-                        else:
-                            domain[i] = ('id', 'not in', ids2 + _rec_get(ids2,
-                                table, domain[i][0]))
-                else:
-                    if isinstance(domain[i][2], bool):
-                        relation_obj = self.pool.get(field.relation_name)
-                        query1 = 'SELECT "' + field.origin + '" ' \
-                                'FROM "' + relation_obj._table + '" '\
-                                'WHERE "' + field.origin + '" IS NOT NULL'
-                        query2 = []
-                        clause = 'inselect'
-                        if domain[i][2] == False:
-                            clause = 'notinselect'
-                        domain[i] = ('id', clause, (query1, query2))
-                    else:
-                        if isinstance(domain[i][2], basestring):
-                            target_field = 'rec_name'
-                        else:
-                            target_field = 'id'
-                        relation_obj = self.pool.get(field.relation_name)
-
-                        query1, query2 = target_obj.search([
-                                    (target_field, domain[i][1], domain[i][2]),
-                                    ], order=[], query_string=True)
-                        query1 = ('SELECT "%s" FROM "%s" WHERE "%s" IN (%s)' %
-                                (field.origin, relation_obj._table,
-                                    field.target, query1))
-                        domain[i] = ('id', 'inselect', (query1, query2))
-                i += 1
-
-            elif field._type == 'many2one':
-                # XXX must find a solution for long id list
-                if domain[i][1] in ('child_of', 'not child_of'):
-                    if isinstance(domain[i][2], basestring):
-                        field_obj = self.pool.get(field.model_name)
-                        ids2 = [x[0] for x in field_obj.search([
-                            ('rec_name', 'like', domain[i][2]),
-                            ], order=[])]
-                    elif not isinstance(domain[i][2], list):
-                        ids2 = [domain[i][2]]
-                    else:
-                        ids2 = domain[i][2]
-
-                    def _rec_get(ids, table, parent):
-                        if not ids:
-                            return []
-                        ids2 = table.search([
-                            (parent, 'in', ids),
-                            (parent, '!=', False),
-                            ])
-                        return ids + _rec_get(ids2, table, parent)
-
-                    if field.model_name != table._name:
-                        if len(domain[i]) != 4:
-                            raise Exception('Error', 'Programming error: ' \
-                                    'child_of on field "%s" is not allowed!' % \
-                                    (domain[i][0],))
-                        ids2 = self.pool.get(field.model_name).search([
-                            (domain[i][3], 'child_of', ids2),
-                            ], order=[])
-                        if domain[i][1] == 'child_of':
-                            domain[i] = (domain[i][0], 'in', ids2, table)
-                        else:
-                            domain[i] = (domain[i][0], 'not in', ids2, table)
-                    else:
-                        if field.left and field.right and ids2:
-                            red_sql, red_ids = reduce_ids('id', ids2)
-                            cursor.execute('SELECT "' + field.left + '", ' \
-                                        '"' + field.right + '" ' + \
-                                    'FROM "' + self._table + '" ' + \
-                                    'WHERE ' + red_sql, red_ids)
-                            clause = FIELDS['boolean'].sql_format(False) + ' '
-                            for left, right in cursor.fetchall():
-                                clause += 'OR '
-                                clause += '( "' + field.left + '" >= ' + \
-                                        str(left) + ' ' + \
-                                        'AND "' + field.right + '" <= ' + \
-                                        str(right) + ')'
-
-                            query = 'SELECT id FROM "' + self._table + '" ' + \
-                                    'WHERE ' + clause
-                            if domain[i][1] == 'child_of':
-                                domain[i] = ('id', 'inselect', (query, []))
-                            else:
-                                domain[i] = ('id', 'notinselect', (query, []))
-                        else:
-                            if domain[i][1] == 'child_of':
-                                domain[i] = ('id', 'in', ids2 + _rec_get(
-                                    ids2, table, domain[i][0]), table)
-                            else:
-                                domain[i] = ('id', 'not in', ids2 + _rec_get(
-                                    ids2, table, domain[i][0]), table)
-                else:
-                    if isinstance(domain[i][2], basestring):
-                        field_obj = self.pool.get(field.model_name)
-                        res_ids = field_obj.search([
-                            ('rec_name', domain[i][1], domain[i][2]),
-                            ], order=[])
-                        domain[i] = (domain[i][0], 'in', res_ids, table)
-                    else:
-                        domain[i] += (table,)
-                i += 1
-            else:
-                if getattr(field, 'translate', False):
-                    if self._name == 'ir.model':
-                        table_join = 'LEFT JOIN "ir_translation" ' \
-                                'ON (ir_translation.name = ' \
-                                        'ir_model.model||\',%s\' ' \
-                                    'AND ir_translation.res_id = 0 ' \
-                                    'AND ir_translation.lang = %%s ' \
-                                    'AND ir_translation.type = \'model\' ' \
-                                    'AND ir_translation.fuzzy = %s)' % \
-                                (domain[i][0],
-                                        FIELDS['boolean'].sql_format(False))
-                    elif self._name == 'ir.model.field':
-                        if domain[i][0] == 'field_description':
-                            ttype = 'field'
-                        else:
-                            ttype = 'help'
-                        table_join = 'LEFT JOIN "ir_model" ' \
-                                'ON ir_model.id = ir_model_field.model ' \
-                                'LEFT JOIN "ir_translation" ' \
-                                'ON (ir_translation.name = ' \
-                                        'ir_model.model||\',\'||%s.name ' \
-                                    'AND ir_translation.res_id = 0 ' \
-                                    'AND ir_translation.lang = %%s ' \
-                                    'AND ir_translation.type = \'%s\' ' \
-                                    'AND ir_translation.fuzzy = %s)' % \
-                                (table._table, ttype,
-                                        FIELDS['boolean'].sql_format(False))
-                    else:
-                        table_join = 'LEFT JOIN "ir_translation" ' \
-                                'ON (ir_translation.res_id = %s.id ' \
-                                    'AND ir_translation.name = \'%s,%s\' ' \
-                                    'AND ir_translation.lang = %%s ' \
-                                    'AND ir_translation.type = \'model\' ' \
-                                    'AND ir_translation.fuzzy = %s)' % \
-                                (table._table, table._name, domain[i][0],
-                                        FIELDS['boolean'].sql_format(False))
-                    table_join_args = [Transaction().language]
-
-                    table_query = ''
-                    table_args = []
-                    if table.table_query():
-                        table_query, table_args = table.table_query()
-                        table_query = '(' + table_query  + ') AS '
-
-                    translation_obj = self.pool.get('ir.translation')
-
-                    qu1, qu2, tables, table_args = \
-                            translation_obj.search_domain([
-                                ('value', domain[i][1], domain[i][2]),
-                                ])
-                    qu1 = qu1.replace('"ir_translation"."value"',
-                            'COALESCE(NULLIF("ir_translation"."value", \'\'), '
-                            '"%s"."%s")' % (table._table, domain[i][0]))
-                    query1 = 'SELECT "' + table._table + '".id ' \
-                            'FROM ' + table_query + '"' + table._table + '" ' \
-                            + table_join + ' WHERE ' + qu1
-                    query2 = table_args + table_join_args + qu2
-
-                    domain[i] = ('id', 'inselect', (query1, query2), table)
-                else:
-                    domain[i] += (table,)
-                i += 1
-        domain.extend(joins)
-
-        qu1, qu2 = [], []
-        for arg in domain:
-            table = self
-            if len(arg) > 3:
-                table = arg[3]
-            if arg[1] in ('inselect', 'notinselect'):
-                clause = 'IN'
-                if arg[1] == 'notinselect':
-                    clause = 'NOT IN'
-                qu1.append('("%s"."%s" %s (%s))' % (table._table, arg[0],
-                    clause, arg[2][0]))
-                qu2 += arg[2][1]
-            elif arg[1] in ('in', 'not in'):
-                if len(arg[2]) > 0:
-                    todel = []
-                    if table._columns[arg[0]]._type != 'boolean':
-                        for xitem in range(len(arg[2])):
-                            if arg[2][xitem] == False \
-                                    and isinstance(arg[2][xitem],bool):
-                                todel.append(xitem)
-                    arg2 = arg[2][:]
-                    for xitem in todel[::-1]:
-                        del arg2[xitem]
-                    arg2 = [FIELDS[table._columns[arg[0]]._type].sql_format(x)
-                            for x in arg2]
-                    if len(arg2):
-                        if reduce(lambda x, y: x and isinstance(y, (int, long)),
-                                arg2, True):
-                            red_sql, red_ids = reduce_ids('"%s"."%s"' % \
-                                    (table._table, arg[0]), arg2)
-                            if arg[1] == 'not in':
-                                red_sql = '(NOT(' + red_sql + '))'
-                            qu1.append(red_sql)
-                            qu2 += red_ids
-                        else:
-                            qu1.append(('("%s"."%s" ' + arg[1] + ' (%s))') % \
-                                    (table._table, arg[0], ','.join(
-                                        ('%s',) * len(arg2))))
-                            qu2 += arg2
-                        if todel:
-                            if table._columns[arg[0]]._type == 'boolean':
-                                if arg[1] == 'in':
-                                    qu1[-1] = '(' + qu1[-1] + ' OR ' \
-                                            '"%s"."%s" = %%s)' % \
-                                            (table._table, arg[0])
-                                    qu2.append(False)
-                                else:
-                                    qu1[-1] = '(' + qu1[-1] + ' AND ' \
-                                            '"%s"."%s" != %%s)' % \
-                                            (table._table, arg[0])
-                                    qu2.append(False)
-                            else:
-                                if arg[1] == 'in':
-                                    qu1[-1] = '(' + qu1[-1] + ' OR ' \
-                                            '"%s"."%s" IS NULL)' % \
-                                            (table._table, arg[0])
-                                else:
-                                    qu1[-1] = '(' + qu1[-1] + ' AND ' \
-                                            '"%s"."%s" IS NOT NULL)' % \
-                                            (table._table, arg[0])
-                    elif todel:
-                        if table._columns[arg[0]]._type == 'boolean':
-                            if arg[1] == 'in':
-                                qu1.append('("%s"."%s" = %%s)' % \
-                                        (table._table, arg[0]))
-                                qu2.append(False)
-                            else:
-                                qu1.append('("%s"."%s" != %%s)' % \
-                                        (table._table, arg[0]))
-                                qu2.append(False)
-                        else:
-                            if arg[1] == 'in':
-                                qu1.append('("%s"."%s" IS NULL)' % \
-                                        (table._table, arg[0]))
-                            else:
-                                qu1.append('("%s"."%s" IS NOT NULL)' % \
-                                        (table._table, arg[0]))
-                else:
-                    if arg[1] == 'in':
-                        qu1.append(' %s')
-                        qu2.append(False)
-                    else:
-                        qu1.append(' %s')
-                        qu2.append(True)
-            else:
-                if (arg[2] is False) and (arg[1] == '='):
-                    if table._columns[arg[0]]._type == 'boolean':
-                        qu1.append('(("%s"."%s" = %%s) OR ("%s"."%s" IS NULL))'
-                            % (table._table, arg[0], table._table, arg[0]))
-                        qu2.append(False)
-                    else:
-                        qu1.append('("%s"."%s" IS NULL)' % \
-                                (table._table, arg[0]))
-                elif (arg[2] is False) and (arg[1] == '!='):
-                    if table._columns[arg[0]]._type == 'boolean':
-                        qu1.append('(("%s"."%s" != %%s) '
-                            'AND ("%s"."%s" IS NOT NULL))'
-                            % (table._table, arg[0], table._table, arg[0]))
-                        qu2.append(False)
-                    else:
-                        qu1.append('("%s"."%s" IS NOT NULL)' % \
-                                 (table._table, arg[0]))
-                else:
-                    if arg[0] == 'id':
-                        qu1.append('("%s"."%s" %s %%s)' % \
-                                (table._table, arg[0], arg[1]))
-                        qu2.append(FIELDS[table._columns[arg[0]]._type].\
-                                sql_format(arg[2]))
-                    else:
-                        add_null = False
-                        if arg[1] in ('like', 'ilike'):
-                            if not arg[2]:
-                                qu2.append('%')
-                                add_null = True
-                            else:
-                                qu2.append(FIELDS[
-                                        table._columns[arg[0]]._type
-                                        ].sql_format(arg[2]))
-                        elif arg[1] in ('not like', 'not ilike'):
-                            if not arg[2]:
-                                qu2.append('')
-                            else:
-                                qu2.append(FIELDS[
-                                        table._columns[arg[0]]._type
-                                        ].sql_format(arg[2]))
-                                add_null = True
-                        else:
-                            if arg[0] in table._columns:
-                                qu2.append(FIELDS[
-                                    table._columns[arg[0]]._type
-                                    ].sql_format(arg[2]))
-                        qu1.append('("%s"."%s" %s %%s)' % (table._table,
-                            arg[0], arg[1]))
-                        if add_null:
-                            qu1[-1] = '(' + qu1[-1] + ' OR ' \
-                                    '"' + table._table + '"."' + arg[0] + '"' \
-                                        ' IS NULL)'
-
-        return qu1, qu2
-
-    def _order_calc(self, field, otype):
-        order_by = []
-        tables = []
-        tables_args = {}
-        field_name = None
-        table_name = None
-        link_field = None
-
-        if field in self._columns:
-            table_name = self._table
-
-            if not hasattr(self._columns[field], 'set'):
-                field_name = field
-
-            if self._columns[field].order_field:
-                field_name = self._columns[field].order_field
-
-            if isinstance(self._columns[field], fields.Many2One):
-                obj = self.pool.get(self._columns[field].model_name)
-                table_name = obj._table
-                link_field = field
-                field_name = None
-
-                if obj._rec_name in obj._columns:
-                    field_name = obj._rec_name
-
-                if obj._order_name in obj._columns:
-                    field_name = obj._order_name
-
-                if field_name:
-                    order_by, tables, tables_args = obj._order_calc(field_name,
-                            otype)
-                    table_join = 'LEFT JOIN "' + table_name + '" AS ' \
-                            '"' + table_name + '.' + link_field + '" ON ' \
-                            '"%s.%s".id = "%s"."%s"' % (table_name, link_field,
-                                    self._table, link_field)
-                    for i in range(len(order_by)):
-                        if table_name in order_by[i]:
-                            order_by[i] = order_by[i].replace(table_name,
-                                    table_name + '.' + link_field)
-                    for i in range(len(tables)):
-                        if table_name in tables[i]:
-                            args = tables_args.pop(tables[i], [])
-                            tables[i] = tables[i].replace(table_name,
-                                    table_name + '.' + link_field)
-                            tables_args[tables[i]] = args
-                    if table_join not in tables:
-                        tables.insert(0, table_join)
-                    return order_by, tables, tables_args
-
-                obj2 = None
-                if obj._rec_name in obj._inherit_fields.keys():
-                    obj2 = self.pool.get(
-                            obj._inherit_fields[obj._rec_name][0])
-                    field_name = obj._rec_name
-
-                if obj._order_name in obj._inherit_fields.keys():
-                    obj2 = self.pool.get(
-                            obj._inherit_fields[obj._order_name][0])
-                    field_name = obj._order_name
-
-                if obj2 and field_name:
-                    table_name2 = obj2._table
-                    link_field2 = obj._inherits[obj2._name]
-                    order_by, tables, tables_args = \
-                            obj2._order_calc(field_name, otype)
-
-                    table_join = 'LEFT JOIN "' + table_name + '" AS ' \
-                            '"' + table_name + '.' + link_field + '" ON ' \
-                            '"%s.%s".id = "%s"."%s"' % \
-                            (table_name, link_field, self._table, link_field)
-                    for i in range(len(order_by)):
-                        if table_name in order_by[i]:
-                            order_by[i] = order_by[i].replace(table_name,
-                                    table_name + '.' + link_field)
-                    for i in range(len(tables)):
-                        if table_name in tables[i]:
-                            args = tables_args.pop(tables[i], [])
-                            tables[i] = tables[i].replace(table_name,
-                                    table_name + '.' + link_field)
-                            tables_args[tables[i]] = args
-                    if table_join not in tables:
-                        tables.insert(0, table_join)
-                        tables_args[table_join] = []
-
-                    table_join2 = 'LEFT JOIN "' + table_name2 + '" AS ' \
-                            '"' + table_name2 + '.' + link_field2 + '" ON ' \
-                            '"%s.%s".id = "%s.%s"."%s"' % \
-                            (table_name2, link_field2, table_name, link_field,
-                                    link_field2)
-                    for i in range(len(order_by)):
-                        if table_name2 in order_by[i]:
-                            order_by[i] = order_by[i].replace(table_name2,
-                                    table_name2 + '.' + link_field2)
-                    for i in range(1, len(tables)):
-                        if table_name2 in tables[i]:
-                            args = tables_args.pop(tables[i], [])
-                            tables[i] = tables[i].replace(table_name2,
-                                    table_name2 + '.' + link_field2)
-                            tables_args[tables[i]] = args
-                    if table_join2 not in tables:
-                        tables.insert(1, table_join2)
-                        tables_args[table_join2] = []
-                    return order_by, tables, tables_args
-
-            if field_name in self._columns \
-                    and getattr(self._columns[field_name], 'translate', False):
-                translation_table = 'ir_translation_%s_%s' % \
-                        (table_name, field_name)
-                if self._name == 'ir.model':
-                    table_join = 'LEFT JOIN "ir_translation" ' \
-                            'AS "%s" ON ' \
-                            '("%s".name = "ir_model".model||\',%s\' ' \
-                                'AND "%s".res_id = 0 ' \
-                                'AND "%s".lang = %%s ' \
-                                'AND "%s".type = \'model\' ' \
-                                'AND "%s".fuzzy = %s)' % \
-                            (translation_table, translation_table, field_name,
-                                    translation_table, translation_table,
-                                    translation_table, translation_table,
-                                    FIELDS['boolean'].sql_format(False))
-                elif self._name == 'ir.model.field':
-                    if field_name == 'field_description':
-                        ttype = 'field'
-                    else:
-                        ttype = 'help'
-                    table_join = 'LEFT JOIN "ir_model" ON ' \
-                            'ir_model.id = ir_model_field.model'
-                    if table_join not in tables:
-                        tables.append(table_join)
-                    table_join = 'LEFT JOIN "ir_translation" ' \
-                            'AS "%s" ON ' \
-                            '("%s".name = "ir_model".model||\',\'||%s.name ' \
-                                'AND "%s".res_id = 0 ' \
-                                'AND "%s".lang = %%s ' \
-                                'AND "%s".type = \'%s\' ' \
-                                'AND "%s".fuzzy = %s)' % \
-                            (translation_table, translation_table, table_name,
-                                    translation_table, translation_table,
-                                    translation_table, ttype, translation_table,
-                                    FIELDS['boolean'].sql_format(False))
-                else:
-                    table_join = 'LEFT JOIN "ir_translation" ' \
-                            'AS "%s" ON ' \
-                            '("%s".res_id = "%s".id ' \
-                                'AND "%s".name = \'%s,%s\' ' \
-                                'AND "%s".lang = %%s ' \
-                                'AND "%s".type = \'model\' ' \
-                                'AND "%s".fuzzy = %s)' % \
-                            (translation_table, translation_table, table_name,
-                                    translation_table, self._name, field_name,
-                                    translation_table, translation_table,
-                                    translation_table,
-                                    FIELDS['boolean'].sql_format(False))
-                if table_join not in tables:
-                    tables.append(table_join)
-                    tables_args[table_join] = [Transaction().language]
-                order_by.append('COALESCE(NULLIF(' \
-                        + '"' + translation_table + '".value, \'\'), ' \
-                        + '"' + table_name + '".' + field_name + ') ' + otype)
-                return order_by, tables, tables_args
-
-            if field_name in self._columns \
-                    and self._columns[field_name]._type == 'selection' \
-                    and self._columns[field_name].order_field is None:
-                selections = self.fields_get([field_name]
-                        )[field_name]['selection']
-                if not isinstance(selections, (tuple, list)):
-                    selections = getattr(self,
-                            self._columns[field_name].selection)()
-                order = 'CASE ' + table_name + '.' + field_name
-                for selection in selections:
-                    order += ' WHEN \'%s\' THEN \'%s\'' % selection
-                order += ' ELSE ' + table_name + '.' + field_name + ' END'
-                order_by.append(order + ' ' + otype)
-                return order_by, tables, tables_args
-
-            if field_name:
-                if '%(table)s' in field_name or '%(order)s' in field_name:
-                    order_by.append(field_name % {
-                        'table': '"%s"' % table_name,
-                        'order': otype,
-                        })
-                else:
-                    order_by.append('"%s"."%s" %s'
-                        % (table_name, field_name, otype))
-                return order_by, tables, tables_args
-
-        if field in self._inherit_fields.keys():
-            obj = self.pool.get(self._inherit_fields[field][0])
-            table_name = obj._table
-            link_field = self._inherits[obj._name]
-            order_by, tables, tables_args = obj._order_calc(field, otype)
-            table_join = 'LEFT JOIN "' + table_name + '" ON ' \
-                    '"%s".id = "%s"."%s"' % \
-                    (table_name, self._table, link_field)
-            if table_join not in tables:
-                tables.insert(0, table_join)
-            return order_by, tables, tables_args
-
-        raise Exception('Error', 'Wrong field name (%s) in order!' % field)
-
-    def _rebuild_tree(self, parent, parent_id, left):
-=======
         transaction = Transaction()
         domain = cls._search_domain_active(domain, active_test=active_test)
 
@@ -2380,7 +1089,6 @@
 
     @classmethod
     def _rebuild_tree(cls, parent, parent_id, left):
->>>>>>> 7724cb43
         '''
         Rebuild left, right value for the tree.
         '''
