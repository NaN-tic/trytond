--- conflicted
+++ resolved
@@ -132,16 +132,6 @@
                     domain.append(('model', '=', cls.__name__))
                 views = View.search(domain, order=[])
             else:
-<<<<<<< HEAD
-                cursor.execute('SELECT arch, field_childs, id, type, ' \
-                        'inherit, model ' \
-                        'FROM ir_ui_view ' \
-                        'WHERE model = %s AND type = %s ' \
-                        'ORDER BY inherit DESC, priority ASC, id ASC',
-                        (self._name, view_type))
-            sql_res = cursor.fetchone()
-            if not sql_res:
-=======
                 domain = [
                     ('model', '=', cls.__name__),
                     ('type', '=', view_type),
@@ -153,7 +143,6 @@
                     ]
                 views = View.search(domain, order=order)
             if not views:
->>>>>>> fe1fa455
                 break
             view = views[0]
             test = view.inherit
