--- conflicted
+++ resolved
@@ -203,15 +203,9 @@
         # otherwise, build some kind of default view
         else:
             if view_type == 'form':
-<<<<<<< HEAD
-                res = self.fields_get()
-                xml = '''<?xml version="1.0"?>''' \
-                '''<form string="%s">''' % (self._description,)
-=======
                 res = cls.fields_get()
                 xml = '''<?xml version="1.0"?>''' \
                     '''<form string="%s" col="4">''' % (cls.__doc__,)
->>>>>>> 7c990e0a
                 for i in res:
                     if i in ('create_uid', 'create_date',
                             'write_uid', 'write_date', 'id', 'rec_name'):
@@ -226,19 +220,11 @@
                 xml += "</form>"
             elif view_type == 'tree':
                 field = 'id'
-<<<<<<< HEAD
-                if self._rec_name in self._columns:
-                    field = self._rec_name
-                xml = '''<?xml version="1.0"?>''' \
-                '''<tree string="%s"><field name="%s"/></tree>''' \
-                % (self._description, field)
-=======
                 if cls._rec_name in cls._fields:
                     field = cls._rec_name
                 xml = '''<?xml version="1.0"?>''' \
                     '''<tree string="%s"><field name="%s"/></tree>''' \
                     % (cls.__doc__, field)
->>>>>>> 7c990e0a
             else:
                 xml = ''
             result['type'] = view_type
