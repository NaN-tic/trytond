#This file is part of Tryton.  The COPYRIGHT file at the top level of
#this repository contains the full copyright notices and license terms.
from lxml import etree
from functools import wraps
import copy

from trytond.model import Model
from trytond.tools import safe_eval, ClassProperty
from trytond.pyson import PYSONEncoder, CONTEXT
from trytond.transaction import Transaction
from trytond.cache import Cache
from trytond.pool import Pool
from trytond.exceptions import UserError
from trytond.rpc import RPC

__all__ = ['ModelView']


def _find(tree, element):
    if element.tag == 'xpath':
        res = tree.xpath(element.get('expr'))
        if res:
            return res[0]
    return None


def _inherit_apply(src, inherit):
    tree_src = etree.fromstring(src)
    tree_inherit = etree.fromstring(inherit)
    root_inherit = tree_inherit.getroottree().getroot()
    for element2 in root_inherit:
        if element2.tag != 'xpath':
            continue
        element = _find(tree_src, element2)
        if element is not None:
            pos = element2.get('position', 'inside')
            if pos == 'replace':
                parent = element.getparent()
                enext = element.getnext()
                if enext is not None:
                    for child in element2:
                        index = parent.index(enext)
                        parent.insert(index, child)
                else:
                    parent.extend(element2.getchildren())
                parent.remove(element)
            elif pos == 'replace_attributes':
                child = element2.getchildren()[0]
                for attr in child.attrib:
                    element.set(attr, child.get(attr))
            elif pos == 'inside':
                element.extend(element2.getchildren())
            elif pos == 'after':
                parent = element.getparent()
                enext = element.getnext()
                if enext is not None:
                    for child in element2:
                        index = parent.index(enext)
                        parent.insert(index, child)
                else:
                    parent.extend(element2.getchildren())
            elif pos == 'before':
                parent = element.getparent()
                for child in element2:
                    index = parent.index(element)
                    parent.insert(index, child)
            else:
                raise AttributeError(
                    'Unknown position in inherited view %s!' % pos)
        else:
            raise AttributeError(
                'Couldn\'t find tag (%s: %s) in parent view!'
                % (element2.tag, element2.get('expr')))
    return etree.tostring(tree_src, encoding='utf-8')


class ModelView(Model):
    """
    Define a model with views in Tryton.
    """
    __modules_list = None  # Cache for the modules list sorted by dependency
    _fields_view_get_cache = Cache('modelview.fields_view_get')
    _view_toolbar_get_cache = Cache('modelview.view_toolbar_get')

    @staticmethod
    def _reset_modules_list():
        ModelView.__modules_list = None

    @ClassProperty
    @classmethod
    def _modules_list(cls):
        from trytond.modules import create_graph, get_module_list
        if ModelView.__modules_list:
            return ModelView.__modules_list
        graph = create_graph(get_module_list())[0]
        ModelView.__modules_list = [x.name for x in graph] + [None]
        return ModelView.__modules_list

    @classmethod
    def __setup__(cls):
        super(ModelView, cls).__setup__()
        cls.__rpc__['fields_view_get'] = RPC()
        cls.__rpc__['view_toolbar_get'] = RPC()
        cls._buttons = {}

    @classmethod
    def fields_view_get(cls, view_id=None, view_type='form'):
        '''
        Return a view definition.
        If view_id is None the first one will be used of view_type.
        The definition is a dictionary with keys:
           - model: the model name
           - arch: the xml description of the view
           - fields: a dictionary with the definition of each field in the view
        '''
        key = (cls.__name__, view_id, view_type)
        result = cls._fields_view_get_cache.get(key)
        if result:
            return result
        result = {'model': cls.__name__}
        pool = Pool()
        View = pool.get('ir.ui.view')

        test = True
        model = True
        view = None
        inherit_view_id = False
        while test:
            if view_id:
                domain = [('id', '=', view_id)]
                if model:
                    domain.append(('model', '=', cls.__name__))
                views = View.search(domain, order=[])
            else:
                domain = [
                    ('model', '=', cls.__name__),
                    ('type', '=', view_type),
                    ]
                order = [
                    ('inherit', 'DESC'),
                    ('priority', 'ASC'),
                    ('id', 'ASC'),
                    ]
                views = View.search(domain, order=order)
            if not views:
                break
            view = views[0]
            test = view.inherit
            if test:
                inherit_view_id = view.id
            view_id = test.id if test else view.id
            model = False

        # if a view was found
        if view:
            result['type'] = view.type
            result['view_id'] = view_id
            result['arch'] = view.arch
            result['field_childs'] = view.field_childs

            # Check if view is not from an inherited model
            if view.model != cls.__name__:
                Inherit = pool.get(view.model)
                result['arch'] = Inherit.fields_view_get(
                        result['view_id'])['arch']
                view_id = inherit_view_id

            # get all views which inherit from (ie modify) this view
            views = View.search([
                    'OR', [
                        ('inherit', '=', view_id),
                        ('model', '=', cls.__name__),
                        ], [
                        ('id', '=', view_id),
                        ('inherit', '!=', None),
                        ],
                    ],
                order=[
                    ('priority', 'ASC'),
                    ('id', 'ASC'),
                    ])
            raise_p = False
            while True:
                try:
                    views.sort(key=lambda x:
                        cls._modules_list.index(x.module or None))
                    break
                except ValueError:
                    if raise_p:
                        raise
                    # There is perhaps a new module in the directory
                    ModelView._reset_modules_list()
                    raise_p = True
            for view in views:
                if view.domain:
                    if not safe_eval(view.domain,
                            {'context': Transaction().context}):
                        continue
                if not view.arch or not view.arch.strip():
                    continue
                result['arch'] = _inherit_apply(result['arch'], view.arch)

        # otherwise, build some kind of default view
        else:
            if view_type == 'form':
                res = cls.fields_get()
                xml = '''<?xml version="1.0"?>''' \
<<<<<<< HEAD
                '''<form string="%s" col="4">''' % (cls.__doc__,)
=======
                    '''<form string="%s" col="4">''' % (cls.__doc__,)
>>>>>>> 999fb0f9
                for i in res:
                    if i in ('create_uid', 'create_date',
                            'write_uid', 'write_date', 'id', 'rec_name'):
                        continue
                    if res[i]['type'] not in ('one2many', 'many2many'):
                        xml += '<label name="%s"/>' % (i,)
                        xml += '<field name="%s"/>' % (i,)
                        if res[i]['type'] == 'text':
                            xml += "<newline/>"
                    else:
                        xml += '<field name="%s" colspan="4"/>' % (i,)
                xml += "</form>"
            elif view_type == 'tree':
                field = 'id'
                if cls._rec_name in cls._fields:
                    field = cls._rec_name
                xml = '''<?xml version="1.0"?>''' \
<<<<<<< HEAD
                '''<tree string="%s"><field name="%s"/></tree>''' \
                % (cls.__doc__, field)
=======
                    '''<tree string="%s"><field name="%s"/></tree>''' \
                    % (cls.__doc__, field)
>>>>>>> 999fb0f9
            else:
                xml = ''
            result['type'] = view_type
            result['arch'] = xml
            result['field_childs'] = None
            result['view_id'] = 0

        # Update arch and compute fields from arch
        parser = etree.XMLParser(remove_blank_text=True)
        tree = etree.fromstring(result['arch'], parser)
        xarch, xfields = cls._view_look_dom_arch(tree, result['type'],
                result['field_childs'])
        result['arch'] = xarch
        result['fields'] = xfields

        cls._fields_view_get_cache.set(key, result)
        return result

    @classmethod
    def view_toolbar_get(cls):
        """
        Returns the model specific actions.
        A dictionary with keys:
            - print: a list of available reports
            - action: a list of available actions
            - relate: a list of available relations
        """
        Action = Pool().get('ir.action.keyword')
        key = (cls.__name__, repr(Transaction().context))
        result = cls._view_toolbar_get_cache.get(key)
        if result:
            return result
        prints = Action.get_keyword('form_print', (cls.__name__, -1))
        actions = Action.get_keyword('form_action', (cls.__name__, -1))
        relates = Action.get_keyword('form_relate', (cls.__name__, -1))
        result = {
            'print': prints,
            'action': actions,
            'relate': relates,
            }
        cls._view_toolbar_get_cache.set(key, result)
        return result

    @classmethod
    def view_header_get(cls, value, view_type='form'):
        """
        Overload this method if you need a window title.
        which depends on the context

        :param value: the default header string
        :param view_type: the type of the view
        :return: the header string of the view
        """
        return value

    @classmethod
    def _view_look_dom_arch(cls, tree, type, field_children=None):
        pool = Pool()
        ModelAccess = pool.get('ir.model.access')
        FieldAccess = pool.get('ir.model.field.access')

        fields_width = {}
        tree_root = tree.getroottree().getroot()

        # Find field without read access
        fread_accesses = FieldAccess.check(cls.__name__,
                cls._fields.keys(), 'read', access=True)
        fields_to_remove = list(x for x, y in fread_accesses.iteritems()
                if not y)

        def check_relation(model, field):
            if field._type in ('one2many', 'many2one'):
                if not ModelAccess.check(field.model_name, mode='read',
                        raise_exception=False):
                    return False
            if field._type in ('many2many', 'one2one'):
                if (field.target
                        and not ModelAccess.check(field.target, mode='read',
                            raise_exception=False)):
                    return False
                elif (field.relation_name
                        and not ModelAccess.check(field.relation_name,
                            mode='read', raise_exception=False)):
                    return False
            if field._type == 'reference':
                selection = field.selection
                if isinstance(selection, basestring):
                    selection = getattr(model, field.selection)()
                for model_name, _ in selection:
                    if not ModelAccess.check(model_name, mode='read',
                            raise_exception=False):
                        return False
            return True

        # Find relation field without read access
        for name, field in cls._fields.iteritems():
            if not check_relation(cls, field):
                fields_to_remove.append(name)

        for name, field in cls._fields.iteritems():
            for field_to_remove in fields_to_remove:
                if field_to_remove in field.depends:
                    fields_to_remove.append(name)

        # Remove field without read access
        for field in fields_to_remove:
            for element in tree.xpath(
                    '//field[@name="%s"] | //label[@name="%s"]'
                    % (field, field)):
                if type == 'form':
                    element.tag = 'label'
                    element.attrib.clear()
                elif type == 'tree':
                    parent = element.getparent()
                    parent.remove(element)

        if type == 'tree':
            ViewTreeWidth = pool.get('ir.ui.view_tree_width')
            viewtreewidth_ids = ViewTreeWidth.search([
                ('model', '=', cls.__name__),
                ('user', '=', Transaction().user),
                ])
            for viewtreewidth in ViewTreeWidth.browse(viewtreewidth_ids):
                if viewtreewidth.width > 0:
                    fields_width[viewtreewidth.field] = viewtreewidth.width

        fields_def = cls.__view_look_dom(tree_root, type,
                fields_width=fields_width)

        if field_children:
            fields_def.setdefault(field_children, {'name': field_children})
            if field_children in cls._fields:
                field = cls._fields[field_children]
                fields_def.setdefault(field.field, {'name': field.field})

        for field_name in fields_def.keys():
            if field_name in cls._fields:
                field = cls._fields[field_name]
            else:
                continue
            for depend in field.depends:
                fields_def.setdefault(depend, {'name': depend})

        if 'active' in cls._fields:
            fields_def.setdefault('active', {'name': 'active'})

        arch = etree.tostring(tree, encoding='utf-8', pretty_print=False)
        fields2 = cls.fields_get(fields_def.keys())
        for field in fields_def:
            if field in fields2:
                fields2[field].update(fields_def[field])
        return arch, fields2

    @classmethod
    def __view_look_dom(cls, element, type, fields_width=None,
            fields_attrs=None):
        pool = Pool()
        Translation = pool.get('ir.translation')
        ModelData = pool.get('ir.model.data')
        Button = pool.get('ir.model.button')
        User = pool.get('res.user')

        if fields_width is None:
            fields_width = {}
        if not fields_attrs:
            fields_attrs = {}
        else:
            fields_attrs = copy.deepcopy(fields_attrs)
        childs = True

        if element.tag in ('field', 'label', 'separator', 'group', 'suffix',
                'prefix'):
            for attr in ('name', 'icon'):
                if element.get(attr):
                    fields_attrs.setdefault(element.get(attr), {})
                    try:
                        field = cls._fields[element.get(attr)]
                        if hasattr(field, 'model_name'):
                            relation = field.model_name
                        else:
                            relation = field.get_target().__name__
                    except Exception:
                        relation = False
                    if relation and element.tag == 'field':
                        childs = False
                        views = {}
                        mode = (element.attrib.pop('mode', None)
                            or 'tree,form').split(',')
                        view_ids = []
                        if element.get('view_ids'):
                            for view_id in element.get('view_ids').split(','):
                                try:
                                    view_ids.append(int(view_id))
                                except ValueError:
                                    view_ids.append(ModelData.get_id(
                                            *view_id.split('.')))
                        Relation = pool.get(relation)
                        if (not len(element)
                                and type == 'form'
                                and field._type in ('one2many', 'many2many')):
                            # Prefetch only the first view to prevent infinite
                            # loop
                            if view_ids:
                                for view_id in view_ids:
                                    view = Relation.fields_view_get(
                                        view_id=view_id)
                                    views[str(view_id)] = view
                                    break
                            else:
                                for view_type in mode:
                                    views[view_type] = \
                                        Relation.fields_view_get(
                                            view_type=view_type)
                                    break
                        element.attrib['mode'] = ','.join(mode)
                        element.attrib['view_ids'] = ','.join(
                            map(str, view_ids))
                        fields_attrs[element.get(attr)].setdefault('views', {}
                            ).update(views)
            if element.get('name') in fields_width:
                element.set('width', str(fields_width[element.get('name')]))

        # convert attributes into pyson
        encoder = PYSONEncoder()
        for attr in ('states', 'domain', 'spell', 'colors'):
            if element.get(attr):
                element.set(attr, encoder.encode(safe_eval(element.get(attr),
                    CONTEXT)))

        if element.tag == 'button':
            button_name = element.attrib['name']
            if button_name in cls._buttons:
                states = cls._buttons[button_name]
            else:
                states = {}
            groups = set(User.get_groups())
            button_groups = Button.get_groups(cls.__name__, button_name)
            if button_groups and not groups & button_groups:
                states = states.copy()
                states['readonly'] = True
            element.set('states', encoder.encode(states))

        # translate view
        if Transaction().language != 'en_US':
            for attr in ('string', 'sum', 'confirm', 'help'):
                if element.get(attr):
                    trans = Translation.get_source(cls.__name__, 'view',
                            Transaction().language, element.get(attr))
                    if trans:
                        element.set(attr, trans)

        # Set header string
        if element.tag in ('form', 'tree', 'graph'):
            element.set('string', cls.view_header_get(
                element.get('string') or '', view_type=element.tag))

        if element.tag == 'tree' and element.get('sequence'):
            fields_attrs.setdefault(element.get('sequence'), {})

        if element.tag == 'calendar':
            for attr in ('dtstart', 'dtend'):
                if element.get(attr):
                    fields_attrs.setdefault(element.get(attr), {})

        if childs:
            for field in element:
                fields_attrs = cls.__view_look_dom(field, type,
                    fields_width=fields_width, fields_attrs=fields_attrs)
        return fields_attrs

    @staticmethod
    def button(func):
        @wraps(func)
        def wrapper(cls, *args, **kwargs):
            pool = Pool()
            Button = pool.get('ir.model.button')
            User = pool.get('res.user')

            if Transaction().user != 0:
                groups = set(User.get_groups())
                button_groups = Button.get_groups(cls.__name__,
                    func.__name__)
                if button_groups and not groups & button_groups:
                    raise UserError('Calling button %s on %s is not allowed!'
                        % (func.__name__, cls.__name__))
            return func(cls, *args, **kwargs)
        return wrapper

    @staticmethod
    def button_action(action):
        def decorator(func):
            func = ModelView.button(func)

            @wraps(func)
            def wrapper(*args, **kwargs):
                pool = Pool()
                ModelData = pool.get('ir.model.data')
                Action = pool.get('ir.action')

                func(*args, **kwargs)

                module, fs_id = action.split('.')
                action_id = Action.get_action_id(
                    ModelData.get_id(module, fs_id))
                return action_id
            return wrapper
        return decorator<|MERGE_RESOLUTION|>--- conflicted
+++ resolved
@@ -205,11 +205,7 @@
             if view_type == 'form':
                 res = cls.fields_get()
                 xml = '''<?xml version="1.0"?>''' \
-<<<<<<< HEAD
-                '''<form string="%s" col="4">''' % (cls.__doc__,)
-=======
                     '''<form string="%s" col="4">''' % (cls.__doc__,)
->>>>>>> 999fb0f9
                 for i in res:
                     if i in ('create_uid', 'create_date',
                             'write_uid', 'write_date', 'id', 'rec_name'):
@@ -227,13 +223,8 @@
                 if cls._rec_name in cls._fields:
                     field = cls._rec_name
                 xml = '''<?xml version="1.0"?>''' \
-<<<<<<< HEAD
-                '''<tree string="%s"><field name="%s"/></tree>''' \
-                % (cls.__doc__, field)
-=======
                     '''<tree string="%s"><field name="%s"/></tree>''' \
                     % (cls.__doc__, field)
->>>>>>> 999fb0f9
             else:
                 xml = ''
             result['type'] = view_type
