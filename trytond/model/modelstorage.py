#This file is part of Tryton.  The COPYRIGHT file at the top level of
#this repository contains the full copyright notices and license terms.

import datetime
import time
import logging
import traceback
import sys
import csv
import warnings
try:
    import cStringIO as StringIO
except ImportError:
    import StringIO

from decimal import Decimal
<<<<<<< HEAD
import logging
=======
from itertools import islice, ifilter, chain, izip
from functools import reduce
>>>>>>> 1a88af24

from trytond.model import Model
from trytond.model import fields
from trytond.tools import safe_eval, reduce_domain, memoize
from trytond.pyson import PYSONEncoder, PYSONDecoder, PYSON
from trytond.const import OPERATORS, RECORD_CACHE_SIZE, BROWSE_FIELD_TRESHOLD
from trytond.transaction import Transaction
from trytond.pool import Pool
from trytond.cache import LRUDict
from trytond.config import CONFIG
from trytond.rpc import RPC
from .modelview import ModelView

__all__ = ['ModelStorage']


class ModelStorage(Model):
    """
    Define a model with storage capability in Tryton.
<<<<<<< HEAD

    :_rec_name: The name of the main field of the model.
        By default the field ``name``.
    :id: An Integer field for unique identifier.
    :create_uid: A Many2One that points to the
        user who created the record.
    :create_date: A Date field for date of creation of the record.
    :write_uid: A Many2One that points to the user who writed the record.
    :write_date: A Date field for date of last write of the record.
    :rec_name: A Function field that return the rec_name of the record.
    :_constraints: A list of constraints that each record must respect.
        Each item of this list is a couple ``('function_name', 'error_keyword')``,
        where ``'function_name'`` is the name of a method of the same class,
        which should return a boolean value (``False`` when the constraint is
        violated). ``error_keyword`` must be one of the key of
        ``_sql_error_messages``.
=======
>>>>>>> 1a88af24
    """

<<<<<<< HEAD
    id = fields.Integer('ID', readonly=True)
    create_uid = fields.Many2One('res.user', 'Create User', readonly=True)
    create_date = fields.DateTime('Create Date', readonly=True)
=======
    create_uid = fields.Many2One('res.user', 'Create User', readonly=True)
    create_date = fields.Timestamp('Create Date', readonly=True)
>>>>>>> 1a88af24
    write_uid = fields.Many2One('res.user', 'Write User', readonly=True)
    write_date = fields.Timestamp('Write Date', readonly=True)
    rec_name = fields.Function(fields.Char('Name'), 'get_rec_name',
            searcher='search_rec_name')

    @classmethod
    def __setup__(cls):
        super(ModelStorage, cls).__setup__()
        if issubclass(cls, ModelView):
            cls.__rpc__.update({
                    'create': RPC(readonly=False,
                        result=lambda r: map(int, r)),
                    'read': RPC(),
                    'write': RPC(readonly=False,
                        instantiate=slice(0, None, 2)),
                    'delete': RPC(readonly=False, instantiate=0),
                    'copy': RPC(readonly=False, instantiate=0,
                        result=lambda r: map(int, r)),
                    'search': RPC(result=lambda r: map(int, r)),
                    'search_count': RPC(),
                    'search_read': RPC(),
                    'export_data': RPC(instantiate=0),
                    'import_data': RPC(readonly=False),
                    })
        cls._constraints = []

    @staticmethod
    def default_create_uid():
        "Default value for uid field."
        return int(Transaction().user)

    @staticmethod
    def default_create_date():
        "Default value for create_date field."
        return datetime.datetime.today()

    @classmethod
    def create(cls, vlist):
        '''
        Returns the list of created records.
        '''
<<<<<<< HEAD
        table = self._table
        if 'sequence' not in self._columns:
            for model in self._inherits:
                model_obj = self.pool.get(model)
                if 'sequence' in model_obj._columns:
                    table = model_obj._table
                    break
        cursor.execute('SELECT MAX(sequence) ' \
                'FROM "' + table + '"')
        res = cursor.fetchone()
        if res:
            return res[0]
        return 0
=======
        pool = Pool()
        ModelAccess = pool.get('ir.model.access')
        ModelFieldAccess = pool.get('ir.model.field.access')
>>>>>>> 1a88af24

        ModelAccess.check(cls.__name__, 'create')

        all_fields = list(set(chain(*(v.iterkeys() for v in vlist))))
        ModelFieldAccess.check(cls.__name__, all_fields, 'write')

        # Increase transaction counter
        Transaction().counter += 1

    @classmethod
    def trigger_create(cls, records):
        '''
        Trigger create actions
        '''
        Trigger = Pool().get('ir.trigger')
        triggers = Trigger.get_triggers(cls.__name__, 'create')
        if not triggers:
            return
        for trigger in triggers:
            triggers = []
            for record in records:
                if Trigger.eval(trigger, record):
                    triggers.append(record)
            if triggers:
                Trigger.trigger_action(triggers, trigger)

    @classmethod
    def read(cls, ids, fields_names=None):
        '''
        Read fields_names of record ids.
        If fields_names is None, it read all fields.
        The order is not guaranteed.
        '''
        pool = Pool()
        ModelAccess = pool.get('ir.model.access')
        ModelFieldAccess = pool.get('ir.model.field.access')

        ModelAccess.check(cls.__name__, 'read')
        ModelFieldAccess.check(cls.__name__,
                fields_names or cls._fields.keys(), 'read')
        return []

    @classmethod
    def write(cls, records, values, *args):
        '''
        Write values on records.
        '''
        pool = Pool()
        ModelAccess = pool.get('ir.model.access')
        ModelFieldAccess = pool.get('ir.model.field.access')

        ModelAccess.check(cls.__name__, 'write')
        ModelFieldAccess.check(cls.__name__,
            [x for x in values if x in cls._fields], 'write')

        assert not len(args) % 2
        actions = iter((records, values) + args)
        all_records = []
        for records, values in zip(actions, actions):
            if not cls.check_xml_record(records, values):
                cls.raise_user_error('write_xml_record',
                        error_description='xml_record_desc')
            all_records += records

        # Increase transaction counter
        Transaction().counter += 1

        # Clean local cache
        for record in all_records:
            local_cache = record._local_cache.get(record.id)
            if local_cache:
                local_cache.clear()

        # Clean cursor cache
        for cache in Transaction().cursor.cache.itervalues():
            if cls.__name__ in cache:
                for record in all_records:
                    if record.id in cache[cls.__name__]:
                        cache[cls.__name__][record.id].clear()

    @classmethod
    def trigger_write_get_eligibles(cls, records):
        '''
        Return eligible records for write actions by triggers
        '''
        Trigger = Pool().get('ir.trigger')
        triggers = Trigger.get_triggers(cls.__name__, 'write')
        if not triggers:
            return {}
        eligibles = {}
        for trigger in triggers:
            eligibles[trigger] = []
            for record in records:
                if not Trigger.eval(trigger, record):
                    eligibles[trigger].append(record)
        return eligibles

    @classmethod
    def trigger_write(cls, eligibles):
        '''
        Trigger write actions.
        eligibles is a dictionary of the lists of eligible records by triggers
        '''
        Trigger = Pool().get('ir.trigger')
        for trigger, records in eligibles.iteritems():
            triggered = []
            for record in records:
                if Trigger.eval(trigger, record):
                    triggered.append(record)
            if triggered:
                Trigger.trigger_action(triggered, trigger)

    @classmethod
    def delete(cls, records):
        '''
        Delete records.
        '''
        ModelAccess = Pool().get('ir.model.access')

        ModelAccess.check(cls.__name__, 'delete')
        if not cls.check_xml_record(records, None):
            cls.raise_user_error('delete_xml_record',
                    error_description='xml_record_desc')

        # Increase transaction counter
        Transaction().counter += 1

        # Clean cursor cache
        for cache in Transaction().cursor.cache.values():
            for cache in (cache, cache.get('_language_cache', {}).values()):
                if cls.__name__ in cache:
                    for record in records:
                        if record.id in cache[cls.__name__]:
                            del cache[cls.__name__][record.id]

    @classmethod
    def trigger_delete(cls, records):
        '''
        Trigger delete actions
        '''
        Trigger = Pool().get('ir.trigger')
        triggers = Trigger.get_triggers(cls.__name__, 'delete')
        if not triggers:
            return
        for trigger in triggers:
            triggered = []
            for record in records:
                if Trigger.eval(trigger, record):
                    triggered.append(record)
            if triggered:
                Trigger.trigger_action(triggered, trigger)

    @classmethod
    def copy(cls, records, default=None):
        '''
        Duplicate the records and return a list of new records.
        '''
        pool = Pool()
        Lang = pool.get('ir.lang')
        if default is None:
            default = {}

        if 'state' not in default:
            if 'state' in cls._defaults:
                default['state'] = cls._defaults['state']()

        def convert_data(field_defs, data):
            data = data.copy()
            for field_name in field_defs:
                ftype = field_defs[field_name]['type']

                if field_name in (
                        'create_date',
                        'create_uid',
                        'write_date',
                        'write_uid',
                        ):
                    del data[field_name]

                if field_name in default:
                    data[field_name] = default[field_name]
                elif (isinstance(cls._fields[field_name], fields.Function)
                        and not isinstance(cls._fields[field_name],
                            fields.Property)):
                    del data[field_name]
                elif ftype in ('many2one', 'one2one'):
                    try:
                        data[field_name] = data[field_name] and \
                            data[field_name][0]
                    except Exception:
                        pass
                elif ftype in ('one2many',):
                    if data[field_name]:
                        data[field_name] = [('copy', data[field_name])]
                elif ftype == 'many2many':
                    if data[field_name]:
                        data[field_name] = [('add', data[field_name])]
            if 'id' in data:
                del data['id']
            return data

        fields_names = [n for n, f in cls._fields.iteritems()
            if (not isinstance(f, fields.Function)
                or isinstance(f, fields.Property))]
        ids = map(int, records)
        datas = cls.read(ids, fields_names=fields_names)
        field_defs = cls.fields_get(fields_names=fields_names)
        to_create = []
        for data in datas:
<<<<<<< HEAD
            data_id = data['id']
            data, data_o2m = convert_data(fields, data)
            new_ids[data_id] = self.create(cursor, user, data, context=context)
            for field_name in data_o2m:
                relation_model = self.pool.get(fields[field_name]['relation'])
                if 'relation_field' in fields[field_name]:
                    relation_field = fields[field_name]['relation_field']
                    relation_model.copy(cursor, user, data_o2m[field_name],
                            default={relation_field: new_ids[data_id]},
                            context=context)
=======
            data = convert_data(field_defs, data)
            to_create.append(data)
        new_records = cls.create(to_create)
        new_ids = dict(izip(ids, map(int, new_records)))
>>>>>>> 1a88af24

        fields_translate = {}
        for field_name, field in field_defs.iteritems():
            if field_name in cls._fields and \
                    getattr(cls._fields[field_name], 'translate', False):
                fields_translate[field_name] = field

        if fields_translate:
            langs = Lang.search([
                ('translatable', '=', True),
                ])
            if langs:
                for lang in langs:
                    # Prevent fuzzing translations when copying as the terms
                    # should be the same.
                    with Transaction().set_context(language=lang.code,
                            fuzzy_translation=False):
                        datas = cls.read(ids,
                                fields_names=fields_translate.keys() + ['id'])
                        for data in datas:
                            data_id = data['id']
                            data = convert_data(fields_translate, data)
                            cls.write([cls(new_ids[data_id])], data)
        return cls.browse(new_ids.values())

    @classmethod
    def search(cls, domain, offset=0, limit=None, order=None, count=False):
        '''
        Return a list of records that match the domain.
        '''
        if count:
            return 0
        return []

    @classmethod
    def search_count(cls, domain):
        '''
        Return the number of records that match the domain.
        '''
        res = cls.search(domain, count=True)
        if isinstance(res, list):
            return len(res)
        return res

    @classmethod
    def search_read(cls, domain, offset=0, limit=None, order=None,
            fields_names=None):
        '''
        Call search and read functions at once.
        Useful for the client to reduce the number of calls.
        '''
        records = cls.search(domain, offset=offset, limit=limit, order=order)

        if not fields_names:
            fields_names = cls._fields.keys()
        if 'id' not in fields_names:
            fields_names.append('id')
        return cls.read(map(int, records), fields_names)

    @classmethod
    def _search_domain_active(cls, domain, active_test=True):
        # reduce_domain return a new instance so we can safety modify domain
        domain = reduce_domain(domain)
        # if the object has a field named 'active', filter out all inactive
        # records unless they were explicitely asked for
        if not ('active' in cls._fields
                and active_test
                and Transaction().context.get('active_test', True)):
            return domain

        def process(domain):
            i = 0
            active_found = False
            while i < len(domain):
                arg = domain[i]
                #add test for xmlrpc that doesn't handle tuple
<<<<<<< HEAD
                if isinstance(arg, tuple) or \
                        (isinstance(arg, list) and len(arg) > 2 and \
                        arg[1] in OPERATORS):
=======
                if (isinstance(arg, tuple)
                        or (isinstance(arg, list)
                            and len(arg) > 2
                            and arg[1] in OPERATORS)):
>>>>>>> 1a88af24
                    if arg[0] == 'active':
                        active_found = True
                elif isinstance(arg, list):
                    domain[i] = process(domain[i])
                i += 1
            if not active_found:
                if (domain and ((isinstance(domain[0], basestring)
                                and domain[0] == 'AND')
                            or (not isinstance(domain[0], basestring)))):
                    domain.append(('active', '=', True))
                else:
                    domain = ['AND', domain, ('active', '=', True)]
            return domain
        return process(domain)

    def get_rec_name(self, name):
        '''
        Return the rec_name of the instance.
        It is used by the Function field rec_name.
        '''
        rec_name = self._rec_name
        if rec_name not in self._fields:
            rec_name = 'id'
        return unicode(getattr(self, rec_name))

    @classmethod
    def search_rec_name(cls, name, clause):
        '''
        Return a list of arguments for search on rec_name.
        '''
        rec_name = cls._rec_name
        if rec_name not in cls._fields:
            return []
        return [(rec_name,) + tuple(clause[1:])]

    @classmethod
    def search_global(cls, text):
        '''
        Yield tuples (id, rec_name, icon) for text
        '''
        # TODO improve search clause
        for record in cls.search([
                    ('rec_name', 'ilike', '%%%s%%' % text),
                    ]):
            yield record.id, record.rec_name, None

    @classmethod
    def browse(cls, ids):
        '''
        Return a list of instance for the ids
        '''
        ids = map(int, ids)
        local_cache = LRUDict(RECORD_CACHE_SIZE)
        return [cls(int(x), _ids=ids, _local_cache=local_cache) for x in ids]

    @staticmethod
    def __export_row(record, fields_names):
        pool = Pool()
        lines = []
        data = ['' for x in range(len(fields_names))]
        done = []
        for fpos in range(len(fields_names)):
            fields_tree = fields_names[fpos]
            if not fields_tree:
                continue
            value = record
            i = 0
            while i < len(fields_tree):
                if not isinstance(value, ModelStorage):
                    break
                field_name = fields_tree[i]
                eModel = pool.get(value.__name__)
                field = eModel._fields[field_name]
                if field.states and 'invisible' in field.states:
                    pyson_invisible = PYSONEncoder().encode(
                            field.states['invisible'])
                    env = EvalEnvironment(value, eModel)
                    env.update(Transaction().context)
                    env['current_date'] = datetime.datetime.today()
                    env['time'] = time
                    env['context'] = Transaction().context
                    env['active_id'] = value.id
                    invisible = PYSONDecoder(env).decode(pyson_invisible)
                    if invisible:
                        value = ''
                        break
                value = getattr(value, field_name)
                if isinstance(value, (list, tuple)):
                    first = True
                    child_fields_names = [(x[:i + 1] == fields_tree[:i + 1] and
                        x[i + 1:]) or [] for x in fields_names]
                    if child_fields_names in done:
                        break
                    done.append(child_fields_names)
                    for child_record in value:
                        child_lines = ModelStorage.__export_row(child_record,
                                child_fields_names)
                        if first:
                            for child_fpos in xrange(len(fields_names)):
                                if child_lines and child_lines[0][child_fpos]:
                                    data[child_fpos] = \
                                        child_lines[0][child_fpos]
                            lines += child_lines[1:]
                            first = False
                        else:
                            lines += child_lines
                    break
                i += 1
            if i == len(fields_tree):
                if value is None:
                    value = ''
                elif isinstance(value, Model):
                    value = str(value)
                data[fpos] = value
        return [data] + lines

    @classmethod
    def export_data(cls, records, fields_names):
        '''
        Return list of list of values for each record.
        The list of values follows fields_names.
        Relational fields are defined with '/' at any depth.
        '''
        fields_names = [x.split('/') for x in fields_names]
        data = []
        for record in records:
            data += cls.__export_row(record, fields_names)
        return data

    @classmethod
    def import_data(cls, fields_names, data):
        '''
        Create records for all values in data.
        The field names of values must be defined in fields_names.
        It returns a tuple with
            - the number of records imported
            - the last values if failed
            - the exception if failed
            - the warning if failed
        '''
        pool = Pool()

        def warn(msgname, *args):
            msg = cls.raise_user_error(msgname, args,
                    raise_exception=False)
            logger.warn(msg)

        def get_selection(selection, value, field):
            res = None
            if not isinstance(selection, (tuple, list)):
                selection = getattr(cls, selection)()
            for key, _ in selection:
                if str(key) == value:
                    res = key
                    break
            if value and not res:
                warn('not_found_in_selection', value, '/'.join(field))
            return res

        @memoize(1000)
        def get_many2one(relation, value):
            if not value:
                return None
            Relation = pool.get(relation)
            res = Relation.search([
                ('rec_name', '=', value),
                ], limit=2)
            if len(res) < 1:
                warn('relation_not_found', value, relation)
                res = None
            elif len(res) > 1:
                warn('too_many_relations_found', value, relation)
                res = None
            else:
                res = res[0].id
            return res

        @memoize(1000)
        def get_many2many(relation, value):
            if not value:
                return None
            res = []
            Relation = pool.get(relation)
            for word in csv.reader(StringIO.StringIO(value), delimiter=',',
                    quoting=csv.QUOTE_NONE, escapechar='\\').next():
                res2 = Relation.search([
                    ('rec_name', '=', word),
                    ], limit=2)
                if len(res2) < 1:
                    warn('relation_not_found', word, relation)
                elif len(res2) > 1:
                    warn('too_many_relations_found', word, relation)
                else:
                    res.extend(res2)
            if len(res):
                res = [('add', [x.id for x in res])]
            return res

        def get_one2one(relation, value):
            return ('add', get_many2one(relation, value))

        @memoize(1000)
        def get_reference(value, field):
            if not value:
                return None
            try:
                relation, value = value.split(',', 1)
            except Exception:
                warn('reference_syntax_error', value, '/'.join(field))
                return None
            Relation = pool.get(relation)
            res = Relation.search([
                ('rec_name', '=', value),
                ], limit=2)
            if len(res) < 1:
                warn('relation_not_found', value, relation)
                res = None
            elif len(res) > 1:
                warn('too_many_relations_found', value, relation)
                res = None
            else:
                res = '%s,%s' % (relation, res[0].id)
            return res

        @memoize(1000)
        def get_by_id(value, field):
            if not value:
                return None
            relation = None
            ftype = fields_def[field[-1][:-3]]['type']
            if ftype == 'many2many':
                value = csv.reader(StringIO.StringIO(value), delimiter=',',
                        quoting=csv.QUOTE_NONE, escapechar='\\').next()
            elif ftype == 'reference':
                try:
                    relation, value = value.split(',', 1)
                except Exception:
                    warn('reference_syntax_error', value, '/'.join(field))
                    return None
                value = [value]
            else:
                value = [value]
            res_ids = []
            for word in value:
                try:
                    module, xml_id = word.rsplit('.', 1)
                except Exception:
                    warn('xml_id_syntax_error', word, '/'.join(field))
                    continue
                db_id = ModelData.get_id(module, xml_id)
                res_ids.append(db_id)
            if ftype == 'many2many' and res_ids:
                return [('add', res_ids)]
            elif ftype == 'reference' and res_ids:
                return '%s,%s' % (relation, str(res_ids[0]))
            return res_ids and res_ids[0] or False

        def process_lines(data, prefix, fields_def, position=0):
            line = data[position]
            row = {}
            translate = {}
            todo = set()
            prefix_len = len(prefix)
            # Import normal fields_names
            for i, field in enumerate(fields_names):
                if i >= len(line):
                    raise Exception('ImportError',
<<<<<<< HEAD
                            'Please check that all your lines have %d cols.' % \
                            (len(fields_names),))
                field = fields_names[i]
                if (len(field) == len(prefix) + 1) \
                        and field[len(prefix)].endswith(':id'):
                    res_id = False
                    if line[i]:
                        if fields_def[field[len(prefix)][:-3]]['type'] \
                                == 'many2many':
                            res_id = []
                            for word in line[i].split(','):
                                module, xml_id = word.rsplit('.', 1)
                                ir_model_data_obj = \
                                        self.pool.get('ir.model.data')
                                new_id = ir_model_data_obj.get_id(cursor,
                                        user, module, xml_id)
                                res_id2 = ir_model_data_obj.read(cursor, user,
                                        [new_id], ['res_id'])[0]['res_id']
                                if res_id2:
                                    res_id.append(res_id2)
                            if len(res_id):
                                res_id = [('set', res_id)]
                        else:
                            module, xml_id = line[i].rsplit('.', 1)
                            ir_model_data_obj = self.pool.get('ir.model.data')
                            new_id = ir_model_data_obj.get_id(cursor, user,
                                    module, xml_id)
                            res_id = ir_model_data_obj.read(cursor, user,
                                    [new_id], ['res_id'])[0]['res_id']
                    row[field[0][:-3]] = res_id or False
                    continue
                if (len(field) == len(prefix)+1) and \
                        len(field[len(prefix)].split(':lang=')) == 2:
                    field, lang = field[len(prefix)].split(':lang=')
                    translate.setdefault(lang, {})[field]=line[i] or False
                    continue
                if (len(field) == len(prefix)+1) and \
                        (prefix == field[0:len(prefix)]):
                    if fields_def[field[len(prefix)]]['type'] == 'integer':
                        res = line[i] and int(line[i])
                    elif fields_def[field[len(prefix)]]['type'] == 'float':
                        res = line[i] and float(line[i])
                    elif fields_def[field[len(prefix)]]['type'] == 'selection':
                        res = False
                        if isinstance(
                                fields_def[field[len(prefix)]]['selection'],
                                (tuple, list)):
                            sel = fields_def[field[len(prefix)]]['selection']
                        else:
                            sel = getattr(self, fields_def[field[len(prefix)]]\
                                    ['selection'])(cursor, user, context)
                        for key, val in sel:
                            if str(key) == line[i]:
                                res = key
                        if line[i] and not res:
                            logger.warning("key '%s' not found " \
                                               "in selection field '%s'" % \
                                               (line[i], field[len(prefix)]))
                    elif fields_def[field[len(prefix)]]['type'] == 'many2one':
                        res = False
                        if line[i]:
                            relation = \
                                    fields_def[field[len(prefix)]]['relation']
                            relation_obj = self.pool.get(relation)
                            res = relation_obj.search(cursor, user, [
                                ('rec_name', '=', line[i]),
                                ], limit=1, context=context)
                            if not res:
                                warning += ('Relation not found: ' + line[i] + \
                                        ' on ' + relation + ' !\n')
                                logger.warning(
                                    'Relation not found: ' + line[i] + \
                                        ' on ' + relation + ' !\n')
                                res = False
                            else:
                                res = res[0]
                    elif fields_def[field[len(prefix)]]['type'] == 'many2many':
                        res = []
                        if line[i]:
                            relation = \
                                    fields_def[field[len(prefix)]]['relation']
                            for word in line[i].split(','):
                                relation_obj = self.pool.get(relation)
                                res2 = relation_obj.search(cursor, user, [
                                    ('rec_name', '=', word),
                                    ], limit=1, context=context)
                                if not res2:
                                    warning += ('Relation not found: ' + \
                                            line[i] + ' on '+relation + ' !\n')
                                    logger.warning(
                                        'Relation not found: ' + line[i] + \
                                                    ' on '+relation + ' !\n')
                                else:
                                    res.extend(res2)
                            if len(res):
                                res = [('set', res)]
=======
                        'Please check that all your lines have %d cols.'
                        % len(fields_names))
                is_prefix_len = (len(field) == (prefix_len + 1))
                value = line[i]
                if is_prefix_len and field[-1].endswith(':id'):
                    row[field[0][:-3]] = get_by_id(value, field)
                elif is_prefix_len and ':lang=' in field[-1]:
                    field_name, lang = field[-1].split(':lang=')
                    translate.setdefault(lang, {})[field_name] = value or False
                elif is_prefix_len and prefix == field[:-1]:
                    this_field_def = fields_def[field[-1]]
                    field_type = this_field_def['type']
                    res = None
                    if field_type == 'boolean':
                        if value.lower() == 'true':
                            res = True
                        elif value.lower() == 'false':
                            res = False
                        elif not value:
                            res = False
                        else:
                            res = bool(int(value))
                    elif field_type == 'integer':
                        res = int(value) if value else None
                    elif field_type == 'float':
                        res = float(value) if value else None
                    elif field_type == 'numeric':
                        res = Decimal(value) if value else None
                    elif field_type == 'date':
                        res = (datetime.date(
                                *time.strptime(value, '%Y-%m-%d')[:3])
                            if value else None)
                    elif field_type == 'datetime':
                        res = (datetime.datetime(
                                *time.strptime(value, '%Y-%m-%d %H:%M:%S')[:6])
                            if value else None)
                    elif field_type == 'selection':
                        res = get_selection(this_field_def['selection'],
                            value, field)
                    elif field_type == 'many2one':
                        res = get_many2one(this_field_def['relation'], value)
                    elif field_type == 'many2many':
                        res = get_many2many(this_field_def['relation'], value)
                    elif field_type == 'one2one':
                        res = get_one2one(this_field_def['relation'], value)
                    elif field_type == 'reference':
                        res = get_reference(value, field)
>>>>>>> 1a88af24
                    else:
                        res = value or None
                    row[field[-1]] = res
                elif prefix == field[0:prefix_len]:
                    todo.add(field[prefix_len])
            # Import one2many fields
            nbrmax = 1
            for field in todo:
                newfd = pool.get(fields_def[field]['relation']
                        ).fields_get()
                res = process_lines(data, prefix + [field], newfd,
                        position)
                (newrow, max2, _) = res
                nbrmax = max(nbrmax, max2)
                reduce(lambda x, y: x and y, newrow)
                row[field] = (reduce(lambda x, y: x or y, newrow.values()) and
                         [('create', [newrow])]) or []
                i = max2
                while (position + i) < len(data):
                    test = True
                    for j, field2 in enumerate(fields_names):
                        if (len(field2) <= (prefix_len + 1)
                                and data[position + i][j]):
                            test = False
                            break
                    if not test:
                        break
                    (newrow, max2, _) = \
                        process_lines(data, prefix + [field], newfd,
                            position + i)
                    if reduce(lambda x, y: x or y, newrow.values()):
                        row[field].append(('create', [newrow]))
                    i += max2
                    nbrmax = max(nbrmax, i)
            if prefix_len == 0:
                for i in xrange(max(nbrmax, 1)):
                    data.pop(0)
            return (row, nbrmax, translate)

        ModelData = pool.get('ir.model.data')

        # logger for collecting warnings for the client
        logger = logging.Logger("import")
        warning_stream = StringIO.StringIO()
        logger.addHandler(logging.StreamHandler(warning_stream))

        len_fields_names = len(fields_names)
        assert all(len(x) == len_fields_names for x in data)
        fields_names = [x.split('/') for x in fields_names]
        fields_def = cls.fields_get()
        done = 0

        warning = ''
        while len(data):
            res = {}
            warning = ''
            try:
                (res, _, translate) = \
                    process_lines(data, [], fields_def)
                warning = warning_stream.getvalue()
                if warning:
                    # XXX should raise Exception
                    Transaction().cursor.rollback()
                    return (-1, res, warning, '')
                new_id, = cls.create([res])
                for lang in translate:
                    with Transaction().set_context(language=lang):
                        cls.write(new_id, translate[lang])
            except Exception, exp:
                logger = logging.getLogger('import')
                logger.error(exp)
<<<<<<< HEAD
                cursor.rollback()
                return (-1, res, exp[1], warning)
=======
                # XXX should raise Exception
                Transaction().cursor.rollback()
                tb_s = ''.join(traceback.format_exception(*sys.exc_info()))
                warning = '%s\n%s' % (tb_s, warning)
                return (-1, res, exp, warning)
>>>>>>> 1a88af24
            done += 1
        return (done, 0, 0, 0)

    @classmethod
    def check_xml_record(cls, records, values):
        """
        Check if a list of records and their corresponding fields are
        originating from xml data. This is used by write and delete
        functions: if the return value is True the records can be
        written/deleted, False otherwise. The default behaviour is to
        forbid any modification on records/fields originating from
        xml. Values is the dictionary of written values. If values is
        equal to None, no field by field check is performed, False is
        returned as soon as one of the record comes from the xml.
        """
        ModelData = Pool().get('ir.model.data')
        # Allow root user to update/delete
        if Transaction().user == 0:
            return True
        with Transaction().set_user(0):
            models_data = ModelData.search([
                ('model', '=', cls.__name__),
                ('db_id', 'in', map(int, records)),
                ])
            if not models_data:
                return True
            if values is None:
                return False
            for model_data in models_data:
                if not model_data.values:
                    continue
                xml_values = safe_eval(model_data.values, {
                    'Decimal': Decimal,
                    'datetime': datetime,
                    })
                for key, val in values.iteritems():
                    if key in xml_values and val != xml_values[key]:
                        return False
        return True

    @classmethod
    def check_recursion(cls, records, parent='parent', rec_name='rec_name'):
        '''
        Function that checks if there is no recursion in the tree
        composed with parent as parent field name.
        '''
        parent_type = cls._fields[parent]._type

        if parent_type not in ('many2one', 'many2many', 'one2one'):
            raise Exception(
                'Unsupported field type "%s" for field "%s" on "%s"'
                % (parent_type, parent, cls.__name__))

        visited = set()

        for record in records:
            walked = set()
            walker = getattr(record, parent)
            while walker:
                if parent_type == 'many2many':
                    for walk in walker:
                        walked.add(walk.id)
                        if walk.id == record.id:
                            parent_rec_name = ', '.join(getattr(r, rec_name)
                                for r in getattr(record, parent))
                            cls.raise_user_error('recursion_error', {
                                    'rec_name': getattr(record, rec_name),
                                    'parent_rec_name': parent_rec_name,
                                    })
                    walker = list(chain(*(getattr(walk, parent)
                                for walk in walker if walk.id not in visited)))
                else:
                    walked.add(walker.id)
                    if walker.id == record.id:
                        cls.raise_user_error('recursion_error', {
                                'rec_name': getattr(record, rec_name),
                                'parent_rec_name': getattr(getattr(record,
                                        parent), rec_name)
                                })
                    walker = (getattr(walker, parent) not in visited
                        and getattr(walker, parent))
            visited.update(walked)

    @classmethod
    def _get_error_args(cls, field_name):
        pool = Pool()
        ModelField = pool.get('ir.model.field')
        error_args = {
            'field': field_name,
            'model': cls.__name__
            }
        if ModelField:
            model_fields = ModelField.search([
                        ('name', '=', field_name),
                        ('model.model', '=', cls.__name__),
                        ], limit=1)
            if model_fields:
                model_field, = model_fields
                error_args.update({
                        'field': model_field.field_description,
                        'model': model_field.model.name,
                        })
        return error_args

<<<<<<< HEAD

    def _validate(self, cursor, user, ids, context=None):
        if context is None:
            context = {}

        if user == 0 and context.get('user'):
            ctx = context.copy()
            del ctx['user']
            return self._validate(cursor, context['user'], ids, context=ctx)

        context = context.copy()
        field_error = []
        field_err_str = []
        for field in self._constraints:
            if not getattr(self, field[0])(cursor, user, ids):
                self.raise_user_error(cursor, field[1], context=context)

        if not 'res.user' in self.pool.object_name_list() \
                or user == 0:
=======
    @classmethod
    def validate(cls, records):
        pass

    @classmethod
    def _validate(cls, records, field_names=None):
        pool = Pool()
        # Ensure that records are readable
        with Transaction().set_user(0, set_context=True):
            records = cls.browse(records)

        def call(name):
            method = getattr(cls, name)
            if not hasattr(method, 'im_self') or method.im_self:
                return method(records)
            else:
                return all(method(r) for r in records)
        for field in cls._constraints:
            warnings.warn(
                '_constraints is deprecated, override validate instead',
                DeprecationWarning, stacklevel=2)
            if not call(field[0]):
                cls.raise_user_error(field[1])

        if not 'res.user' in pool.object_name_list() \
                or Transaction().user == 0:
>>>>>>> 1a88af24
            ctx_pref = {
            }
        else:
            User = pool.get('res.user')
            ctx_pref = User.get_preferences(context_only=True)

        def is_pyson(test):
            if isinstance(test, PYSON):
                return True
            if isinstance(test, (list, tuple)):
                for i in test:
                    if isinstance(i, PYSON):
                        return True
                    if isinstance(i, (list, tuple)):
                        if is_pyson(i):
                            return True
            if isinstance(test, dict):
                for key, value in test.items():
                    if isinstance(value, PYSON):
                        return True
                    if isinstance(value, (list, tuple, dict)):
                        if is_pyson(value):
                            return True
            return False

        field_names = set(field_names or [])
        ctx_pref['active_test'] = False
        with Transaction().set_context(ctx_pref):
            for field_name, field in cls._fields.iteritems():
                if (field_names
                        and field_name not in field_names
                        and not (set(field.depends) & field_names)):
                    continue
                if isinstance(field, fields.Function) and \
                        not field.setter:
                    continue
                # validate domain
                if (field._type in
                        ('many2one', 'many2many', 'one2many', 'one2one')
                        and field.domain):
                    if field._type in ('many2one', 'one2many'):
                        Relation = pool.get(field.model_name)
                    else:
                        Relation = field.get_target()
                    if is_pyson(field.domain):
                        pyson_domain = PYSONEncoder().encode(field.domain)
                        for record in records:
                            env = EvalEnvironment(record, cls)
                            env.update(Transaction().context)
                            env['current_date'] = datetime.datetime.today()
                            env['time'] = time
                            env['context'] = Transaction().context
                            env['active_id'] = record.id
                            domain = PYSONDecoder(env).decode(pyson_domain)
                            relation_ids = []
                            if getattr(record, field_name):
                                if field._type in ('many2one', 'one2one'):
                                    relation_ids.append(
                                        getattr(record, field_name).id)
                                else:
                                    relation_ids.extend(
                                        [x.id for x in getattr(record,
                                                field_name)])
                            if relation_ids and not Relation.search([
                                        'AND',
                                        [('id', 'in', relation_ids)],
                                        domain,
                                        ]):
                                cls.raise_user_error(
                                        'domain_validation_record',
                                        error_args=cls._get_error_args(
                                            field_name))
                    else:
                        relation_ids = []
                        for record in records:
                            if getattr(record, field_name):
                                if field._type in ('many2one', 'one2one'):
                                    relation_ids.append(
                                        getattr(record, field_name).id)
                                else:
                                    relation_ids.extend(
                                        [x.id for x in getattr(record,
                                                field_name)])
                        if relation_ids:
                            finds = Relation.search([
                                'AND',
                                [('id', 'in', relation_ids)],
                                field.domain,
                                ])
                            find_ids = map(int, finds)
                            if not set(relation_ids) == set(find_ids):
                                cls.raise_user_error(
                                        'domain_validation_record',
                                        error_args=cls._get_error_args(
                                            field_name))

                def required_test(value, field_name):
                    if (isinstance(value, (type(None), type(False), list,
                                    tuple, basestring, dict))
                            and not value):
                        cls.raise_user_error('required_validation_record',
                            error_args=cls._get_error_args(field_name))
                # validate states required
                if field.states and 'required' in field.states:
                    if is_pyson(field.states['required']):
                        pyson_required = PYSONEncoder().encode(
                                field.states['required'])
                        for record in records:
                            env = EvalEnvironment(record, cls)
                            env.update(Transaction().context)
                            env['current_date'] = datetime.datetime.today()
                            env['time'] = time
                            env['context'] = Transaction().context
                            env['active_id'] = record.id
                            required = PYSONDecoder(env).decode(pyson_required)
                            if required:
                                required_test(getattr(record, field_name),
                                    field_name)
                    else:
                        if field.states['required']:
                            for record in records:
                                required_test(getattr(record, field_name),
                                    field_name)
                # validate required
                if field.required:
                    for record in records:
                        required_test(getattr(record, field_name), field_name)
                # validate size
                if hasattr(field, 'size') and field.size is not None:
                    for record in records:
                        if isinstance(field.size, PYSON):
                            pyson_size = PYSONEncoder().encode(field.size)
                            env = EvalEnvironment(record, cls)
                            env.update(Transaction().context)
                            env['current_date'] = datetime.datetime.today()
                            env['time'] = time
                            env['context'] = Transaction().context
                            env['active_id'] = record.id
                            field_size = PYSONDecoder(env).decode(pyson_size)
                        else:
                            field_size = field.size
                        size = len(getattr(record, field_name) or '')
                        if (size > field_size >= 0):
                            error_args = cls._get_error_args(field_name)
                            error_args['size'] = size
                            cls.raise_user_error('size_validation_record',
                                error_args=error_args)

                def digits_test(value, digits, field_name):
                    def raise_user_error():
                        error_args = cls._get_error_args(field_name)
                        error_args['digits'] = digits[1]
                        cls.raise_user_error('digits_validation_record',
                            error_args=error_args)
                    if value is None:
                        return
                    if isinstance(value, Decimal):
                        if (value.quantize(Decimal(str(10.0 ** -digits[1])))
                                != value):
                            raise_user_error()
                    elif CONFIG.options['db_type'] != 'mysql':
                        if not (round(value, digits[1]) == float(value)):
                            raise_user_error()
                # validate digits
                if hasattr(field, 'digits') and field.digits:
                    if is_pyson(field.digits):
                        pyson_digits = PYSONEncoder().encode(field.digits)
                        for record in records:
                            env = EvalEnvironment(record, cls)
                            env.update(Transaction().context)
                            env['current_date'] = datetime.datetime.today()
                            env['time'] = time
                            env['context'] = Transaction().context
                            env['active_id'] = record.id
                            digits = PYSONDecoder(env).decode(pyson_digits)
                            digits_test(getattr(record, field_name), digits,
                                field_name)
                    else:
                        for record in records:
                            digits_test(getattr(record, field_name),
                                field.digits, field_name)

                # validate selection
                if hasattr(field, 'selection') and field.selection:
                    if isinstance(field.selection, (tuple, list)):
                        test = set(dict(field.selection).keys())
                    for record in records:
                        value = getattr(record, field_name)
                        if field._type == 'reference':
                            if isinstance(value, ModelStorage):
                                value = value.__class__.__name__
                            elif value:
                                value, _ = value.split(',')
                        if not isinstance(field.selection, (tuple, list)):
                            sel_func = getattr(cls, field.selection)
                            if field.selection_change_with:
                                test = sel_func(record)
                            else:
                                test = sel_func()
                            test = set(dict(test))
                        # None and '' are equivalent
                        if '' in test or None in test:
                            test.add('')
                            test.add(None)
                        if value not in test:
                            error_args = cls._get_error_args(field_name)
                            error_args['value'] = value
                            cls.raise_user_error('selection_validation_record',
                                error_args=error_args)

                def format_test(value, format, field_name):
                    if not value:
                        return
                    if not isinstance(value, datetime.time):
                        value = value.time()
                    if value != datetime.datetime.strptime(
                            value.strftime(format), format).time():
                        error_args = cls._get_error_args(field_name)
                        error_args['value'] = value
                        cls.raise_user_error('time_format_validation_record',
                            error_args=error_args)

                # validate time format
                if (field._type in ('datetime', 'time')
                        and field_name not in ('create_date', 'write_date')):
                    if is_pyson(field.format):
                        pyson_format = PYSONDecoder().encode(field.format)
                        for record in records:
                            env = EvalEnvironment(record, cls)
                            env.update(Transaction().context)
                            env['current_date'] = datetime.datetime.today()
                            env['time'] = time
                            env['context'] = Transaction().context
                            env['active_id'] = record.id
                            format = PYSONDecoder(env).decode(pyson_format)
                            format_test(getattr(record, field_name), format,
                                field_name)
                    else:
                        for record in records:
                            format_test(getattr(record, field_name),
                                field.format, field_name)

        for record in records:
            record.pre_validate()

        cls.validate(records)

    @classmethod
    def _clean_defaults(cls, defaults):
        pool = Pool()
        vals = {}
        for field in defaults.keys():
            fld_def = cls._fields[field]
            if fld_def._type in ('many2one', 'one2one'):
                if isinstance(defaults[field], (list, tuple)):
                    vals[field] = defaults[field][0]
                else:
                    vals[field] = defaults[field]
            elif fld_def._type in ('one2many',):
<<<<<<< HEAD
                obj = self.pool.get(fld_def.model_name)
=======
                obj = pool.get(fld_def.model_name)
>>>>>>> 1a88af24
                vals[field] = []
                for defaults2 in defaults[field]:
                    vals2 = obj._clean_defaults(defaults2)
                    vals[field].append(('create', [vals2]))
            elif fld_def._type in ('many2many',):
                vals[field] = [('add', defaults[field])]
            elif fld_def._type in ('boolean',):
                vals[field] = bool(defaults[field])
            else:
                vals[field] = defaults[field]
        return vals

    def __init__(self, id=None, **kwargs):
        _ids = kwargs.pop('_ids', None)
        _local_cache = kwargs.pop('_local_cache', None)
        self._cursor = Transaction().cursor
        self._user = Transaction().user
        self._context = Transaction().context
        if id is not None:
            id = int(id)
        if _ids is not None:
            self._ids = _ids
            assert id in _ids
        else:
            self._ids = [id]

        self._cursor_cache = self._cursor.get_cache(self._context)

        if _local_cache is not None:
            self._local_cache = _local_cache
        else:
            self._local_cache = LRUDict(RECORD_CACHE_SIZE)
        self._local_cache.counter = Transaction().counter

        super(ModelStorage, self).__init__(id, **kwargs)

    @property
    def _cache(self):
        cache = self._cursor_cache
        if self.__name__ not in cache:
            cache[self.__name__] = LRUDict(RECORD_CACHE_SIZE)
        return cache[self.__name__]

    def __getattr__(self, name):
        try:
            return super(ModelStorage, self).__getattr__(name)
        except AttributeError:
            if self.id < 0:
                raise

        counter = Transaction().counter
        if self._local_cache.counter != counter:
            self._local_cache.clear()
            self._local_cache.counter = counter

        # fetch the definition of the field
        try:
            field = self._fields[name]
        except KeyError:
            raise AttributeError('"%s" has no attribute "%s"' % (self, name))

        try:
            return self._local_cache[self.id][name]
        except KeyError:
            pass
        try:
            if field._type not in ('many2one', 'reference'):
                return self._cache[self.id][name]
        except KeyError:
            pass

        # build the list of fields we will fetch
        ffields = {
            name: field,
            }
        if field.loading == 'eager':
            FieldAccess = Pool().get('ir.model.field.access')
            fread_accesses = {}
            fread_accesses.update(FieldAccess.check(self.__name__,
                self._fields.keys(), 'read', access=True))
            to_remove = set(x for x, y in fread_accesses.iteritems()
                    if not y and x != name)

            threshold = BROWSE_FIELD_TRESHOLD

            def not_cached(item):
                fname, field = item
                return (fname not in self._cache.get(self.id, {})
                    and fname not in self._local_cache.get(self.id, {}))

            def to_load(item):
                fname, field = item
                return (field.loading == 'eager'
                    and fname not in to_remove)

            def overrided(item):
                fname, field = item
                return fname in self._fields

            ifields = ifilter(to_load,
                ifilter(not_cached,
                    self._fields.iteritems()))
            ifields = islice(ifields, 0, threshold)
            ffields.update(ifields)

        # add datetime_field
        for field in ffields.values():
            if hasattr(field, 'datetime_field') and field.datetime_field:
                datetime_field = self._fields[field.datetime_field]
                ffields[field.datetime_field] = datetime_field

        def filter_(id_):
            return (name not in self._cache.get(id_, {})
                and name not in self._local_cache.get(id_, {}))

        def unique(ids):
            s = set()
            for id_ in ids:
                if id_ not in s:
                    s.add(id_)
                    yield id_
        index = self._ids.index(self.id)
        ids = chain(islice(self._ids, index, None),
            islice(self._ids, 0, max(index - 1, 0)))
        ids = islice(unique(ifilter(filter_, ids)), self._cursor.IN_MAX)

        def instantiate(field, value, data):
            if field._type in ('many2one', 'one2one', 'reference'):
                if value is None or value is False:
                    return None
            elif field._type in ('one2many', 'many2many'):
                if not value:
                    return ()
            try:
                if field._type == 'reference':
                    model_name, record_id = value.split(',')
                    Model = Pool().get(model_name)
                    try:
                        value = int(record_id)
                    except ValueError:
                        return value
                else:
                    Model = field.get_target()
            except KeyError:
                return value
            ctx = {}
            datetime_ = None
            if getattr(field, 'datetime_field', None):
                datetime_ = data.get(field.datetime_field)
                ctx = {'_datetime': datetime_}
            with Transaction().set_context(**ctx):
                local_cache = model2cache.setdefault((Model, datetime_),
                    LRUDict(RECORD_CACHE_SIZE))
                ids = model2ids.setdefault((Model, datetime_), [])
                if field._type in ('many2one', 'one2one', 'reference'):
                    ids.append(value)
                    return Model(value, _ids=ids, _local_cache=local_cache)
                elif field._type in ('one2many', 'many2many'):
                    ids.extend(value)
                    return tuple(Model(id, _ids=ids, _local_cache=local_cache)
                        for id in value)

        model2ids = {}
        model2cache = {}
        # Read the data
        with Transaction().set_cursor(self._cursor), \
                Transaction().set_user(self._user), \
                Transaction().set_context(self._context):
            if self.id in self._cache and name in self._cache[self.id]:
                # Use values from cache
                ids = islice(chain(islice(self._ids, index, None),
                        islice(self._ids, 0, max(index - 1, 0))),
                    self._cursor.IN_MAX)
                ffields = {name: ffields[name]}
                read_data = [{'id': i, name: self._cache[i][name]}
                    for i in ids
                    if i in self._cache and name in self._cache[i]]
            else:
                read_data = self.read(list(ids), ffields.keys())
            # create browse records for 'remote' models
            for data in read_data:
                for fname, field in ffields.iteritems():
                    fvalue = data[fname]
                    if field._type in ('many2one', 'one2one', 'one2many',
                            'many2many', 'reference'):
                        fvalue = instantiate(field, data[fname], data)
                    if data['id'] == self.id and fname == name:
                        value = fvalue
                    if (field._type not in ('many2one', 'one2one', 'one2many',
                                'many2many', 'reference')
                            and not isinstance(field, fields.Function)):
                        continue
                    if data['id'] not in self._local_cache:
                        self._local_cache[data['id']] = {}
                    self._local_cache[data['id']][fname] = fvalue
                    if (field._type not in ('many2one', 'reference')
                            or getattr(field, 'datetime_field', None)
                            or isinstance(field, fields.Function)):
                        del data[fname]
                if data['id'] not in self._cache:
                    self._cache[data['id']] = {}
                self._cache[data['id']].update(data)
        return value

    @property
    def _save_values(self):
        values = {}
        if not self._values:
            return values
        for fname, value in self._values.iteritems():
            field = self._fields[fname]
            if field._type in ('many2one', 'one2one', 'reference'):
                if value:
                    if value.id < 0 and field._type != 'reference':
                        value.save()
                    if field._type == 'reference':
                        value = str(value)
                    else:
                        value = value.id
            if field._type in ('one2many', 'many2many'):
                targets = value
                if self.id >= 0:
                    _values, self._values = self._values, None
                    try:
                        to_remove = [t.id for t in getattr(self, fname)]
                    finally:
                        self._values = _values
                else:
                    to_remove = []
                to_add = []
                to_create = []
                to_write = []
                for target in targets:
                    if target.id < 0:
                        if field._type == 'one2many':
                            # Don't store old target link
                            setattr(target, field.field, None)
                        to_create.append(target._save_values)
                    else:
                        if target.id in to_remove:
                            to_remove.remove(target.id)
                        else:
                            to_add.append(target.id)
                            target_values = target._save_values
                            if target_values:
                                to_write.append(
                                    ('write', [target.id], target_values))
                value = []
                if to_remove:
                    value.append(('remove', to_remove))
                if to_add:
                    value.append(('add', to_add))
                if to_create:
                    value.append(('create', to_create))
                if to_write:
                    value.extend(to_write)
            values[fname] = value
        return values

    def save(self):
        save_values = self._save_values
        values = self._values
        self._values = None
        if save_values or self.id < 0:
            try:
                with Transaction().set_cursor(self._cursor), \
                        Transaction().set_user(self._user), \
                        Transaction().set_context(self._context):
                    if self.id < 0:
                        self._ids.remove(self.id)
                        try:
                            self.id = self.create([save_values])[0].id
                        finally:
                            self._ids.append(self.id)
                    else:
                        self.write([self], save_values)
            except:
                self._values = values
                raise


class EvalEnvironment(dict):

    def __init__(self, record, Model):
        super(EvalEnvironment, self).__init__()
        self._record = record
        self._model = Model

    def __getitem__(self, item):
        if item.startswith('_parent_'):
            field = item[8:]
            model_name = self._model._fields[field].model_name
            ParentModel = Pool().get(model_name)
            return EvalEnvironment(getattr(self._record, field), ParentModel)
        if item in self._model._fields:
            value = getattr(self._record, item)
            if isinstance(value, Model):
                if self._model._fields[item]._type == 'reference':
                    return str(value)
                return value.id
            elif isinstance(value, (list, tuple)):
                return [r.id for r in value]
            else:
                return value
        return super(EvalEnvironment, self).__getitem__(item)

    def __getattr__(self, item):
        try:
            return self.__getitem__(item)
        except KeyError, exception:
            raise AttributeError(*exception.args)

    def get(self, item, default=None):
        try:
            return self.__getitem__(item)
        except Exception:
            pass
        return super(EvalEnvironment, self).get(item, default)

    def __nonzero__(self):
        return bool(self._record)<|MERGE_RESOLUTION|>--- conflicted
+++ resolved
@@ -14,12 +14,8 @@
     import StringIO
 
 from decimal import Decimal
-<<<<<<< HEAD
-import logging
-=======
 from itertools import islice, ifilter, chain, izip
 from functools import reduce
->>>>>>> 1a88af24
 
 from trytond.model import Model
 from trytond.model import fields
@@ -39,35 +35,10 @@
 class ModelStorage(Model):
     """
     Define a model with storage capability in Tryton.
-<<<<<<< HEAD
-
-    :_rec_name: The name of the main field of the model.
-        By default the field ``name``.
-    :id: An Integer field for unique identifier.
-    :create_uid: A Many2One that points to the
-        user who created the record.
-    :create_date: A Date field for date of creation of the record.
-    :write_uid: A Many2One that points to the user who writed the record.
-    :write_date: A Date field for date of last write of the record.
-    :rec_name: A Function field that return the rec_name of the record.
-    :_constraints: A list of constraints that each record must respect.
-        Each item of this list is a couple ``('function_name', 'error_keyword')``,
-        where ``'function_name'`` is the name of a method of the same class,
-        which should return a boolean value (``False`` when the constraint is
-        violated). ``error_keyword`` must be one of the key of
-        ``_sql_error_messages``.
-=======
->>>>>>> 1a88af24
     """
 
-<<<<<<< HEAD
-    id = fields.Integer('ID', readonly=True)
-    create_uid = fields.Many2One('res.user', 'Create User', readonly=True)
-    create_date = fields.DateTime('Create Date', readonly=True)
-=======
     create_uid = fields.Many2One('res.user', 'Create User', readonly=True)
     create_date = fields.Timestamp('Create Date', readonly=True)
->>>>>>> 1a88af24
     write_uid = fields.Many2One('res.user', 'Write User', readonly=True)
     write_date = fields.Timestamp('Write Date', readonly=True)
     rec_name = fields.Function(fields.Char('Name'), 'get_rec_name',
@@ -109,25 +80,9 @@
         '''
         Returns the list of created records.
         '''
-<<<<<<< HEAD
-        table = self._table
-        if 'sequence' not in self._columns:
-            for model in self._inherits:
-                model_obj = self.pool.get(model)
-                if 'sequence' in model_obj._columns:
-                    table = model_obj._table
-                    break
-        cursor.execute('SELECT MAX(sequence) ' \
-                'FROM "' + table + '"')
-        res = cursor.fetchone()
-        if res:
-            return res[0]
-        return 0
-=======
         pool = Pool()
         ModelAccess = pool.get('ir.model.access')
         ModelFieldAccess = pool.get('ir.model.field.access')
->>>>>>> 1a88af24
 
         ModelAccess.check(cls.__name__, 'create')
 
@@ -337,23 +292,10 @@
         field_defs = cls.fields_get(fields_names=fields_names)
         to_create = []
         for data in datas:
-<<<<<<< HEAD
-            data_id = data['id']
-            data, data_o2m = convert_data(fields, data)
-            new_ids[data_id] = self.create(cursor, user, data, context=context)
-            for field_name in data_o2m:
-                relation_model = self.pool.get(fields[field_name]['relation'])
-                if 'relation_field' in fields[field_name]:
-                    relation_field = fields[field_name]['relation_field']
-                    relation_model.copy(cursor, user, data_o2m[field_name],
-                            default={relation_field: new_ids[data_id]},
-                            context=context)
-=======
             data = convert_data(field_defs, data)
             to_create.append(data)
         new_records = cls.create(to_create)
         new_ids = dict(izip(ids, map(int, new_records)))
->>>>>>> 1a88af24
 
         fields_translate = {}
         for field_name, field in field_defs.iteritems():
@@ -430,16 +372,10 @@
             while i < len(domain):
                 arg = domain[i]
                 #add test for xmlrpc that doesn't handle tuple
-<<<<<<< HEAD
-                if isinstance(arg, tuple) or \
-                        (isinstance(arg, list) and len(arg) > 2 and \
-                        arg[1] in OPERATORS):
-=======
                 if (isinstance(arg, tuple)
                         or (isinstance(arg, list)
                             and len(arg) > 2
                             and arg[1] in OPERATORS)):
->>>>>>> 1a88af24
                     if arg[0] == 'active':
                         active_found = True
                 elif isinstance(arg, list):
@@ -707,104 +643,6 @@
             for i, field in enumerate(fields_names):
                 if i >= len(line):
                     raise Exception('ImportError',
-<<<<<<< HEAD
-                            'Please check that all your lines have %d cols.' % \
-                            (len(fields_names),))
-                field = fields_names[i]
-                if (len(field) == len(prefix) + 1) \
-                        and field[len(prefix)].endswith(':id'):
-                    res_id = False
-                    if line[i]:
-                        if fields_def[field[len(prefix)][:-3]]['type'] \
-                                == 'many2many':
-                            res_id = []
-                            for word in line[i].split(','):
-                                module, xml_id = word.rsplit('.', 1)
-                                ir_model_data_obj = \
-                                        self.pool.get('ir.model.data')
-                                new_id = ir_model_data_obj.get_id(cursor,
-                                        user, module, xml_id)
-                                res_id2 = ir_model_data_obj.read(cursor, user,
-                                        [new_id], ['res_id'])[0]['res_id']
-                                if res_id2:
-                                    res_id.append(res_id2)
-                            if len(res_id):
-                                res_id = [('set', res_id)]
-                        else:
-                            module, xml_id = line[i].rsplit('.', 1)
-                            ir_model_data_obj = self.pool.get('ir.model.data')
-                            new_id = ir_model_data_obj.get_id(cursor, user,
-                                    module, xml_id)
-                            res_id = ir_model_data_obj.read(cursor, user,
-                                    [new_id], ['res_id'])[0]['res_id']
-                    row[field[0][:-3]] = res_id or False
-                    continue
-                if (len(field) == len(prefix)+1) and \
-                        len(field[len(prefix)].split(':lang=')) == 2:
-                    field, lang = field[len(prefix)].split(':lang=')
-                    translate.setdefault(lang, {})[field]=line[i] or False
-                    continue
-                if (len(field) == len(prefix)+1) and \
-                        (prefix == field[0:len(prefix)]):
-                    if fields_def[field[len(prefix)]]['type'] == 'integer':
-                        res = line[i] and int(line[i])
-                    elif fields_def[field[len(prefix)]]['type'] == 'float':
-                        res = line[i] and float(line[i])
-                    elif fields_def[field[len(prefix)]]['type'] == 'selection':
-                        res = False
-                        if isinstance(
-                                fields_def[field[len(prefix)]]['selection'],
-                                (tuple, list)):
-                            sel = fields_def[field[len(prefix)]]['selection']
-                        else:
-                            sel = getattr(self, fields_def[field[len(prefix)]]\
-                                    ['selection'])(cursor, user, context)
-                        for key, val in sel:
-                            if str(key) == line[i]:
-                                res = key
-                        if line[i] and not res:
-                            logger.warning("key '%s' not found " \
-                                               "in selection field '%s'" % \
-                                               (line[i], field[len(prefix)]))
-                    elif fields_def[field[len(prefix)]]['type'] == 'many2one':
-                        res = False
-                        if line[i]:
-                            relation = \
-                                    fields_def[field[len(prefix)]]['relation']
-                            relation_obj = self.pool.get(relation)
-                            res = relation_obj.search(cursor, user, [
-                                ('rec_name', '=', line[i]),
-                                ], limit=1, context=context)
-                            if not res:
-                                warning += ('Relation not found: ' + line[i] + \
-                                        ' on ' + relation + ' !\n')
-                                logger.warning(
-                                    'Relation not found: ' + line[i] + \
-                                        ' on ' + relation + ' !\n')
-                                res = False
-                            else:
-                                res = res[0]
-                    elif fields_def[field[len(prefix)]]['type'] == 'many2many':
-                        res = []
-                        if line[i]:
-                            relation = \
-                                    fields_def[field[len(prefix)]]['relation']
-                            for word in line[i].split(','):
-                                relation_obj = self.pool.get(relation)
-                                res2 = relation_obj.search(cursor, user, [
-                                    ('rec_name', '=', word),
-                                    ], limit=1, context=context)
-                                if not res2:
-                                    warning += ('Relation not found: ' + \
-                                            line[i] + ' on '+relation + ' !\n')
-                                    logger.warning(
-                                        'Relation not found: ' + line[i] + \
-                                                    ' on '+relation + ' !\n')
-                                else:
-                                    res.extend(res2)
-                            if len(res):
-                                res = [('set', res)]
-=======
                         'Please check that all your lines have %d cols.'
                         % len(fields_names))
                 is_prefix_len = (len(field) == (prefix_len + 1))
@@ -852,7 +690,6 @@
                         res = get_one2one(this_field_def['relation'], value)
                     elif field_type == 'reference':
                         res = get_reference(value, field)
->>>>>>> 1a88af24
                     else:
                         res = value or None
                     row[field[-1]] = res
@@ -908,7 +745,6 @@
         warning = ''
         while len(data):
             res = {}
-            warning = ''
             try:
                 (res, _, translate) = \
                     process_lines(data, [], fields_def)
@@ -924,16 +760,11 @@
             except Exception, exp:
                 logger = logging.getLogger('import')
                 logger.error(exp)
-<<<<<<< HEAD
-                cursor.rollback()
-                return (-1, res, exp[1], warning)
-=======
                 # XXX should raise Exception
                 Transaction().cursor.rollback()
                 tb_s = ''.join(traceback.format_exception(*sys.exc_info()))
                 warning = '%s\n%s' % (tb_s, warning)
                 return (-1, res, exp, warning)
->>>>>>> 1a88af24
             done += 1
         return (done, 0, 0, 0)
 
@@ -1038,27 +869,6 @@
                         })
         return error_args
 
-<<<<<<< HEAD
-
-    def _validate(self, cursor, user, ids, context=None):
-        if context is None:
-            context = {}
-
-        if user == 0 and context.get('user'):
-            ctx = context.copy()
-            del ctx['user']
-            return self._validate(cursor, context['user'], ids, context=ctx)
-
-        context = context.copy()
-        field_error = []
-        field_err_str = []
-        for field in self._constraints:
-            if not getattr(self, field[0])(cursor, user, ids):
-                self.raise_user_error(cursor, field[1], context=context)
-
-        if not 'res.user' in self.pool.object_name_list() \
-                or user == 0:
-=======
     @classmethod
     def validate(cls, records):
         pass
@@ -1085,7 +895,6 @@
 
         if not 'res.user' in pool.object_name_list() \
                 or Transaction().user == 0:
->>>>>>> 1a88af24
             ctx_pref = {
             }
         else:
@@ -1345,11 +1154,7 @@
                 else:
                     vals[field] = defaults[field]
             elif fld_def._type in ('one2many',):
-<<<<<<< HEAD
-                obj = self.pool.get(fld_def.model_name)
-=======
                 obj = pool.get(fld_def.model_name)
->>>>>>> 1a88af24
                 vals[field] = []
                 for defaults2 in defaults[field]:
                     vals2 = obj._clean_defaults(defaults2)
