#This file is part of Tryton.  The COPYRIGHT file at the top level of
#this repository contains the full copyright notices and license terms.

import copy
import collections
import warnings

from trytond.model import fields
from trytond.error import WarningErrorMixin
from trytond.pool import Pool, PoolBase
from trytond.pyson import PYSONEncoder
from trytond.transaction import Transaction
from trytond.url import URLMixin
from trytond.rpc import RPC

__all__ = ['Model']


class Model(WarningErrorMixin, URLMixin, PoolBase):
    """
    Define a model in Tryton.
    """
    _rec_name = 'name'

    id = fields.Integer('ID', readonly=True)

    @classmethod
    def __setup__(cls):
        super(Model, cls).__setup__()
        cls.__rpc__ = {
            'default_get': RPC(),
            'fields_get': RPC(),
            'on_change_with': RPC(instantiate=0),
            'pre_validate': RPC(instantiate=0),
            }
        cls._error_messages = {}

        if hasattr(cls, '__depend_methods'):
            cls.__depend_methods = cls.__depend_methods.copy()
        else:
            cls.__depend_methods = collections.defaultdict(set)

        # Copy fields and update depends
        for attr in dir(cls):
            if attr.startswith('_'):
                continue
            if not isinstance(getattr(cls, attr), fields.Field):
                continue
            field_name = attr
            field = copy.deepcopy(getattr(cls, field_name))
            setattr(cls, field_name, field)

            for attribute in ('on_change', 'on_change_with', 'autocomplete',
                    'selection_change_with'):
                if attribute == 'selection_change_with':
                    if isinstance(
                            getattr(field, 'selection', None), basestring):
                        function_name = field.selection
                    else:
                        continue
                else:
                    function_name = '%s_%s' % (attribute, field_name)
                function = getattr(cls, function_name, None)
                if function:
                    if getattr(function, 'depends', None):
                        setattr(field, attribute,
                            getattr(field, attribute) | function.depends)
                    if getattr(function, 'depend_methods', None):
                        cls.__depend_methods[(field_name, attribute)] |= \
                            function.depend_methods

    @classmethod
    def __post_setup__(cls):
        super(Model, cls).__post_setup__()

        # Set _fields
        cls._fields = {}
        for attr in dir(cls):
            if attr.startswith('_'):
                continue
            if isinstance(getattr(cls, attr), fields.Field):
                cls._fields[attr] = getattr(cls, attr)

        # Set _defaults
        cls._defaults = {}
        fields_names = cls._fields.keys()
        for field_name in fields_names:
            default_method = getattr(cls, 'default_%s' % field_name, False)
            if isinstance(default_method, collections.Callable):
                cls._defaults[field_name] = default_method

        for k in cls._defaults:
            assert k in cls._fields, \
                'Default function defined in %s but field %s does not exist!' \
                % (cls.__name__, k,)

        # Update __rpc__
        for field_name, field in cls._fields.iteritems():
            if isinstance(field, (fields.Selection, fields.Reference)) \
                    and not isinstance(field.selection, (list, tuple)) \
                    and field.selection not in cls.__rpc__:
                instantiate = 0 if field.selection_change_with else None
                cls.__rpc__.setdefault(field.selection,
                    RPC(instantiate=instantiate))

            for attribute in ('on_change', 'on_change_with', 'autocomplete'):
                function_name = '%s_%s' % (attribute, field_name)
                if getattr(cls, function_name, None):
                    cls.__rpc__.setdefault(function_name, RPC(instantiate=0))

        # Update depend on methods
        for (field_name, attribute), others in (
                cls.__depend_methods.iteritems()):
            field = getattr(cls, field_name)
            for other in others:
                other_field = getattr(cls, other)
                setattr(field, attribute,
                    getattr(field, attribute)
                    | getattr(other_field, attribute))

        # Set name to fields
        for name, field in cls._fields.iteritems():
            if field.name is None:
                field.name = name
            else:
                assert field.name == name, (
                    'Duplicate fields on %s: %s, %s'
                    % (cls, field.name, name))

    @classmethod
    def _get_name(cls):
        '''
        Returns the first non-empty line of the model docstring.
        '''
        lines = cls.__doc__.splitlines()
        for line in lines:
            line = line.strip()
            if line:
                return line

    @classmethod
    def __register__(cls, module_name):
        """
        Add model in ir.model and ir.model.field.
        """
        super(Model, cls).__register__(module_name)
        pool = Pool()
        Translation = pool.get('ir.translation')
        Model_ = pool.get('ir.model')
        ModelField = pool.get('ir.model.field')

        model_id = Model_.register(cls, module_name)
        ModelField.register(cls, module_name, model_id)

        Translation.register_model(cls, module_name)
        Translation.register_fields(cls, module_name)
        Translation.register_error_messages(cls, module_name)

    @classmethod
    def default_get(cls, fields_names, with_rec_name=True,
            with_on_change=True):
        '''
        Return a dict with the default values for each field in fields_names.
        If with_rec_name is True, rec_name will be added.
        If with_on_change is True, on_change will be added.
        '''
        pool = Pool()
        Property = pool.get('ir.property')
        value = {}

        # get the default values defined in the object
<<<<<<< HEAD
        for field in fields_names:
            if field in self._defaults:
                value[field] = self._defaults[field](cursor, user, context)
            if field in self._columns:
                if self._columns[field]._type == 'boolean' and \
                        not field in value:
                    value[field] = False
                if isinstance(self._columns[field], fields.Property):
                    property_obj = self.pool.get('ir.property')
                    value[field] = property_obj.get(cursor, user, field,
                            self._name)
                if with_rec_name and \
                        self._columns[field]._type in ('many2one',) and \
                        value.get(field):
                    obj = self.pool.get(self._columns[field].model_name)
                    if 'rec_name' in obj._columns:
                        value[field + '.rec_name'] = obj.browse(cursor,
                                user, value[field],
                                context=context).rec_name

        # get the default values set by the user and override the default
        # values defined in the object
        ir_default_obj = self.pool.get('ir.default')
        defaults = ir_default_obj.get_default(cursor, user,
                self._name, False, context=context)
        for field, field_value in defaults.items():
            if field in fields_names:
                fld_def = (field in self._columns) and self._columns[field] \
                        or self._inherit_fields[field][2]
                if fld_def._type in ('many2one',):
                    if not isinstance(field_value, (int, long)):
                        continue
                    obj = self.pool.get(fld_def.model_name)
                    if not hasattr(obj, 'search') \
                            or not obj.search(cursor, user, [
                                ('id', '=', field_value),
                                ]):
                        continue
                    if with_rec_name and 'rec_name' in obj._columns:
                        value[field + '.rec_name'] = obj.browse(cursor,
                                user, field_value,
                                context=context).rec_name
                if fld_def._type in ('many2many'):
                    if not isinstance(field_value, list):
                        continue
                    obj = fld_def.get_target(self.pool)
                    field_value2 = []
                    for i in range(len(field_value)):
                        if not hasattr(obj, 'search') \
                                or not obj.search(cursor, user, [
                                    ('id', '=', field_value[i]),
                                    ]):
                            continue
                        field_value2.append(field_value[i])
                    field_value = field_value2
                if fld_def._type in ('one2many'):
                    if not isinstance(field_value, list):
                        continue
                    obj = self.pool.get(fld_def.model_name)
                    field_value2 = []
                    for i in range(len(field_value or [])):
                        field_value2.append({})
                        for field2 in field_value[i].keys():
                            if field2 in obj._columns \
                                    and obj._columns[field2]._type \
                                    in ('many2one',):
                                obj2 = self.pool.get(
                                        obj._columns[field2].model_name)
                                if not hasattr(obj2, 'search') \
                                        or not obj2.search(cursor, user, [
                                            ('id', '=', field_value[i][field2]),
                                            ]):
                                    continue
                                if with_rec_name and \
                                        'rec_name' in obj2._columns:
                                    field_value[i][field2 + '.rec_name'] = \
                                            obj2.browse(cursor, user,
                                                    field_value[i][field2],
                                                    context=context).rec_name
                            # TODO add test for many2many and one2many
                            field_value2[i][field2] = field_value[i][field2]
                    field_value = field_value2
                value[field] = field_value
        value = self._default_on_change(cursor, user, value, context=context)
=======
        for field_name in fields_names:
            if field_name in cls._defaults:
                value[field_name] = cls._defaults[field_name]()
            field = cls._fields[field_name]
            if (field._type == 'boolean'
                    and not field_name in value):
                value[field_name] = False
            if isinstance(field, fields.Property):
                value[field_name] = Property.get(field_name, cls.__name__)
            if (with_rec_name
                    and field._type in ('many2one',)
                    and value.get(field_name)):
                Target = pool.get(field.model_name)
                if 'rec_name' in Target._fields:
                    value[field_name + '.rec_name'] = Target(
                        value[field_name]).rec_name

        if with_on_change:
            value = cls._default_on_change(value)
        if not with_rec_name:
            for field in value.keys():
                if field.endswith('.rec_name'):
                    del value[field]
>>>>>>> 74f77c21
        return value

    @classmethod
    def _default_on_change(cls, value):
        """
        Call on_change function for the default value
        and return new default value
        """
        pool = Pool()
        res = value.copy()
        val = {}
        for field in value.keys():
            if field in cls._fields:
                if cls._fields[field].on_change:
                    inst = cls()
                    for fname in cls._fields[field].on_change:
                        setattr(inst, fname, value.get(fname))
                    val.update(getattr(inst, 'on_change_' + field)())
                if cls._fields[field]._type in ('one2many',):
                    Target = pool.get(cls._fields[field].model_name)
                    for val2 in res[field]:
                        val2.update(Target._default_on_change(val2))
        res.update(val)
        return res

    @classmethod
    def fields_get(cls, fields_names=None):
        """
        Return the definition of each field on the model.
        """
        res = {}
        pool = Pool()
        Translation = pool.get('ir.translation')
        FieldAccess = pool.get('ir.model.field.access')

        #Add translation to cache
        language = Transaction().language
        trans_args = []
        for field in (x for x in cls._fields.keys()
                if ((not fields_names) or x in fields_names)):
            trans_args.append((cls.__name__ + ',' + field, 'field', language,
                None))
            trans_args.append((cls.__name__ + ',' + field, 'help', language,
                None))
            if hasattr(cls._fields[field], 'selection'):
                if (isinstance(cls._fields[field].selection, (tuple, list))
                        and ((hasattr(cls._fields[field],
                                    'translate_selection')
                                and cls._fields[field].translate_selection)
                            or not hasattr(cls._fields[field],
                                'translate_selection'))):
                    sel = cls._fields[field].selection
                    for (key, val) in sel:
                        trans_args.append((cls.__name__ + ',' + field,
                            'selection', language, val))
        Translation.get_sources(trans_args)

        encoder = PYSONEncoder()

        accesses = FieldAccess.get_access([cls.__name__])[cls.__name__]
        for field in (x for x in cls._fields.keys()
                if ((not fields_names) or x in fields_names)):
            res[field] = {
                'type': cls._fields[field]._type,
                'name': field,
                }
            for arg in (
                    'string',
                    'readonly',
                    'states',
                    'size',
                    'required',
                    'translate',
                    'help',
                    'select',
                    'on_change',
                    'add_remove',
                    'on_change_with',
                    'autocomplete',
                    'sort',
                    'datetime_field',
                    'loading',
                    'filename',
                    'selection_change_with',
                    ):
                if getattr(cls._fields[field], arg, None) is not None:
                    value = getattr(cls._fields[field], arg)
                    if isinstance(value, set):
                        value = list(value)
                    else:
                        value = copy.copy(value)
                    res[field][arg] = value
            if not accesses.get(field, {}).get('write', True):
                res[field]['readonly'] = True
                if res[field].get('states') and \
                        'readonly' in res[field]['states']:
                    del res[field]['states']['readonly']
            for arg in ('digits', 'invisible'):
                if hasattr(cls._fields[field], arg) \
                        and getattr(cls._fields[field], arg):
                    res[field][arg] = copy.copy(getattr(cls._fields[field],
                        arg))
            if (isinstance(cls._fields[field],
                        (fields.Function, fields.One2Many))
                    and not getattr(cls, 'order_%s' % field, None)):
                res[field]['sortable'] = False
            if ((isinstance(cls._fields[field], fields.Function)
                    and not cls._fields[field].searcher)
                    or cls._fields[field]._type in ('binary', 'sha')):
                res[field]['searchable'] = False
            else:
                res[field]['searchable'] = True

            if Transaction().context.get('language'):
                # translate the field label
                res_trans = Translation.get_source(
                    cls.__name__ + ',' + field, 'field',
                    Transaction().context['language'])
                if res_trans:
                    res[field]['string'] = res_trans
                help_trans = Translation.get_source(
                    cls.__name__ + ',' + field, 'help',
                    Transaction().context['language'])
                if help_trans:
                    res[field]['help'] = help_trans

            if hasattr(cls._fields[field], 'selection'):
                if isinstance(cls._fields[field].selection, (tuple, list)):
                    sel = copy.copy(cls._fields[field].selection)
                    if (Transaction().context.get('language')
                            and ((hasattr(cls._fields[field],
                                        'translate_selection')
                                    and cls._fields[field].translate_selection)
                                or not hasattr(cls._fields[field],
                                    'translate_selection'))):
                        # translate each selection option
                        sel2 = []
                        for (key, val) in sel:
                            val2 = Translation.get_source(
                                cls.__name__ + ',' + field, 'selection',
                                language, val)
                            sel2.append((key, val2 or val))
                        sel = sel2
                    res[field]['selection'] = sel
                else:
                    # call the 'dynamic selection' function
                    res[field]['selection'] = copy.copy(
                            cls._fields[field].selection)
            if res[field]['type'] in (
                    'one2many',
                    'many2many',
                    'many2one',
                    'one2one',
                    ):
                if hasattr(cls._fields[field], 'model_name'):
                    relation = copy.copy(cls._fields[field].model_name)
                else:
                    relation = copy.copy(
                        cls._fields[field].get_target().__name__)
                res[field]['relation'] = relation
                res[field]['domain'] = copy.copy(cls._fields[field].domain)
                res[field]['context'] = copy.copy(cls._fields[field].context)
                res[field]['create'] = accesses.get(field, {}).get('create',
                    True)
                res[field]['delete'] = accesses.get(field, {}).get('delete',
                    True)
            if res[field]['type'] == 'one2many' \
                    and hasattr(cls._fields[field], 'field'):
                res[field]['relation_field'] = copy.copy(
                        cls._fields[field].field)
            if res[field]['type'] == 'many2one':
                target = cls._fields[field].get_target()
                for target_name, target_field in target._fields.iteritems():
                    if (target_field._type == 'one2many'
                            and target_field.model_name == cls.__name__
                            and target_field.field == field):
                        res[field]['relation_field'] = target_name
                        break
            if res[field]['type'] in ('datetime', 'time'):
                res[field]['format'] = copy.copy(cls._fields[field].format)
            if res[field]['type'] == 'selection':
                res[field]['context'] = copy.copy(cls._fields[field].context)
            if res[field]['type'] == 'dict':
                res[field]['schema_model'] = cls._fields[field].schema_model
                res[field]['domain'] = copy.copy(cls._fields[field].domain)
                res[field]['context'] = copy.copy(cls._fields[field].context)
                res[field]['create'] = accesses.get(field, {}).get('create',
                    True)
                res[field]['delete'] = accesses.get(field, {}).get('delete',
                    True)

            # convert attributes into pyson
            for attr in ('states', 'domain', 'context', 'digits', 'size',
                    'add_remove', 'format'):
                if attr in res[field]:
                    res[field][attr] = encoder.encode(res[field][attr])

        if fields_names:
            # filter out fields which aren't in the fields_names list
            for i in res.keys():
                if i not in fields_names:
                    del res[i]
        return res

    def on_change_with(self, fieldnames):
        changes = {}
        for fieldname in fieldnames:
            method_name = 'on_change_with_%s' % fieldname
            changes[fieldname] = getattr(self, method_name)()
        return changes

    def pre_validate(self):
        pass

    def __init__(self, id=None, **kwargs):
        super(Model, self).__init__()
        if id is not None:
            id = int(id)
        self.__dict__['id'] = id
        self._values = None
        parent_values = {}
        for name, value in kwargs.iteritems():
            if not name.startswith('_parent_'):
                setattr(self, name, value)
            else:
                parent_values[name] = value
        for name, value in parent_values.iteritems():
            parent_name, field = name.split('.', 1)
            parent_name = parent_name[8:]  # Strip '_parent_'
            parent = getattr(self, parent_name, None)
            if parent is not None:
                setattr(parent, field, value)
            else:
                setattr(self, parent_name, {field: value})

    def __getattr__(self, name):
        if name == 'id':
            return self.__dict__['id']
        elif self._values and name in self._values:
            return self._values.get(name)
        raise AttributeError("'%s' Model has no attribute '%s': %s"
            % (self.__name__, name, self._values))

    def __setattr__(self, name, value):
        if name == 'id':
            self.__dict__['id'] = value
            return
        super(Model, self).__setattr__(name, value)

    def __getitem__(self, name):
        warnings.warn('Use __getattr__ instead of __getitem__',
            DeprecationWarning, stacklevel=2)
        return getattr(self, name)

    def __contains__(self, name):
        return name in self._fields

    def __int__(self):
        return int(self.id)

    def __str__(self):
        return '%s,%s' % (self.__name__, self.id)

    def __unicode__(self):
        return u'%s,%s' % (self.__name__, self.id)

    def __repr__(self):
        if self.id < 0:
            return "Pool().get('%s')(**%s)" % (self.__name__,
                repr(self._default_values))
        else:
            return "Pool().get('%s')(%s)" % (self.__name__, self.id)

    def __eq__(self, other):
        if not isinstance(other, Model):
            return NotImplemented
        if self.id is None or other.id is None:
            return False
        return (self.__name__, self.id) == (other.__name__, other.id)

    def __lt__(self, other):
        if not isinstance(other, Model) or self.__name__ != other.__name__:
            return NotImplemented
        return self.id < other.id

    # TODO: replace by total_ordering when 2.6 will be dropped
    __gt__ = lambda self, other: not (self < other or self == other)
    __le__ = lambda self, other: self < other or self == other
    __ge__ = lambda self, other: not self < other

    def __ne__(self, other):
        if not isinstance(other, Model):
            return NotImplemented
        if self.id is None or other.id is None:
            return True
        return (self.__name__, self.id) != (other.__name__, other.id)

    def __hash__(self):
        return hash((self.__name__, self.id))

    def __nonzero__(self):
        return True

    @property
    def _default_values(self):
        if self.id >= 0:
            return self.id
        values = {}
        if self._values:
            for fname, value in self._values.iteritems():
                field = self._fields[fname]
                if isinstance(field, fields.Reference):
                    if value is not None:
                        value = str(value)
                elif isinstance(value, Model):
                    value = value._default_values
                elif isinstance(value, list):
                    value = [r._default_values for r in value]
                values[fname] = value
        return values<|MERGE_RESOLUTION|>--- conflicted
+++ resolved
@@ -169,92 +169,6 @@
         value = {}
 
         # get the default values defined in the object
-<<<<<<< HEAD
-        for field in fields_names:
-            if field in self._defaults:
-                value[field] = self._defaults[field](cursor, user, context)
-            if field in self._columns:
-                if self._columns[field]._type == 'boolean' and \
-                        not field in value:
-                    value[field] = False
-                if isinstance(self._columns[field], fields.Property):
-                    property_obj = self.pool.get('ir.property')
-                    value[field] = property_obj.get(cursor, user, field,
-                            self._name)
-                if with_rec_name and \
-                        self._columns[field]._type in ('many2one',) and \
-                        value.get(field):
-                    obj = self.pool.get(self._columns[field].model_name)
-                    if 'rec_name' in obj._columns:
-                        value[field + '.rec_name'] = obj.browse(cursor,
-                                user, value[field],
-                                context=context).rec_name
-
-        # get the default values set by the user and override the default
-        # values defined in the object
-        ir_default_obj = self.pool.get('ir.default')
-        defaults = ir_default_obj.get_default(cursor, user,
-                self._name, False, context=context)
-        for field, field_value in defaults.items():
-            if field in fields_names:
-                fld_def = (field in self._columns) and self._columns[field] \
-                        or self._inherit_fields[field][2]
-                if fld_def._type in ('many2one',):
-                    if not isinstance(field_value, (int, long)):
-                        continue
-                    obj = self.pool.get(fld_def.model_name)
-                    if not hasattr(obj, 'search') \
-                            or not obj.search(cursor, user, [
-                                ('id', '=', field_value),
-                                ]):
-                        continue
-                    if with_rec_name and 'rec_name' in obj._columns:
-                        value[field + '.rec_name'] = obj.browse(cursor,
-                                user, field_value,
-                                context=context).rec_name
-                if fld_def._type in ('many2many'):
-                    if not isinstance(field_value, list):
-                        continue
-                    obj = fld_def.get_target(self.pool)
-                    field_value2 = []
-                    for i in range(len(field_value)):
-                        if not hasattr(obj, 'search') \
-                                or not obj.search(cursor, user, [
-                                    ('id', '=', field_value[i]),
-                                    ]):
-                            continue
-                        field_value2.append(field_value[i])
-                    field_value = field_value2
-                if fld_def._type in ('one2many'):
-                    if not isinstance(field_value, list):
-                        continue
-                    obj = self.pool.get(fld_def.model_name)
-                    field_value2 = []
-                    for i in range(len(field_value or [])):
-                        field_value2.append({})
-                        for field2 in field_value[i].keys():
-                            if field2 in obj._columns \
-                                    and obj._columns[field2]._type \
-                                    in ('many2one',):
-                                obj2 = self.pool.get(
-                                        obj._columns[field2].model_name)
-                                if not hasattr(obj2, 'search') \
-                                        or not obj2.search(cursor, user, [
-                                            ('id', '=', field_value[i][field2]),
-                                            ]):
-                                    continue
-                                if with_rec_name and \
-                                        'rec_name' in obj2._columns:
-                                    field_value[i][field2 + '.rec_name'] = \
-                                            obj2.browse(cursor, user,
-                                                    field_value[i][field2],
-                                                    context=context).rec_name
-                            # TODO add test for many2many and one2many
-                            field_value2[i][field2] = field_value[i][field2]
-                    field_value = field_value2
-                value[field] = field_value
-        value = self._default_on_change(cursor, user, value, context=context)
-=======
         for field_name in fields_names:
             if field_name in cls._defaults:
                 value[field_name] = cls._defaults[field_name]()
@@ -278,7 +192,6 @@
             for field in value.keys():
                 if field.endswith('.rec_name'):
                     del value[field]
->>>>>>> 74f77c21
         return value
 
     @classmethod
