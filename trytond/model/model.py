--- conflicted
+++ resolved
@@ -24,12 +24,6 @@
 
     id = fields.Integer('ID', readonly=True)
 
-<<<<<<< HEAD
-    def _reset_columns(self):
-        self.__columns = None
-        self.__defaults = None
-        self._reset_xxx2many_targets()
-=======
     @classmethod
     def __setup__(cls):
         super(Model, cls).__setup__()
@@ -45,7 +39,6 @@
             cls.__depend_methods = cls.__depend_methods.copy()
         else:
             cls.__depend_methods = collections.defaultdict(set)
->>>>>>> 47d4a76e
 
         # Copy fields and update depends
         for attr in dir(cls):
@@ -101,42 +94,8 @@
                 'Default function defined in %s but field %s does not exist!' \
                 % (cls.__name__, k,)
 
-<<<<<<< HEAD
-    def __new__(cls):
-        Pool.register(cls, type='model')
-
-    def __init__(self):
-        super(Model, self).__init__()
-        self._rpc = {
-            'default_get': False,
-            'fields_get': False,
-        }
-        self._inherit_fields = []
-        self._error_messages = {}
-        # reinit the cache on _columns and _defaults
-        self.__columns = None
-        self.__defaults = None
-
-        if not self._description:
-            self._description = self._name
-
-        self._inherits_reload()
-        for k in self._defaults:
-            assert (k in self._columns) or (k in self._inherit_fields), \
-            'Default function defined in %s but field %s does not exist!' % \
-                (self._name, k,)
-        self._update_rpc()
-
-    def _update_rpc(self):
-        for field_name in self._columns.keys() + self._inherit_fields.keys():
-            if field_name in self._columns:
-                field = self._columns[field_name]
-            else:
-                field = self._inherit_fields[field_name][2]
-=======
         # Update __rpc__
         for field_name, field in cls._fields.iteritems():
->>>>>>> 47d4a76e
             if isinstance(field, (fields.Selection, fields.Reference)) \
                     and not isinstance(field.selection, (list, tuple)) \
                     and field.selection not in cls.__rpc__:
@@ -186,58 +145,9 @@
         """
         super(Model, cls).__register__(module_name)
         pool = Pool()
-<<<<<<< HEAD
-        for model in self._inherits:
-            res.update(pool.get(model)._inherit_fields)
-            for field_name in pool.get(model)._columns.keys():
-                res[field_name] = (model, self._inherits[model],
-                        pool.get(model)._columns[field_name])
-            for field_name in pool.get(model)._inherit_fields.keys():
-                res[field_name] = (model, self._inherits[model],
-                        pool.get(model)._inherit_fields[field_name][2])
-        self._inherit_fields = res
-        self._reset_columns()
-        self._update_rpc()
-        # Update objects that uses this one to update their _inherits fields
-        for obj_name in pool.object_name_list():
-            obj = pool.get(obj_name)
-            if self._name in obj._inherits:
-                obj._inherits_reload()
-
-    def _reset_xxx2many_targets(self):
-        self.__xxx2many_targets = None
-
-    def _getxxx2many_targets(self):
-        if self.__xxx2many_targets:
-            return self.__xxx2many_targets
-        to_cache = True
-
-        res = [(field_name, field.model_name)
-                for field_name, field in self._columns.iteritems()
-                if field._type == 'one2many']
-
-        for field_name, field in self._columns.iteritems():
-            if field._type != 'many2many':
-                continue
-            if hasattr(field, 'get_target'):
-                try:
-                    model_name = field.get_target()._name
-                except KeyError:
-                    to_cache = False
-                    continue
-            else:
-                model_name = field.model_name
-            res.append((field_name, model_name))
-
-        res += [(field_name, field.model_name)
-                for _, (_, field_name, field) in \
-                        self._inherit_fields.iteritems()
-                if field._type == 'one2many']
-=======
         Translation = pool.get('ir.translation')
         Model_ = pool.get('ir.model')
         ModelField = pool.get('ir.model.field')
->>>>>>> 47d4a76e
 
         model_id = Model_.register(cls, module_name)
         ModelField.register(cls, module_name, model_id)
