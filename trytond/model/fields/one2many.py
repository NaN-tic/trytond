#This file is part of Tryton.  The COPYRIGHT file at the top level of
#this repository contains the full copyright notices and license terms.
from itertools import chain
from sql import Cast, Literal, Column
from sql.functions import Substring, Position

from .field import Field, size_validate
from ...transaction import Transaction
from ...pool import Pool


def add_remove_validate(value):
    if value:
        assert isinstance(value, list), 'add_remove must be a list'


class One2Many(Field):
    '''
    Define one2many field (``list``).
    '''
    _type = 'one2many'

    def __init__(self, model_name, field, string='', add_remove=None,
            order=None, datetime_field=None, size=None, help='',
            required=False, readonly=False, domain=None, states=None,
            on_change=None, on_change_with=None, depends=None,
            context=None, loading='lazy'):
        '''
        :param model_name: The name of the target model.
        :param field: The name of the field that handle the reverse many2one or
            reference.
        :param add_remove: A list that defines a domain on add/remove.
            See domain on ModelStorage.search.
        :param order:  a list of tuples that are constructed like this:
            ``('field name', 'DESC|ASC')``
            allowing to specify the order of result.
        :param datetime_field: The name of the field that contains the datetime
            value to read the target records.
        '''
        if datetime_field:
            if depends:
                depends.append(datetime_field)
            else:
                depends = [datetime_field]
        super(One2Many, self).__init__(string=string, help=help,
            required=required, readonly=readonly, domain=domain, states=states,
            on_change=on_change, on_change_with=on_change_with,
            depends=depends, context=context, loading=loading)
        self.model_name = model_name
        self.field = field
        self.__add_remove = None
        self.add_remove = add_remove
        self.order = order
        self.datetime_field = datetime_field
        self.__size = None
        self.size = size

    __init__.__doc__ += Field.__init__.__doc__

    def _get_add_remove(self):
        return self.__add_remove

    def _set_add_remove(self, value):
        add_remove_validate(value)
        self.__add_remove = value

    add_remove = property(_get_add_remove, _set_add_remove)

    def _get_size(self):
        return self.__size

    def _set_size(self, value):
        size_validate(value)
        self.__size = value

    size = property(_get_size, _set_size)

    def get(self, ids, model, name, values=None):
        '''
        Return target records ordered.
        '''
        pool = Pool()
        Relation = pool.get(self.model_name)
        field = Relation._fields[self.field]
        res = {}
        for i in ids:
            res[i] = []
<<<<<<< HEAD
        ids2 = []
        for i in range(0, len(ids), cursor.IN_MAX):
            sub_ids = ids[i:i + cursor.IN_MAX]
            ids2 += model.pool.get(self.model_name).search(cursor, user,
                    [(self.field, 'in', sub_ids)], order=self.order,
                    context=context)

        for i in model.pool.get(self.model_name).read(cursor, user, ids2,
                [self.field], context=context):
            res[i[self.field]].append(i['id'])

        index_of_ids2 = dict((i, index) for index, i in enumerate(ids2))
        for val in res.values():
            val.sort(lambda x, y: cmp(index_of_ids2[x], index_of_ids2[y]))
        return res

    def set(self, cursor, user, record_id, model, name, values, context=None):
=======

        targets = []
        for i in range(0, len(ids), Transaction().cursor.IN_MAX):
            sub_ids = ids[i:i + Transaction().cursor.IN_MAX]
            if field._type == 'reference':
                references = ['%s,%s' % (model.__name__, x) for x in sub_ids]
                clause = [(self.field, 'in', references)]
            else:
                clause = [(self.field, 'in', sub_ids)]
            targets.append(Relation.search(clause, order=self.order))
        targets = list(chain(*targets))

        for target in targets:
            origin_id = getattr(target, self.field).id
            res[origin_id].append(target.id)
        return dict((key, tuple(value)) for key, value in res.iteritems())

    def set(self, Model, name, ids, values, *args):
>>>>>>> 74f77c21
        '''
        Set the values.
        values: A list of tuples:
            (``create``, ``[{<field name>: value}, ...]``),
            (``write``, [``<ids>``, ``{<field name>: value}``, ...]),
            (``delete``, ``<ids>``),
            (``add``, ``<ids>``),
            (``remove``, ``<ids>``),
            (``copy``, ``<ids>``, ``[{<field name>: value}, ...]``)
        '''
        Target = self.get_target()
        field = Target._fields[self.field]
        to_create = []
        to_write = []
        to_delete = []

        def search_clause(ids):
            if field._type == 'reference':
                references = ['%s,%s' % (Model.__name__, x) for x in ids]
                return (self.field, 'in', references)
            else:
                return (self.field, 'in', ids)

        def field_value(record_id):
            if field._type == 'reference':
                return '%s,%s' % (Model.__name__, record_id)
            else:
                return record_id

        def create(ids, vlist):
            for record_id in ids:
                value = field_value(record_id)
                for values in vlist:
                    values = values.copy()
                    values[self.field] = value
                    to_create.append(values)

        def write(_, *args):
            actions = iter(args)
            to_write.extend(sum(((Target.browse(ids), values)
                        for ids, values in zip(actions, actions)), ()))

        def delete(_, target_ids):
            to_delete.extend(Target.browse(target_ids))

        def add(ids, target_ids):
            target_ids = map(int, target_ids)
            if not target_ids:
                return
            targets = Target.browse(target_ids)
            for record_id in ids:
                to_write.extend((targets, {
                            self.field: field_value(record_id),
                            }))

        def remove(ids, target_ids):
            target_ids = map(int, target_ids)
            if not target_ids:
                return
            in_max = Transaction().cursor.IN_MAX
            for i in range(0, len(target_ids), in_max):
                sub_ids = target_ids[i:i + in_max]
                targets = Target.search([
                        search_clause(ids),
                        ('id', 'in', sub_ids),
                        ])
                to_write.extend((targets, {
                            self.field: None,
                            }))

        def copy(ids, copy_ids, default=None):
            copy_ids = map(int, copy_ids)

            if default is None:
                default = {}
            default = default.copy()
            copies = Target.browse(copy_ids)
            for record_id in ids:
                default[self.field] = field_value(record_id)
                Target.copy(copies, default=default)

        actions = {
            'create': create,
            'write': write,
            'delete': delete,
            'add': add,
            'remove': remove,
            'copy': copy,
            }
        args = iter((ids, values) + args)
        for ids, values in zip(args, args):
            if not values:
                continue
            for value in values:
                action = value[0]
                args = value[1:]
                actions[action](ids, *args)
        if to_create:
            Target.create(to_create)
        if to_write:
            Target.write(*to_write)
        if to_delete:
            Target.delete(to_delete)

    def get_target(self):
        'Return the target Model'
        return Pool().get(self.model_name)

    def __set__(self, inst, value):
        Target = self.get_target()

        def instance(data):
            if isinstance(data, Target):
                return data
            elif isinstance(data, dict):
                return Target(**data)
            else:
                return Target(data)
        value = [instance(x) for x in (value or [])]
        super(One2Many, self).__set__(inst, value)

    def convert_domain(self, domain, tables, Model):
        Target = self.get_target()
        target = Target.__table__()
        table, _ = tables[None]
        name, operator, value = domain[:3]

        origin_field = Target._fields[self.field]
        origin = Column(target, self.field)
        origin_where = None
        if origin_field._type == 'reference':
            origin_where = origin.like(Model.__name__ + ',%')
            origin = Cast(Substring(origin,
                    Position(',', origin) + Literal(1)),
                Target.id.sql_type().base)

        if '.' not in name:
            if value is None:
                where = origin != value
                if origin_where:
                    where &= origin_where
                query = target.select(origin, where=where)
                expression = ~table.id.in_(query)
                if operator == '!=':
                    return ~expression
                return expression
            else:
                if isinstance(value, basestring):
                    target_name = 'rec_name'
                else:
                    target_name = 'id'
        else:
            _, target_name = name.split('.', 1)
        target_domain = [(target_name,) + tuple(domain[1:])]
        query = Target.search(target_domain, order=[], query=True)
        where = target.id.in_(query)
        if origin_where:
            where &= origin_where
        query = target.select(origin, where=where)
        return table.id.in_(query)<|MERGE_RESOLUTION|>--- conflicted
+++ resolved
@@ -85,25 +85,6 @@
         res = {}
         for i in ids:
             res[i] = []
-<<<<<<< HEAD
-        ids2 = []
-        for i in range(0, len(ids), cursor.IN_MAX):
-            sub_ids = ids[i:i + cursor.IN_MAX]
-            ids2 += model.pool.get(self.model_name).search(cursor, user,
-                    [(self.field, 'in', sub_ids)], order=self.order,
-                    context=context)
-
-        for i in model.pool.get(self.model_name).read(cursor, user, ids2,
-                [self.field], context=context):
-            res[i[self.field]].append(i['id'])
-
-        index_of_ids2 = dict((i, index) for index, i in enumerate(ids2))
-        for val in res.values():
-            val.sort(lambda x, y: cmp(index_of_ids2[x], index_of_ids2[y]))
-        return res
-
-    def set(self, cursor, user, record_id, model, name, values, context=None):
-=======
 
         targets = []
         for i in range(0, len(ids), Transaction().cursor.IN_MAX):
@@ -122,7 +103,6 @@
         return dict((key, tuple(value)) for key, value in res.iteritems())
 
     def set(self, Model, name, ids, values, *args):
->>>>>>> 74f77c21
         '''
         Set the values.
         values: A list of tuples:
