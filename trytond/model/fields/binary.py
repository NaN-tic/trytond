--- conflicted
+++ resolved
@@ -43,11 +43,7 @@
             values = {}
         res = {}
         converter = buffer
-<<<<<<< HEAD
-        default = False
-=======
         default = None
->>>>>>> 3d3ef2e1
         format_ = Transaction().context.pop('%s.%s' % (model.__name__, name),
             '')
         if format_ == 'size':
