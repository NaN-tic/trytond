--- conflicted
+++ resolved
@@ -43,11 +43,7 @@
             values = {}
         res = {}
         converter = buffer
-<<<<<<< HEAD
-        default = False
-=======
         default = None
->>>>>>> 999fb0f9
         format_ = Transaction().context.pop('%s.%s' % (model.__name__, name),
             '')
         if format_ == 'size':
