#This file is part of Tryton.  The COPYRIGHT file at the top level of
#this repository contains the full copyright notices and license terms.
from itertools import chain
from sql import Cast, Literal, Column
from sql.functions import Substring, Position

from .field import Field, size_validate
from ...transaction import Transaction
from ...pool import Pool


class Many2Many(Field):
    '''
    Define many2many field (``list``).
    '''
    _type = 'many2many'

    def __init__(self, relation_name, origin, target, string='', order=None,
            datetime_field=None, size=None, help='', required=False,
            readonly=False, domain=None, states=None, on_change=None,
            on_change_with=None, depends=None, context=None, loading='lazy'):
        '''
        :param relation_name: The name of the relation model
            or the name of the target model for ModelView only.
        :param origin: The name of the field to store origin ids.
        :param target: The name of the field to store target ids.
        :param order:  a list of tuples that are constructed like this:
            ``('field name', 'DESC|ASC')``
            allowing to specify the order of result
        :param datetime_field: The name of the field that contains the datetime
            value to read the target records.
        '''
        if datetime_field:
            if depends:
                depends.append(datetime_field)
            else:
                depends = [datetime_field]
        super(Many2Many, self).__init__(string=string, help=help,
            required=required, readonly=readonly, domain=domain, states=states,
            on_change=on_change, on_change_with=on_change_with,
            depends=depends, context=context, loading=loading)
        self.relation_name = relation_name
        self.origin = origin
        self.target = target
        self.order = order
        self.datetime_field = datetime_field
        self.__size = None
        self.size = size

    __init__.__doc__ += Field.__init__.__doc__

    def _get_size(self):
        return self.__size

    def _set_size(self, value):
        size_validate(value)
        self.__size = value

    size = property(_get_size, _set_size)

    def get(self, ids, model, name, values=None):
        '''
        Return target records ordered.
        '''
        if values is None:
            values = {}
        res = {}
        if not ids:
            return res
        for i in ids:
            res[i] = []

        if self.order is None:
            order = [(self.target, 'ASC')]
        else:
            order = self.order

        Relation = Pool().get(self.relation_name)
        origin_field = Relation._fields[self.origin]

        relations = []
        for i in range(0, len(ids), Transaction().cursor.IN_MAX):
            sub_ids = ids[i:i + Transaction().cursor.IN_MAX]
            if origin_field._type == 'reference':
                references = ['%s,%s' % (model.__name__, x) for x in sub_ids]
                clause = [(self.origin, 'in', references)]
            else:
                clause = [(self.origin, 'in', sub_ids)]
            clause += [(self.target + '.id', '!=', None)]
            relations.append(Relation.search(clause, order=order))
        relations = list(chain(*relations))

        for relation in relations:
            origin_id = getattr(relation, self.origin).id
            res[origin_id].append(getattr(relation, self.target).id)
        return dict((key, tuple(value)) for key, value in res.iteritems())

    def set(self, Model, name, ids, values, *args):
        '''
        Set the values.

        values: A list of tuples:
            (``create``, ``[{<field name>: value}, ...]``),
            (``write``, [``<ids>``, ``{<field name>: value}``, ...]),
            (``delete``, ``<ids>``),
            (``remove``, ``<ids>``),
            (``add``, ``<ids>``),
            (``copy``, ``<ids>``, ``[{<field name>: value}, ...]``)
        '''
        pool = Pool()
        if not values:
            return
<<<<<<< HEAD
        relation_obj = model.pool.get(self.relation_name)
        target_obj = self.get_target(model.pool)
        for act in values:
            if act[0] == 'create':
                relation_obj.create(cursor, user, {
                    self.origin: record_id,
                    self.target: target_obj.create(cursor, user, act[1],
                        context=context),
                    }, context=context)
            elif act[0] == 'write':
                target_obj.write(cursor, user, act[1] , act[2], context=context)
            elif act[0] == 'delete':
                target_obj.delete(cursor, user, act[1], context=context)
            elif act[0] == 'unlink':
                if isinstance(act[1], (int, long)):
                    ids = [act[1]]
                else:
                    ids = list(act[1])
                if not ids:
                    continue
                relation_ids = []
                for i in range(0, len(ids), cursor.IN_MAX):
                    sub_ids = ids[i:i + cursor.IN_MAX]
                    relation_ids += relation_obj.search(cursor, user, [
                        (self.origin, '=', record_id),
=======
        Relation = pool.get(self.relation_name)
        Target = self.get_target()
        origin_field = Relation._fields[self.origin]
        relation_to_create = []
        relation_to_delete = []
        target_to_write = []
        target_to_delete = []

        def search_clause(ids):
            if origin_field._type == 'reference':
                references = ['%s,%s' % (Model.__name__, x) for x in ids]
                return (self.origin, 'in', references)
            else:
                return (self.origin, 'in', ids)

        def field_value(record_id):
            if origin_field._type == 'reference':
                return '%s,%s' % (Model.__name__, record_id)
            else:
                return record_id

        def create(ids, vlist):
            for record_id in ids:
                for new in Target.create(vlist):
                    relation_to_create.append({
                            self.origin: field_value(record_id),
                            self.target: new.id,
                            })

        def write(_, *args):
            actions = iter(args)
            target_to_write.extend(sum(((Target.browse(ids), values)
                        for ids, values in zip(actions, actions)), ()))

        def delete(_, target_ids):
            target_to_delete.extend(Target.browse(target_ids))

        def add(ids, target_ids):
            target_ids = map(int, target_ids)
            if not target_ids:
                return
            existing_ids = set()
            in_max = Transaction().cursor.IN_MAX
            for i in range(0, len(target_ids), in_max):
                sub_ids = target_ids[i:i + in_max]
                relations = Relation.search([
                        search_clause(ids),
>>>>>>> 1a88af24
                        (self.target, 'in', sub_ids),
                        ])
                for relation in relations:
                    existing_ids.add(getattr(relation, self.target).id)
            for new_id in target_ids:
                if new_id in existing_ids:
                    continue
                for record_id in ids:
                    relation_to_create.append({
                            self.origin: field_value(record_id),
                            self.target: new_id,
                            })

        def remove(ids, target_ids):
            target_ids = map(int, target_ids)
            if not target_ids:
                return
            in_max = Transaction().cursor.IN_MAX
            for i in range(0, len(target_ids), in_max):
                sub_ids = target_ids[i:i + in_max]
                relation_to_delete.extend(Relation.search([
                            search_clause(ids),
                            (self.target, 'in', sub_ids),
                            ]))

        def copy(ids, copy_ids, default=None):
            copy_ids = map(int, copy_ids)

            if default is None:
                default = {}
            default = default.copy()
            copies = Target.browse(copy_ids)
            for new in Target.copy(copies, default=default):
                for record_id in ids:
                    relation_to_create.append({
                            self.origin: field_value(record_id),
                            self.target: new.id,
                            })

        actions = {
            'create': create,
            'write': write,
            'delete': delete,
            'add': add,
            'remove': remove,
            'copy': copy,
            }
        args = iter((ids, values) + args)
        for ids, values in zip(args, args):
            if not values:
                continue
            for value in values:
                action = value[0]
                args = value[1:]
                actions[action](ids, *args)
        if relation_to_create:
            Relation.create(relation_to_create)
        if relation_to_delete:
            Relation.delete(relation_to_delete)
        if target_to_write:
            Target.write(*target_to_write)
        if target_to_delete:
            Target.delete(target_to_delete)

    def get_target(self):
        'Return the target model'
        Relation = Pool().get(self.relation_name)
        if not self.target:
            return Relation
        return Relation._fields[self.target].get_target()

    def __set__(self, inst, value):
        Target = self.get_target()

        def instance(data):
            if isinstance(data, Target):
                return data
            elif isinstance(data, dict):
                return Target(**data)
            else:
                return Target(data)
        value = [instance(x) for x in (value or [])]
        super(Many2Many, self).__set__(inst, value)

    def convert_domain_child(self, domain, tables):
        Target = self.get_target()
        table, _ = tables[None]
        name, operator, ids = domain

        def get_child(ids):
            if not ids:
                return []
            children = Target.search([
                    (name, 'in', ids),
                    (name, '!=', None),
                    ], order=[])
            child_ids = get_child([c.id for c in children])
            return ids + child_ids
        expression = table.id.in_(ids + get_child(ids))
        if operator == 'not child_of':
            return ~expression
        return expression

    def convert_domain(self, domain, tables, Model):
        pool = Pool()
        Target = self.get_target()
        Relation = pool.get(self.relation_name)
        relation = Relation.__table__()
        table, _ = tables[None]
        name, operator, value = domain[:3]

        origin_field = Relation._fields[self.origin]
        origin = Column(relation, self.origin)
        origin_where = None
        if origin_field._type == 'reference':
            origin_where = origin.like(Model.__name__ + ',%')
            origin = Cast(Substring(origin,
                    Position(',', origin) + Literal(1)),
                Relation.id.sql_type().base)

        if '.' not in name:
            if operator in ('child_of', 'not child_of'):
                if Target != Model:
                    query = Target.search([(domain[3], 'child_of', value)],
                        order=[], query=True)
                    where = (Column(relation, self.target).in_(query)
                        & (Column(relation, self.origin) != None))
                    if origin_where:
                        where &= origin_where
                    query = relation.select(origin, where=where)
                    expression = table.id.in_(query)
                    if operator == 'not child_of':
                        return ~expression
                    return expression
                if isinstance(value, basestring):
                    targets = Target.search([('rec_name', 'ilike', value)],
                        order=[])
                    ids = [t.id for t in targets]
                elif not isinstance(value, (list, tuple)):
                    ids = [value]
                else:
                    ids = value
                if not ids:
                    expression = table.id.in_([None])
                    if operator == 'not child_of':
                        return ~expression
                    return expression
                else:
                    return self.convert_domain_child(
                        (name, operator, ids), tables)

            if value is None:
                where = origin != value
                if origin_where:
                    where &= origin_where
                query = relation.select(origin, where=where)
                expression = ~table.id.in_(query)
                if operator == '!=':
                    return ~expression
                return expression
            else:
                if isinstance(value, basestring):
                    target_name = 'rec_name'
                else:
                    target_name = 'id'
        else:
            _, target_name = name.split('.', 1)
        target_domain = [(target_name,) + tuple(domain[1:])]
        query = Target.search(target_domain, order=[], query=True)
        where = Column(relation, self.target).in_(query)
        if origin_where:
            where &= origin_where
        query = relation.select(origin, where=where)
        return table.id.in_(query)<|MERGE_RESOLUTION|>--- conflicted
+++ resolved
@@ -110,33 +110,6 @@
         pool = Pool()
         if not values:
             return
-<<<<<<< HEAD
-        relation_obj = model.pool.get(self.relation_name)
-        target_obj = self.get_target(model.pool)
-        for act in values:
-            if act[0] == 'create':
-                relation_obj.create(cursor, user, {
-                    self.origin: record_id,
-                    self.target: target_obj.create(cursor, user, act[1],
-                        context=context),
-                    }, context=context)
-            elif act[0] == 'write':
-                target_obj.write(cursor, user, act[1] , act[2], context=context)
-            elif act[0] == 'delete':
-                target_obj.delete(cursor, user, act[1], context=context)
-            elif act[0] == 'unlink':
-                if isinstance(act[1], (int, long)):
-                    ids = [act[1]]
-                else:
-                    ids = list(act[1])
-                if not ids:
-                    continue
-                relation_ids = []
-                for i in range(0, len(ids), cursor.IN_MAX):
-                    sub_ids = ids[i:i + cursor.IN_MAX]
-                    relation_ids += relation_obj.search(cursor, user, [
-                        (self.origin, '=', record_id),
-=======
         Relation = pool.get(self.relation_name)
         Target = self.get_target()
         origin_field = Relation._fields[self.origin]
@@ -184,7 +157,6 @@
                 sub_ids = target_ids[i:i + in_max]
                 relations = Relation.search([
                         search_clause(ids),
->>>>>>> 1a88af24
                         (self.target, 'in', sub_ids),
                         ])
                 for relation in relations:
