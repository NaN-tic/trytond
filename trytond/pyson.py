#This file is part of Tryton.  The COPYRIGHT file at the top level of
#this repository contains the full copyright notices and license terms.
try:
    import simplejson as json
except ImportError:
    import json
import datetime
from dateutil.relativedelta import relativedelta
from functools import reduce


class PYSON(object):

    def pyson(self):
        raise NotImplementedError

    def types(self):
        raise NotImplementedError

    @staticmethod
    def eval(dct, context):
        raise NotImplementedError

    def __invert__(self):
        if self.types() != set([bool]):
            return Not(Bool(self))
        else:
            return Not(self)

    def __and__(self, other):
        if (isinstance(self, And)
                and not isinstance(self, Or)):
            self._statements.append(other)
            return self
        if (isinstance(other, PYSON)
                and other.types() != set([bool])):
            other = Bool(other)
        if self.types() != set([bool]):
            return And(Bool(self), other)
        else:
            return And(self, other)

    def __or__(self, other):
        if isinstance(self, Or):
            self._statements.append(other)
            return self
        if (isinstance(other, PYSON)
                and other.types() != set([bool])):
            other = Bool(other)
        if self.types() != set([bool]):
            return Or(Bool(self), other)
        else:
            return Or(self, other)

    def __eq__(self, other):
        return Equal(self, other)

    def __ne__(self, other):
        return Not(Equal(self, other))

    def __gt__(self, other):
        return Greater(self, other)

    def __ge__(self, other):
        return Greater(self, other, True)

    def __lt__(self, other):
        return Less(self, other)

    def __le__(self, other):
        return Less(self, other, True)

    def get(self, k, d=''):
        return Get(self, k, d)

    def in_(self, obj):
        return In(self, obj)

    def contains(self, k):
        return In(k, self)


class PYSONEncoder(json.JSONEncoder):

    def default(self, obj):
        if isinstance(obj, PYSON):
            return obj.pyson()
        elif isinstance(obj, datetime.date):
            if isinstance(obj, datetime.datetime):
                return DateTime(obj.year, obj.month, obj.day,
                        obj.hour, obj.minute, obj.second, obj.microsecond
                        ).pyson()
            else:
                return Date(obj.year, obj.month, obj.day).pyson()
        return super(PYSONEncoder, self).default(obj)


class PYSONDecoder(json.JSONDecoder):

    def __init__(self, context=None):
        self.__context = context or {}
        super(PYSONDecoder, self).__init__(object_hook=self._object_hook)

    def _object_hook(self, dct):
        if '__class__' in dct:
            klass = globals().get(dct['__class__'])
            if klass and hasattr(klass, 'eval'):
                return klass.eval(dct, self.__context)
        return dct


class Eval(PYSON):

    def __init__(self, value, default=''):
        super(Eval, self).__init__()
        self._value = value
        self._default = default

    def pyson(self):
        return {
            '__class__': 'Eval',
            'v': self._value,
            'd': self._default,
            }

    def types(self):
        if isinstance(self._default, PYSON):
            return self._default.types()
        else:
            return set([type(self._default)])

    @staticmethod
    def eval(dct, context):
        return context.get(dct['v'], dct['d'])


class Not(PYSON):

    def __init__(self, value):
        super(Not, self).__init__()
        if isinstance(value, PYSON):
            assert value.types() == set([bool]), 'value must be boolean'
        else:
            assert isinstance(value, bool), 'value must be boolean'
        self._value = value

    def pyson(self):
        return {
            '__class__': 'Not',
            'v': self._value,
            }

    def types(self):
        return set([bool])

    @staticmethod
    def eval(dct, context):
        return not dct['v']


class Bool(PYSON):

    def __init__(self, value):
        super(Bool, self).__init__()
        self._value = value

    def pyson(self):
        return {
            '__class__': 'Bool',
            'v': self._value,
            }

    def types(self):
        return set([bool])

    @staticmethod
    def eval(dct, context):
        return bool(dct['v'])


class And(PYSON):

    def __init__(self, *statements):
        super(And, self).__init__()
        for statement in statements:
            if isinstance(statement, PYSON):
                assert statement.types() == set([bool]), \
                    'statement must be boolean'
            else:
                assert isinstance(statement, bool), \
                    'statement must be boolean'
        assert len(statements) >= 2, 'must have at least 2 statements'
        self._statements = list(statements)

    def pyson(self):
        return {
            '__class__': 'And',
            's': self._statements,
            }

    def types(self):
        return set([bool])

    @staticmethod
    def eval(dct, context):
        return bool(reduce(lambda x, y: x and y, dct['s']))


class Or(And):

    def pyson(self):
        res = super(Or, self).pyson()
        res['__class__'] = 'Or'
        return res

    @staticmethod
    def eval(dct, context):
        return bool(reduce(lambda x, y: x or y, dct['s']))


class Equal(PYSON):

    def __init__(self, statement1, statement2):
        super(Equal, self).__init__()
        if isinstance(statement1, PYSON):
            types1 = statement1.types()
        else:
            types1 = set([type(statement1)])
        if isinstance(statement2, PYSON):
            types2 = statement2.types()
        else:
            types2 = set([type(statement2)])
        assert types1 == types2, 'statements must have the same type'
        self._statement1 = statement1
        self._statement2 = statement2

    def pyson(self):
        return {
            '__class__': 'Equal',
            's1': self._statement1,
            's2': self._statement2,
            }

    def types(self):
        return set([bool])

    @staticmethod
    def eval(dct, context):
        return dct['s1'] == dct['s2']


class Greater(PYSON):

    def __init__(self, statement1, statement2, equal=False):
        super(Greater, self).__init__()
        for i in (statement1, statement2):
            if isinstance(i, PYSON):
                assert i.types().issubset(set([int, long, float])), \
                    'statement must be an integer or a float'
            else:
                assert isinstance(i, (int, long, float)), \
                    'statement must be an integer or a float'
        if isinstance(equal, PYSON):
            assert equal.types() == set([bool])
        else:
            assert isinstance(equal, bool)
        self._statement1 = statement1
        self._statement2 = statement2
        self._equal = equal

    def pyson(self):
        return {
            '__class__': 'Greater',
            's1': self._statement1,
            's2': self._statement2,
            'e': self._equal,
            }

    def types(self):
        return set([bool])

    @staticmethod
    def _convert(dct):
        for i in ('s1', 's2'):
            if not isinstance(dct[i], (int, long, float)):
                dct = dct.copy()
                dct[i] = float(dct[i])
        return dct

    @staticmethod
    def eval(dct, context):
        dct = Greater._convert(dct)
        if dct['e']:
            return dct['s1'] >= dct['s2']
        else:
            return dct['s1'] > dct['s2']


class Less(Greater):

    def pyson(self):
        res = super(Less, self).pyson()
        res['__class__'] = 'Less'
        return res

    @staticmethod
    def eval(dct, context):
        dct = Less._convert(dct)
        if dct['e']:
            return dct['s1'] <= dct['s2']
        else:
            return dct['s1'] < dct['s2']


class If(PYSON):

    def __init__(self, condition, then_statement, else_statement=None):
        super(If, self).__init__()
        if isinstance(condition, PYSON):
            assert condition.types() == set([bool]), \
                'condition must be boolean'
        else:
            assert isinstance(condition, bool), 'condition must be boolean'
        if isinstance(then_statement, PYSON):
            then_types = then_statement.types()
        else:
            then_types = set([type(then_statement)])
        if isinstance(else_statement, PYSON):
            assert then_types == else_statement.types(), \
                'then and else statements must be the same type'
        else:
            assert then_types == set([type(else_statement)]), \
                'then and else statements must be the same type'
        self._condition = condition
        self._then_statement = then_statement
        self._else_statement = else_statement

    def pyson(self):
        return {
            '__class__': 'If',
            'c': self._condition,
            't': self._then_statement,
            'e': self._else_statement,
            }

    def types(self):
        if isinstance(self._then_statement, PYSON):
            return self._then_statement.types()
        else:
            return set([type(self._then_statement)])

    @staticmethod
    def eval(dct, context):
        if dct['c']:
            return dct['t']
        else:
            return dct['e']


class Get(PYSON):

    def __init__(self, obj, key, default=''):
        super(Get, self).__init__()
        if isinstance(obj, PYSON):
            assert obj.types() == set([dict]), 'obj must be a dict'
        else:
            assert isinstance(obj, dict), 'obj must be a dict'
        self._obj = obj
        if isinstance(key, PYSON):
            assert key.types() == set([str]), 'key must be a string'
        else:
            assert type(key) == str, 'key must be a string'
        self._key = key
        self._default = default

    def pyson(self):
        return {
            '__class__': 'Get',
            'v': self._obj,
            'k': self._key,
            'd': self._default,
            }

    def types(self):
        if isinstance(self._default, PYSON):
            return self._default.types()
        else:
            return set([type(self._default)])

    @staticmethod
    def eval(dct, context):
        return dct['v'].get(dct['k'], dct['d'])


class In(PYSON):

    def __init__(self, key, obj):
        super(In, self).__init__()
        if isinstance(key, PYSON):
            assert key.types().issubset(set([str, int, long])), \
                'key must be a string or an integer or a long'
        else:
            assert type(key) in [str, int, long], \
                'key must be a string or an integer or a long'
        if isinstance(obj, PYSON):
            assert obj.types().issubset(set([dict, list])), \
                'obj must be a dict or a list'
            if obj.types() == set([dict]):
                assert type(key) == str, 'key must be a string'
        else:
            assert type(obj) in [dict, list]
            if type(obj) == dict:
                assert type(key) == str, 'key must be a string'
        self._key = key
        self._obj = obj

    def pyson(self):
        return {
            '__class__': 'In',
            'k': self._key,
            'v': self._obj,
            }

    def types(self):
        return set([bool])

    @staticmethod
    def eval(dct, context):
        return dct['k'] in dct['v']


class Date(PYSON):

    def __init__(self, year=None, month=None, day=None,
            delta_years=0, delta_months=0, delta_days=0):
        super(Date, self).__init__()
        for i in (year, month, day, delta_years, delta_months, delta_days):
            if isinstance(i, PYSON):
                assert i.types().issubset(set([int, long, type(None)])), \
                    '%s must be an integer or None' % (i,)
            else:
                assert isinstance(i, (int, long, type(None))), \
                    '%s must be an integer or None' % (i,)
        self._year = year
        self._month = month
        self._day = day
        self._delta_years = delta_years
        self._delta_months = delta_months
        self._delta_days = delta_days

    def pyson(self):
        return {
            '__class__': 'Date',
            'y': self._year,
            'M': self._month,
            'd': self._day,
            'dy': self._delta_years,
            'dM': self._delta_months,
            'dd': self._delta_days,
            }

    def types(self):
        return set([datetime.date])

    @staticmethod
    def eval(dct, context):
        return datetime.date.today() + relativedelta(
            year=dct['y'],
            month=dct['M'],
            day=dct['d'],
            years=dct['dy'],
            months=dct['dM'],
            days=dct['dd'],
            )


class DateTime(Date):

    def __init__(self, year=None, month=None, day=None,
            hour=None, minute=None, second=None, microsecond=None,
            delta_years=0, delta_months=0, delta_days=0,
            delta_hours=0, delta_minutes=0, delta_seconds=0,
            delta_microseconds=0):
        super(DateTime, self).__init__(year=year, month=month, day=day,
                delta_years=delta_years, delta_months=delta_months,
                delta_days=delta_days)
        for i in (hour, minute, second, microsecond,
                delta_hours, delta_minutes, delta_seconds, delta_microseconds):
            if isinstance(i, PYSON):
                assert i.types() == set([int, long, type(None)]), \
                    '%s must be an integer or None' % (i,)
            else:
                assert isinstance(i, (int, long, type(None))), \
                    '%s must be an integer or None' % (i,)
        self._hour = hour
        self._minute = minute
        self._second = second
        self._microsecond = microsecond
        self._delta_hours = delta_hours
        self._delta_minutes = delta_minutes
        self._delta_seconds = delta_seconds
        self._delta_microseconds = delta_microseconds

    def pyson(self):
        res = super(DateTime, self).pyson()
        res['__class__'] = 'DateTime'
        res['h'] = self._hour
        res['m'] = self._minute
        res['s'] = self._second
        res['ms'] = self._microsecond
        res['dh'] = self._delta_hours
        res['dm'] = self._delta_minutes
        res['ds'] = self._delta_seconds
        res['dms'] = self._delta_microseconds
        return res

    def types(self):
        return set([datetime.datetime])

    @staticmethod
    def eval(dct, context):
        return datetime.datetime.now() + relativedelta(
            year=dct['y'],
            month=dct['M'],
            day=dct['d'],
            hour=dct['h'],
            minute=dct['m'],
            second=dct['s'],
            microsecond=dct['ms'],
            years=dct['dy'],
            months=dct['dM'],
            days=dct['dd'],
            hours=dct['dh'],
            minutes=dct['dm'],
            seconds=dct['ds'],
            microseconds=dct['dms'],
            )
<<<<<<< HEAD
=======


class Len(PYSON):

    def __init__(self, value):
        super(Len, self).__init__()
        if isinstance(value, PYSON):
            assert value.types().issubset(set([dict, list, str])), \
                'value must be a dict or a list or a string'
        else:
            assert type(value) in [dict, list, str], \
                'value must be a dict or list or a string'
        self._value = value

    def pyson(self):
        return {
            '__class__': 'Len',
            'v': self._value,
            }

    def types(self):
        return set([int, long])

    @staticmethod
    def eval(dct, context):
        return len(dct['v'])


class Id(PYSON):
    """The database id for filesystem id"""

    def __init__(self, module, fs_id):
        super(Id, self).__init__()
        self._module = module
        self._fs_id = fs_id

    def pyson(self):
        from trytond.pool import Pool
        ModelData = Pool().get('ir.model.data')
        return ModelData.get_id(self._module, self._fs_id)

    def types(self):
        return set([int])
>>>>>>> 7d8707e3

CONTEXT = {
    'Eval': Eval,
    'Not': Not,
    'Bool': Bool,
    'And': And,
    'Or': Or,
    'Equal': Equal,
    'Greater': Greater,
    'Less': Less,
    'If': If,
    'Get': Get,
    'In': In,
    'Date': Date,
    'DateTime': DateTime,
    'Len': Len,
}<|MERGE_RESOLUTION|>--- conflicted
+++ resolved
@@ -535,8 +535,6 @@
             seconds=dct['ds'],
             microseconds=dct['dms'],
             )
-<<<<<<< HEAD
-=======
 
 
 class Len(PYSON):
@@ -580,7 +578,6 @@
 
     def types(self):
         return set([int])
->>>>>>> 7d8707e3
 
 CONTEXT = {
     'Eval': Eval,
