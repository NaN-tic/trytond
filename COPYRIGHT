--- conflicted
+++ resolved
@@ -1,10 +1,6 @@
 Copyright (C) 2004-2008 Tiny SPRL.
 Copyright (C) 2007-2013 Cédric Krier.
-<<<<<<< HEAD
-Copyright (C) 2007-2012 Bertrand Chenal.
-=======
 Copyright (C) 2007-2013 Bertrand Chenal.
->>>>>>> 3d3ef2e1
 Copyright (C) 2008-2013 B2CK SPRL.
 Copyright (C) 2011 Openlabs Technologies & Consulting (P) Ltd.
 
