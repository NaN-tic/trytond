Copyright (C) 2004-2008 Tiny SPRL.
<<<<<<< HEAD
Copyright (C) 2007-2011 Cédric Krier.
Copyright (C) 2007-2011 Bertrand Chenal.
Copyright (C) 2008-2011 B2CK SPRL.
=======
Copyright (C) 2007-2013 Cédric Krier.
Copyright (C) 2007-2013 Bertrand Chenal.
Copyright (C) 2008-2013 B2CK SPRL.
Copyright (C) 2011 Openlabs Technologies & Consulting (P) Ltd.
>>>>>>> 1a88af24

This program is free software: you can redistribute it and/or modify
it under the terms of the GNU General Public License as published by
the Free Software Foundation, either version 3 of the License, or
(at your option) any later version.

This program is distributed in the hope that it will be useful,
but WITHOUT ANY WARRANTY; without even the implied warranty of
MERCHANTABILITY or FITNESS FOR A PARTICULAR PURPOSE.  See the
GNU General Public License for more details.

You should have received a copy of the GNU General Public License
along with this program.  If not, see <http://www.gnu.org/licenses/>.<|MERGE_RESOLUTION|>--- conflicted
+++ resolved
@@ -1,14 +1,8 @@
 Copyright (C) 2004-2008 Tiny SPRL.
-<<<<<<< HEAD
-Copyright (C) 2007-2011 Cédric Krier.
-Copyright (C) 2007-2011 Bertrand Chenal.
-Copyright (C) 2008-2011 B2CK SPRL.
-=======
 Copyright (C) 2007-2013 Cédric Krier.
 Copyright (C) 2007-2013 Bertrand Chenal.
 Copyright (C) 2008-2013 B2CK SPRL.
 Copyright (C) 2011 Openlabs Technologies & Consulting (P) Ltd.
->>>>>>> 1a88af24
 
 This program is free software: you can redistribute it and/or modify
 it under the terms of the GNU General Public License as published by
